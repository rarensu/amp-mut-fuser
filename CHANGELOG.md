--- conflicted
+++ resolved
@@ -1,17 +1,10 @@
 # FUSE for Rust - Changelog
 
-<<<<<<< HEAD
-## 0.16.0 - 2025-06-24
-* **Major API Refactor**: The `Filesystem` trait methods have been refactored to return `Result` instead of using `Reply` objects for callbacks.
-    * All `Filesystem` trait methods that previously accepted a `reply: ReplyT` parameter now return a `Result<T, Errno>`, where `T` is a struct containing the success data for that operation.
-    * The `Request` object passed to `Filesystem` methods has been replaced with `RequestMeta`, a smaller struct containing only the request's metadata (uid, gid, pid, unique id). The full request parsing is now handled internally.
-=======
 ## 0.16.0 - 2025-07-16
 * **Major API Refactor**: The `Filesystem` trait methods have been refactored to return `Result` instead of using `Reply` objects for callbacks.
     * All `Filesystem` trait methods that previously accepted a `reply: ReplyT` parameter now return a `Result<T, Errno>`, where `T` is a struct containing the success data for that operation.
     * The `Request` object passed to `Filesystem` methods has been replaced with `RequestMeta`, a smaller struct containing only the request's metadata (uid, gid, pid, unique id). The full request parsing is now handled internally.
     * A generic enum `Container` has been implemented to enable flexible ownership models in returned data.
->>>>>>> 33726ce8
     * Additional public structs are introduced to simplify handling of request data, response data, and errors.
     * This change unifies the implementation of `Filesystem` methods and brings them more in line with Idiomatic Rust.
     * Examples and tests have been updated to match this new API. A few unrelated bugs in examples and tests have been fixed.
