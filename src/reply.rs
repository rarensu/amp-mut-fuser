--- conflicted
+++ resolved
@@ -1,6 +1,5 @@
 //! Filesystem operation reply
 //!
-<<<<<<< HEAD
 //! A reply handler object is created to guarantee that each fuse request receives a reponse exactly once.
 //! Either the request logic will call the one of the reply handler's self-destructive methods,
 //! or, if the reply handler goes out of scope before that happens, the drop trait will send an error response.
@@ -12,28 +11,6 @@
 use crate::ll::reply::{DirentPlusBuf};
 #[allow(unused_imports)]
 use log::{error, warn, info, debug};
-=======
-//! A reply is passed to filesystem operation implementations and must be used to send back the
-//! result of an operation. The reply can optionally be sent to another thread to asynchronously
-//! work on an operation and provide the result later. Also it allows replying with a block of
-//! data without cloning the data. A reply *must always* be used (by calling either ok() or
-//! error() exactly once).
-
-use crate::ll::{
-    self, Generation,
-    reply::{DirEntPlusList, DirEntryPlus},
-};
-use crate::ll::{
-    INodeNo,
-    reply::{DirEntList, DirEntOffset, DirEntry},
-};
-#[cfg(feature = "abi-7-40")]
-use crate::{consts::FOPEN_PASSTHROUGH, passthrough::BackingId};
-use libc::c_int;
-use log::{error, warn};
-use std::convert::AsRef;
-use std::ffi::OsStr;
->>>>>>> 0d2e17c4
 use std::fmt;
 use std::io::IoSlice;
 use std::time::{Duration, SystemTime};
