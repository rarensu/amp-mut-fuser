//! Filesystem operation reply
//!
//! A reply handler object is created to guarantee that each fuse request receives a reponse exactly once.
//! Either the request logic will call the one of the reply handler's self-destructive methods,
//! or, if the reply handler goes out of scope before that happens, the drop trait will send an error response.
<<<<<<< HEAD

use crate::channel::Channel;
#[cfg(feature = "abi-7-21")]
use crate::ll::reply::DirentPlusBuf;
use crate::ll::{self, reply::DirentBuf};
use crate::{Container, Errno, KernelConfig};
use bytes::Bytes;
#[allow(unused_imports)]
use log::{debug, error, info, warn};
#[cfg(feature = "serializable")]
use serde::{Deserialize, Serialize};
use std::fmt;
use std::io::IoSlice;
use std::time::{Duration, SystemTime};
use zerocopy::IntoBytes;

=======


use crate::ll; // too many structs to list
use crate::{Errno, KernelConfig};
#[allow(unused_imports)]
use log::{debug, error, info, warn};
#[cfg(feature = "serializable")]
use serde::{Deserialize, Serialize};
use std::fmt;
use std::io::IoSlice;
use std::time::{Duration, SystemTime};
use zerocopy::IntoBytes;

>>>>>>> bef1a953
/// Generic method to send Filesystem replies
pub(crate) trait ReplySender: Send + Sync + Unpin + 'static {
    /// Send data.
    fn send(&self, data: &[IoSlice<'_>]) -> std::io::Result<()>;
}

impl fmt::Debug for Box<dyn ReplySender> {
    fn fmt(&self, f: &mut fmt::Formatter<'_>) -> Result<(), fmt::Error> {
        write!(f, "Box<ReplySender>")
    }
}

<<<<<<< HEAD
/// Specialized implementation to send Filesystem replies to a FUSE Channel
impl ReplySender for Channel {
    fn send(&self, data: &[IoSlice<'_>]) -> std::io::Result<()> {
        Channel::send(self, data)
    }
}

/// `ReplyHander` is a struct which holds the unique identifiers needed to reply
/// to a specific request. Traits are implemented on the struct so that ownership
/// of the struct determines whether the identifiers have ever been used.
/// This guarantees that a reply is send at most once per request.
=======
/// Primary ReplySender implementation for sending data to a Channel
impl ReplySender for crate::channel::Channel {
    /// Send data.
    fn send(&self, data: &[IoSlice<'_>]) -> std::io::Result<()> {
        crate::channel::Channel::send(&self, data)
    }
}

/// `ReplyHandler` is a struct which holds the unique identifiers needed to reply
/// to a specific request. Replying methods consume `self` to guarantee at most one 
/// reply is sent per request.
>>>>>>> bef1a953
#[derive(Debug)]
pub(crate) struct ReplyHandler {
    /// Unique id of the request to reply to
    pub unique: ll::RequestId,
    /// Closure to call for sending the reply
    pub sender: Option<Box<dyn ReplySender>>,
<<<<<<< HEAD
    /// Option to disable attribute cacheing
    pub attr_ttl_override: bool,
=======
>>>>>>> bef1a953
}

impl ReplyHandler {
    /// Create a reply handler for a specific request identifier
    pub(crate) fn new<S: ReplySender>(unique: u64, sender: S) -> ReplyHandler {
        let sender = Box::new(sender);
        ReplyHandler {
            unique: ll::RequestId(unique),
            sender: Some(sender),
            attr_ttl_override: false,
        }
    }

    /// Reply to a request with a formatted reponse. Can be called
    /// more than once (the `&mut self` argument does not consume `self`)
    /// Avoid using this variant unless you know what you are doing!
    pub(crate) fn send_ll_mut(&mut self, response: &ll::Response<'_>) {
        assert!(self.sender.is_some());
        let sender = self.sender.take().unwrap();
        let res = response.with_iovec(self.unique, |iov| sender.send(iov));
        if let Err(err) = res {
            error!("Failed to send FUSE reply: {err}");
        }
    }
    /// Reply to a request with a formatted reponse. May be called
    /// only once (the `mut self` argument consumes `self`).
    /// Use this variant for general replies.
    pub(crate) fn send_ll(mut self, response: &ll::Response<'_>) {
        self.send_ll_mut(response);
    }
}

/// Drop is implemented on `ReplyHandler` so that if the program logic fails
/// (for example, due to an interrupt or a panic),
/// a reply will be sent when the Reply Handler falls out of scope.
impl Drop for ReplyHandler {
    fn drop(&mut self) {
        if self.sender.is_some() {
            warn!(
                "Reply not sent for operation {}, replying with I/O error",
                self.unique.0
            );
            self.send_ll_mut(&ll::Response::new_error(Errno::EIO));
        }
    }
}

/// File types
#[derive(Copy, Clone, Hash, Eq, PartialEq, Debug)]
#[cfg_attr(feature = "serializable", derive(Serialize, Deserialize))]
pub enum FileType {
    /// Named pipe (`S_IFIFO`)
    NamedPipe,
    /// Character device (`S_IFCHR`)
    CharDevice,
    /// Block device (`S_IFBLK`)
    BlockDevice,
    /// Directory (`S_IFDIR`)
    Directory,
    /// Regular file (`S_IFREG`)
    RegularFile,
    /// Symbolic link (`S_IFLNK`)
    Symlink,
    /// Unix domain socket (`S_IFSOCK`)
    Socket,
}

/// File attributes
#[derive(Copy, Clone, Eq, PartialEq, Debug)]
#[cfg_attr(feature = "serializable", derive(Serialize, Deserialize))]
pub struct FileAttr {
    /// Unique number for this file
    pub ino: u64,
    /// Size in bytes
    pub size: u64,
    /// Size in blocks
    pub blocks: u64,
    /// Time of last access
    pub atime: SystemTime,
    /// Time of last modification
    pub mtime: SystemTime,
    /// Time of last change
    pub ctime: SystemTime,
    /// Time of creation (macOS only)
    pub crtime: SystemTime,
    /// Kind of file (directory, file, pipe, etc)
    pub kind: FileType,
    /// Permissions
    pub perm: u16,
    /// Number of hard links
    pub nlink: u32,
    /// User id
    pub uid: u32,
    /// Group id
    pub gid: u32,
    /// Rdev
    pub rdev: u32,
    /// Block size
    pub blksize: u32,
    /// Flags (macOS only, see chflags(2))
    pub flags: u32,
}

#[derive(Copy, Clone, Eq, PartialEq, Debug)]
#[cfg_attr(feature = "serializable", derive(Serialize, Deserialize))]
/// An entry in the kernel's file cache
pub struct Entry {
    /// file inode number
    pub ino: u64,
    /// file generation number
    pub generation: Option<u64>,
    /// duration to cache file identity
    pub file_ttl: Duration,
    /// file attributes
    pub attr: FileAttr,
    /// duration to cache file attributes
    pub attr_ttl: Duration,
}

<<<<<<< HEAD
#[derive(Copy, Clone, Eq, PartialEq, Debug)]
#[cfg_attr(feature = "serializable", derive(Serialize, Deserialize))]
/// Open file handle response data
pub struct Open {
    /// File handle for the opened file
    pub fh: u64,
    /// Flags for the opened file
    pub flags: u32,
    /// Optional backing id for passthrough
    pub backing_id: Option<u32>,
}

#[derive(Clone, Debug)]
// TODO: implement Deserialize on Bytes or Dirent, somehow
// #[cfg_attr(feature = "serializable", derive(Serialize, Deserialize))]
/// A single directory entry.
pub struct Dirent {
    /// file inode number
    pub ino: u64,
    /// entry number in directory
    pub offset: i64,
    /// kind of file
    pub kind: FileType,
    /// name of file
    pub name: Bytes,
}

/// A list of directory entries.
pub type DirentList = Container<Dirent>;

#[cfg(feature = "abi-7-21")]
/// A list of directory entries, plus additional file data for the kernel cache.
pub type DirentPlusList = Container<(Dirent, Entry)>;

#[cfg(target_os = "macos")]
#[derive(Copy, Clone, PartialEq, Debug)]
/// Xtimes response data
pub struct XTimes {
    /// Backup time
    pub bkuptime: SystemTime,
    /// Creation time
    pub crtime: SystemTime,
}

#[derive(Copy, Clone, PartialEq, Debug)]
/// Statfs response data
pub struct Statfs {
    /// Total blocks (in units of frsize)
    pub blocks: u64,
    /// Free blocks
    pub bfree: u64,
    /// Free blocks for unprivileged users
    pub bavail: u64,
    /// Total inodes
    pub files: u64,
    /// Free inodes
    pub ffree: u64,
    /// Filesystem block size
    pub bsize: u32,
    /// Maximum filename length
    pub namelen: u32,
    /// Fundamental file system block size
    pub frsize: u32,
}

#[derive(Copy, Clone, PartialEq, Debug)]
/// File lock response data
pub struct Lock {
    /// start of locked byte range
    pub start: u64,
    /// end of locked byte range
    pub end: u64,
    // NOTE: lock field is defined as u32 in fuse_kernel.h in libfuse. However, it is treated as signed
    // TODO enum {F_RDLCK, F_WRLCK, F_UNLCK}
    /// kind of lock (read and/or write)
    pub typ: i32,
    /// PID of process blocking our lock
    pub pid: u32,
}

/// `Xattr` represents the response for extended attribute operations (`getxattr`, `listxattr`).
/// It can either indicate the size of the attribute data or provide the data itself
/// using `Bytes` for flexible ownership.
#[derive(Clone, Debug)]
pub enum Xattr {
    /// Indicates the size of the extended attribute data. Used when the caller
    /// provides a zero-sized buffer to query the required buffer size.
    Size(u32),
    /// Contains the extended attribute data. `Bytes` allows this data to be
    /// returned in a zero-copy data ownership model.
    Data(Bytes),
}

#[cfg(feature = "abi-7-11")]
#[derive(Clone, Debug)]
/// File io control reponse data
pub struct Ioctl {
    /// Result of the ioctl operation
    pub result: i32,
    /// Data to be returned with the ioctl operation
    pub data: Bytes,
}

//
// Methods to reply to a request for each kind of data
//

impl ReplyHandler {
    /// Reply to a general request with an error code
    pub fn error(self, err: Errno) {
        self.send_ll(&ll::Response::new_error(err));
    }

    /// Reply to a general request with no data
    pub fn ok(self) {
        self.send_ll(&ll::Response::new_empty());
    }
=======
#[derive(Clone, Debug)]
// TODO: implement Deserialize on Bytes or Dirent, somehow
// #[cfg_attr(feature = "serializable", derive(Serialize, Deserialize))]
/// A single directory entry.
pub struct Dirent {
    /// file inode number
    pub ino: u64,
    /// entry number in directory
    pub offset: i64,
    /// kind of file
    pub kind: FileType,
    /// name of file
    pub name: Vec<u8>,
}

/// A list of directory entries.
pub type DirentList = Vec<Dirent>;

#[cfg(feature = "abi-7-21")]
/// A list of directory entries, plus additional file data for the kernel cache.
pub type DirentPlusList = Vec<(Dirent, Entry)>;

#[derive(Copy, Clone, Eq, PartialEq, Debug)]
#[cfg_attr(feature = "serializable", derive(Serialize, Deserialize))]
/// Open file handle response data
pub struct Open {
    /// File handle for the opened file
    pub fh: u64,
    /// Flags for the opened file
    pub flags: u32,
    /// Optional backing id for passthrough
    pub backing_id: Option<u32>,
}

#[cfg(target_os = "macos")]
#[derive(Copy, Clone, PartialEq, Debug)]
/// Xtimes response data
pub struct XTimes {
    /// Backup time
    pub bkuptime: SystemTime,
    /// Creation time
    pub crtime: SystemTime,
}

#[derive(Copy, Clone, PartialEq, Debug)]
/// Statfs response data
pub struct Statfs {
    /// Total blocks (in units of frsize)
    pub blocks: u64,
    /// Free blocks
    pub bfree: u64,
    /// Free blocks for unprivileged users
    pub bavail: u64,
    /// Total inodes
    pub files: u64,
    /// Free inodes
    pub ffree: u64,
    /// Filesystem block size
    pub bsize: u32,
    /// Maximum filename length
    pub namelen: u32,
    /// Fundamental file system block size
    pub frsize: u32,
}

#[derive(Copy, Clone, PartialEq, Debug)]
/// File lock response data
pub struct Lock {
    /// start of locked byte range
    pub start: u64,
    /// end of locked byte range
    pub end: u64,
    // NOTE: lock field is defined as u32 in fuse_kernel.h in libfuse. However, it is treated as signed
    // TODO enum {F_RDLCK, F_WRLCK, F_UNLCK}
    /// kind of lock (read and/or write)
    pub typ: i32,
    /// PID of process blocking our lock
    pub pid: u32,
}

/// `Xattr` represents the response for extended attribute operations (`getxattr`, `listxattr`).
/// It can either indicate the size of the attribute data or provide the data itself
/// using `Bytes` for flexible ownership.
#[derive(Clone, Debug)]
pub enum Xattr {
    /// Indicates the size of the extended attribute data. Used when the caller
    /// provides a zero-sized buffer to query the required buffer size.
    Size(u32),
    /// Contains the extended attribute data. `Bytes` allows this data to be
    /// returned in a zero-copy data ownership model.
    Data(Vec<u8>),
}

#[cfg(feature = "abi-7-11")]
#[derive(Clone, Debug)]
/// File io control reponse data
pub struct Ioctl {
    /// Result of the ioctl operation
    pub result: i32,
    /// Data to be returned with the ioctl operation
    pub data: Vec<u8>,
}

//
// Methods to reply to a request for each kind of data
//

impl ReplyHandler {
    /// Reply to a general request with an error code
    pub fn error(self, err: Errno) {
        self.send_ll(&ll::Response::new_error(err));
    }

    /// Reply to a general request with no data
    pub fn ok(self) {
        self.send_ll(&ll::Response::new_empty());
    }
>>>>>>> bef1a953

    /// Reply to a general request with no data or an error
    pub fn ok_or_err(self, result: Result<(), Errno>) {
        match result {
            Ok(()) => self.ok(),
            Err(err) => self.error(err),
        }
    }
<<<<<<< HEAD

    /// Reply to a general request with data
    pub fn data(self, data: &[u8]) {
        self.send_ll(&ll::Response::new_slice(data));
    }

    /// Reply to a general request with data or an error
    pub fn data_or_err(self, result: Result<Bytes, Errno>) {
        match result {
            Ok(data) => self.data(&data),
            Err(err) => self.error(err),
        }
    }

    // Reply to an init request with available features
    pub fn config(self, capabilities: u64, config: KernelConfig) {
        let flags = capabilities & config.requested; // use features requested by fs and reported as capable by kernel

        let init = ll::fuse_abi::fuse_init_out {
            major: ll::fuse_abi::FUSE_KERNEL_VERSION,
            minor: ll::fuse_abi::FUSE_KERNEL_MINOR_VERSION,
            max_readahead: config.max_readahead,
            #[cfg(not(feature = "abi-7-36"))]
            flags: flags as u32,
            #[cfg(feature = "abi-7-36")]
            flags: (flags | ll::fuse_abi::consts::FUSE_INIT_EXT) as u32,
            #[cfg(not(feature = "abi-7-13"))]
            unused: 0,
            #[cfg(feature = "abi-7-13")]
            max_background: config.max_background,
            #[cfg(feature = "abi-7-13")]
            congestion_threshold: config.congestion_threshold(),
            max_write: config.max_write,
            #[cfg(feature = "abi-7-23")]
            time_gran: config.time_gran.as_nanos() as u32,
            #[cfg(all(feature = "abi-7-23", not(feature = "abi-7-28")))]
            reserved: [0; 9],
            #[cfg(feature = "abi-7-28")]
            max_pages: config.max_pages(),
            #[cfg(feature = "abi-7-28")]
            unused2: 0,
            #[cfg(all(feature = "abi-7-28", not(feature = "abi-7-36")))]
            reserved: [0; 8],
            #[cfg(feature = "abi-7-36")]
            flags2: (flags >> 32) as u32,
            #[cfg(all(feature = "abi-7-36", not(feature = "abi-7-40")))]
            reserved: [0; 7],
            #[cfg(feature = "abi-7-40")]
            max_stack_depth: config.max_stack_depth,
            #[cfg(feature = "abi-7-40")]
            reserved: [0; 6],
        };
        self.send_ll(&ll::Response::new_data(init.as_bytes()));
    }

    /// Reply to a request with a file entry
    pub fn entry(self, entry: &Entry) {
        let attr_ttl_override = self.attr_ttl_override;
        self.send_ll(&ll::Response::new_entry(
            ll::INodeNo(entry.ino),
            ll::Generation(entry.generation.unwrap_or(1)),
            entry.file_ttl,
            &entry.attr,
            entry.attr_ttl,
            attr_ttl_override,
        ));
    }

    /// Reply to a request with a file entry or an error
    pub fn entry_or_err(self, result: Result<Entry, Errno>) {
        match result {
            Ok(entry) => self.entry(&entry),
=======

    /// Reply to a general request with data
    pub fn data(self, data: &[u8]) {
        self.send_ll(&ll::Response::new_slice(data));
    }

    /// Reply to a general request with data or an error
    pub fn data_or_err(self, result: Result<Vec<u8>, Errno>) {
        match result {
            Ok(data) => self.data(&data),
>>>>>>> bef1a953
            Err(err) => self.error(err),
        }
    }

<<<<<<< HEAD
    /// Reply to a request with file attributes
    pub fn attr(self, attr: &FileAttr, ttl: &Duration) {
        let attr_ttl_override = self.attr_ttl_override;
        self.send_ll(&ll::Response::new_attr(
            ttl,
            &attr.into(),
            attr_ttl_override,
        ));
    }

    /// Reply to a request with file attributes or an error
    pub fn attr_or_err(self, result: Result<(FileAttr, Duration), Errno>) {
        match result {
            Ok((attr, ttl)) => self.attr(&attr, &ttl),
            Err(err) => self.error(err),
        }
    }

    #[cfg(target_os = "macos")]
    /// Reply to a request with xtimes attributes
    pub fn xtimes(self, xtimes: XTimes) {
        self.send_ll(&ll::Response::new_xtimes(xtimes.bkuptime, xtimes.crtime))
    }

    #[cfg(target_os = "macos")]
    /// Reply to a request with xtimes attributes or an error
    pub fn xtimes_or_err(self, result: Result<XTimes, Errno>) {
        match result {
            Ok(xtimes) => self.xtimes(xtimes),
            Err(err) => self.error(err),
        }
    }

    /// Reply to a request with a newly opened file handle
    pub fn opened(self, open: &Open) {
        self.send_ll(&ll::Response::new_open(
            ll::FileHandle(open.fh),
            open.flags,
            open.backing_id.unwrap_or(0),
        ));
    }

    /// Reply to a request with a newly opened file handle or an error
    pub fn opened_or_err(self, result: Result<Open, Errno>) {
        match result {
            Ok(open) => self.opened(&open),
            Err(err) => self.error(err),
        }
    }

    /// Reply to a request with the number of bytes written
    pub fn written(self, size: u32) {
        self.send_ll(&ll::Response::new_write(size));
    }

    /// Reply to a request with the number of bytes written or an error
    pub fn written_or_err(self, result: Result<u32, Errno>) {
        match result {
            Ok(size) => self.written(size),
=======
    // Reply to an init request with available features
    pub fn config(self, capabilities: u64, config: KernelConfig) {
        let flags = capabilities & config.requested; // use features requested by fs and reported as capable by kernel

        let init = ll::fuse_abi::fuse_init_out {
            major: ll::fuse_abi::FUSE_KERNEL_VERSION,
            minor: ll::fuse_abi::FUSE_KERNEL_MINOR_VERSION,
            max_readahead: config.max_readahead,
            #[cfg(not(feature = "abi-7-36"))]
            flags: flags as u32,
            #[cfg(feature = "abi-7-36")]
            flags: (flags | ll::fuse_abi::consts::FUSE_INIT_EXT) as u32,
            #[cfg(not(feature = "abi-7-13"))]
            unused: 0,
            #[cfg(feature = "abi-7-13")]
            max_background: config.max_background,
            #[cfg(feature = "abi-7-13")]
            congestion_threshold: config.congestion_threshold(),
            max_write: config.max_write,
            #[cfg(feature = "abi-7-23")]
            time_gran: config.time_gran.as_nanos() as u32,
            #[cfg(all(feature = "abi-7-23", not(feature = "abi-7-28")))]
            reserved: [0; 9],
            #[cfg(feature = "abi-7-28")]
            max_pages: config.max_pages(),
            #[cfg(feature = "abi-7-28")]
            unused2: 0,
            #[cfg(all(feature = "abi-7-28", not(feature = "abi-7-36")))]
            reserved: [0; 8],
            #[cfg(feature = "abi-7-36")]
            flags2: (flags >> 32) as u32,
            #[cfg(all(feature = "abi-7-36", not(feature = "abi-7-40")))]
            reserved: [0; 7],
            #[cfg(feature = "abi-7-40")]
            max_stack_depth: config.max_stack_depth,
            #[cfg(feature = "abi-7-40")]
            reserved: [0; 6],
        };
        self.send_ll(&ll::Response::new_data(init.as_bytes()));
    }

    /// Reply to a request with a file entry
    pub fn entry(self, entry: &Entry) {
        self.send_ll(&ll::Response::new_entry(
            ll::INodeNo(entry.ino),
            ll::Generation(entry.generation.unwrap_or(1)),
            entry.file_ttl,
            &entry.attr,
            entry.attr_ttl,
        ));
    }

    /// Reply to a request with a file entry or an error
    pub fn entry_or_err(self, result: Result<Entry, Errno>) {
        match result {
            Ok(entry) => self.entry(&entry),
            Err(err) => self.error(err),
        }
    }

    /// Reply to a request with file attributes
    pub fn attr(self, attr: &FileAttr, ttl: &Duration) {
        self.send_ll(&ll::Response::new_attr(
            ttl,
            &attr,
        ));
    }

    /// Reply to a request with file attributes or an error
    pub fn attr_or_err(self, result: Result<(FileAttr, Duration), Errno>) {
        match result {
            Ok((attr, ttl)) => self.attr(&attr, &ttl),
            Err(err) => self.error(err),
        }
    }

    #[cfg(target_os = "macos")]
    /// Reply to a request with xtimes attributes
    pub fn xtimes(self, xtimes: XTimes) {
        self.send_ll(&ll::Response::new_xtimes(xtimes.bkuptime, xtimes.crtime))
    }

    #[cfg(target_os = "macos")]
    /// Reply to a request with xtimes attributes or an error
    pub fn xtimes_or_err(self, result: Result<XTimes, Errno>) {
        match result {
            Ok(xtimes) => self.xtimes(xtimes),
>>>>>>> bef1a953
            Err(err) => self.error(err),
        }
    }

<<<<<<< HEAD
    /// Reply to a statfs request with filesystem information
    pub fn statfs(self, statfs: &Statfs) {
        self.send_ll(&ll::Response::new_statfs(
            statfs.blocks,
            statfs.bfree,
            statfs.bavail,
            statfs.files,
            statfs.ffree,
            statfs.bsize,
            statfs.namelen,
            statfs.frsize,
        ));
    }

    /// Reply to a statfs request with filesystem information or an error
    pub fn statfs_or_err(self, result: Result<Statfs, Errno>) {
        match result {
            Ok(statfs) => self.statfs(&statfs),
=======
    /// Reply to a request with a newly opened file handle
    pub fn opened(self, open: &Open) {
        self.send_ll(&ll::Response::new_open(
            ll::FileHandle(open.fh),
            open.flags,
            open.backing_id.unwrap_or(0),
        ));
    }

    /// Reply to a request with a newly opened file handle or an error
    pub fn opened_or_err(self, result: Result<Open, Errno>) {
        match result {
            Ok(open) => self.opened(&open),
>>>>>>> bef1a953
            Err(err) => self.error(err),
        }
    }

<<<<<<< HEAD
    /// Reply to a request with a newly created file entry and its newly open file handle
    pub fn created(self, entry: &Entry, open: &Open) {
        let attr_ttl_override = self.attr_ttl_override;
        self.send_ll(&ll::Response::new_create(
            &entry.file_ttl,
            &entry.attr.into(),
            &entry.attr_ttl,
            attr_ttl_override,
            ll::Generation(entry.generation.unwrap_or(1)),
            ll::FileHandle(open.fh),
            open.flags,
            open.backing_id.unwrap_or(0),
        ));
    }

    /// Reply to a request with a newly created file entry and its newly open file handle or an error
    pub fn created_or_err(self, result: Result<(Entry, Open), Errno>) {
        match result {
            Ok((entry, open)) => self.created(&entry, &open),
            Err(err) => self.error(err),
        }
    }

    /// Reply to a request with a file lock
    pub fn locked(self, lock: &Lock) {
        self.send_ll(&ll::Response::new_lock(&ll::Lock {
            range: (lock.start, lock.end),
            typ: lock.typ,
            pid: lock.pid,
        }));
    }
=======
    /// Reply to a request with the number of bytes written
    pub fn written(self, size: u32) {
        self.send_ll(&ll::Response::new_write(size));
    }

    /// Reply to a request with the number of bytes written or an error
    pub fn written_or_err(self, result: Result<u32, Errno>) {
        match result {
            Ok(size) => self.written(size),
            Err(err) => self.error(err),
        }
    }

    /// Reply to a statfs request with filesystem information
    pub fn statfs(self, statfs: &Statfs) {
        self.send_ll(&ll::Response::new_statfs(
            statfs.blocks,
            statfs.bfree,
            statfs.bavail,
            statfs.files,
            statfs.ffree,
            statfs.bsize,
            statfs.namelen,
            statfs.frsize,
        ));
    }

    /// Reply to a statfs request with filesystem information or an error
    pub fn statfs_or_err(self, result: Result<Statfs, Errno>) {
        match result {
            Ok(statfs) => self.statfs(&statfs),
            Err(err) => self.error(err),
        }
    }

    /// Reply to a request with a newly created file entry and its newly open file handle
    pub fn created(self, entry: &Entry, open: &Open) {
        self.send_ll(&ll::Response::new_create(
            &entry.file_ttl,
            &entry.attr.into(),
            &entry.attr_ttl,
            ll::Generation(entry.generation.unwrap_or(1)),
            ll::FileHandle(open.fh),
            open.flags,
            open.backing_id.unwrap_or(0),
        ));
    }

    /// Reply to a request with a newly created file entry and its newly open file handle or an error
    pub fn created_or_err(self, result: Result<(Entry, Open), Errno>) {
        match result {
            Ok((entry, open)) => self.created(&entry, &open),
            Err(err) => self.error(err),
        }
    }

    /// Reply to a request with a file lock
    pub fn locked(self, lock: &Lock) {
        self.send_ll(&ll::Response::new_lock(&ll::Lock {
            range: (lock.start, lock.end),
            typ: lock.typ,
            pid: lock.pid,
        }));
    }
>>>>>>> bef1a953

    /// Reply to a request with a file lock or an error
    pub fn locked_or_err(self, result: Result<Lock, Errno>) {
        match result {
            Ok(lock) => self.locked(&lock),
            Err(err) => self.error(err),
        }
    }

    /// Reply to a request with a bmap
    pub fn bmap(self, block: u64) {
        self.send_ll(&ll::Response::new_bmap(block));
    }

    /// Reply to a request with a bmap or an error
    pub fn bmap_or_err(self, result: Result<u64, Errno>) {
        match result {
            Ok(block) => self.bmap(block),
            Err(err) => self.error(err),
        }
    }

    #[cfg(feature = "abi-7-11")]
    /// Reply to a request with an ioctl
    pub fn ioctl(self, result: i32, data: &[u8]) {
<<<<<<< HEAD
        self.send_ll(&ll::Response::new_ioctl(result, data));
=======
        self.send_ll(&ll::Response::new_ioctl(result, &[IoSlice::new(data)]));
>>>>>>> bef1a953
    }

    #[cfg(feature = "abi-7-11")]
    /// Reply to a request with an ioctl or an error
    pub fn ioctl_or_err(self, result: Result<Ioctl, Errno>) {
        match result {
            Ok(ioctl) => self.ioctl(ioctl.result, &ioctl.data),
            Err(err) => self.error(err),
        }
    }

    #[cfg(feature = "abi-7-11")]
    /// Reply to a request with a poll events
    pub fn poll(self, revents: u32) {
        self.send_ll(&ll::Response::new_poll(revents));
<<<<<<< HEAD
    }

    #[cfg(feature = "abi-7-11")]
    /// Reply to a request with a poll events or an error
    pub fn poll_or_err(self, result: Result<u32, Errno>) {
        match result {
            Ok(revents) => self.poll(revents),
            Err(err) => self.error(err),
        }
    }

    /// Reply to a request with a filled directory buffer
    pub fn dir(
        self,
        entries_list: &DirentList,
        min_offset: i64,
        size: usize,
        /* blank space */
    ) {
        let mut buf = DirentBuf::new(size);
        let entries_safe_borrow = match entries_list.lock() {
            Ok(entries) => entries,
            Err(e) => {
                log::error!("ReplyHandler::dir: Borrow Error: {e:?}");
                // Alternatively, consider a panic if the borrow fails.
                self.error(Errno::EIO);
                return;
            }
        };
        for item in entries_safe_borrow.iter() {
            if item.offset <= min_offset {
                log::debug!(
                    "ReplyHandler::dir: skipping item with offset #{}",
                    item.offset
                );
                continue;
            }
            log::debug!(
                "ReplyHandler::dir: processing item with offset #{}",
                item.offset
            );
            match buf.push(item) {
                Ok(true) => {
                    log::debug!("ReplyHandler::dir: buffer full!");
                    break;
                }
                Ok(false) => {}
                Err(e) => {
                    log::error!("ReplyHandler::dir: abort!");
                    self.error(e);
                    return;
                }
            }
=======
    }

    #[cfg(feature = "abi-7-11")]
    /// Reply to a request with a poll events or an error
    pub fn poll_or_err(self, result: Result<u32, Errno>) {
        match result {
            Ok(revents) => self.poll(revents),
            Err(err) => self.error(err),
>>>>>>> bef1a953
        }
        self.send_ll(&buf.into());
    }

<<<<<<< HEAD
    /// Reply to a request with a filled directory buffer or an error
    pub fn dir_or_err(
        self,
        result: Result<DirentList, Errno>,
=======
    // Note: trait_legacy has its own implementation of this function;
    // this one is for (future) Sync/Async traits
    /// Reply to a request with a filled directory buffer
    pub fn dir(
        self,
        entries_list: &DirentList,
>>>>>>> bef1a953
        min_offset: i64,
        size: usize,
        /* blank space */
    ) {
<<<<<<< HEAD
        match result {
            Ok(entries) => self.dir(&entries, min_offset, size),
            Err(err) => self.error(err),
        }
    }

    #[cfg(feature = "abi-7-21")]
    // Reply to a request with a filled directory plus buffer
    pub fn dirplus(
        self,
        entries_plus_list: &DirentPlusList,
        min_offset: i64,
        size: usize,
        /* blank space */
    ) {
        let mut buf = DirentPlusBuf::new(size);
        let entries_safe_borrow = match entries_plus_list.lock() {
            Ok(entries) => entries,
            Err(e) => {
                log::error!("ReplyHandler::dirplus: Borrow Error: {e:?}");
                // Alternatively, consider a panic if the borrow fails.
                self.error(Errno::EIO);
                return;
            }
        };
        for (dirent, entry) in entries_safe_borrow.iter() {
            if dirent.offset <= min_offset {
                log::debug!(
                    "ReplyHandler::dirplus: skipping item with offset #{}",
                    dirent.offset
=======
        let mut buf = ll::reply::DirentBuf::new(size);
        for item in entries_list.iter() {
            if item.offset <= min_offset {
                log::debug!(
                    "ReplyHandler::dir: skipping item with offset #{}",
                    item.offset
>>>>>>> bef1a953
                );
                continue;
            }
            log::debug!(
<<<<<<< HEAD
                "ReplyHandler::dirplus: processing item with offset #{}",
                dirent.offset
            );
            match buf.push(dirent, entry, self.attr_ttl_override) {
                Ok(true) => {
                    log::debug!("ReplyHandler::dirplus: buffer full!");
                    break;
                }
                Ok(false) => {}
                Err(e) => {
                    log::error!("ReplyHandler::dirplus: abort!");
                    self.error(e);
                    return;
                }
            }
        }
        self.send_ll(&buf.into());
    }

    #[cfg(feature = "abi-7-21")]
    // Reply to a request with a filled directory plus buffer or an error
    pub fn dirplus_or_err(
        self,
        result: Result<DirentPlusList, Errno>,
        min_offset: i64,
        size: usize,
        /* blank space */
    ) {
        match result {
            Ok(entries) => self.dirplus(&entries, min_offset, size),
            Err(err) => self.error(err),
        }
    }

    /// Reply to a request with extended attribute information
    pub fn xattr(self, reply: Xattr) {
        match reply {
            Xattr::Size(s) => self.xattr_size(s),
            Xattr::Data(d) => self.xattr_data(&d),
=======
                "ReplyHandler::dir: processing item with offset #{}",
                item.offset
            );
            if buf.push(item) {
                log::debug!("ReplyHandler::dir: buffer full!");
                break;
            }
>>>>>>> bef1a953
        }
        self.send_ll(&buf.into());
    }

<<<<<<< HEAD
    /// Reply to a request with the size of an extended attribute
    pub fn xattr_size(self, size: u32) {
        self.send_ll(&ll::Response::new_xattr_size(size));
    }

    /// Reply to a request with the data of an extended attribute
    pub fn xattr_data(self, data: &[u8]) {
        self.send_ll(&ll::Response::new_slice(data));
    }

    /// Reply to a request with extended attribute information or an error
    pub fn xattr_or_err(self, result: Result<Xattr, Errno>) {
        match result {
            Ok(xattr) => self.xattr(xattr),
            Err(err) => self.error(err),
        }
    }

    #[cfg(feature = "abi-7-24")]
    /// Reply to a request with a seeked offset
    pub fn offset(self, offset: i64) {
        self.send_ll(&ll::Response::new_lseek(offset));
    }

    #[cfg(feature = "abi-7-24")]
    /// Reply to a request with a seeked offset or an error
    pub fn offset_or_err(self, result: Result<i64, Errno>) {
        match result {
            Ok(offset) => self.offset(offset),
=======
    /// Reply to a request with a filled directory buffer or an error
    pub fn dir_or_err(
        self,
        result: Result<DirentList, Errno>,
        min_offset: i64,
        size: usize,
        /* blank space */
    ) {
        match result {
            Ok(entries) => self.dir(&entries, min_offset, size),
            Err(err) => self.error(err),
        }
    }

    #[cfg(feature = "abi-7-21")]
    // Note: trait_legacy has its own implementation of this function
    // this one is for (future) Sync/Async traits
    // Reply to a request with a filled directory plus buffer
    pub fn dirplus(
        self,
        entries_plus_list: &DirentPlusList,
        min_offset: i64,
        size: usize,
        /* blank space */
    ) {
        let mut buf = ll::reply::DirentPlusBuf::new(size);
        for (dirent, entry) in entries_plus_list.iter() {
            if dirent.offset <= min_offset {
                log::debug!(
                    "ReplyHandler::dirplus: skipping item with offset #{}",
                    dirent.offset
                );
                continue;
            }
            log::debug!(
                "ReplyHandler::dirplus: processing item with offset #{}",
                dirent.offset
            );
            if buf.push(dirent, entry) {
                log::debug!("ReplyHandler::dirplus: buffer full!");
                break;
            }
        }
        self.send_ll(&buf.into());
    }

    #[cfg(feature = "abi-7-21")]
    // Reply to a request with a filled directory plus buffer or an error
    pub fn dirplus_or_err(
        self,
        result: Result<DirentPlusList, Errno>,
        min_offset: i64,
        size: usize,
        /* blank space */
    ) {
        match result {
            Ok(entries) => self.dirplus(&entries, min_offset, size),
            Err(err) => self.error(err),
        }
    }

    /// Reply to a request with extended attribute information
    pub fn xattr(self, reply: Xattr) {
        match reply {
            Xattr::Size(s) => self.xattr_size(s),
            Xattr::Data(d) => self.xattr_data(&d),
        }
    }

    /// Reply to a request with the size of an extended attribute
    pub fn xattr_size(self, size: u32) {
        self.send_ll(&ll::Response::new_xattr_size(size));
    }

    /// Reply to a request with the data of an extended attribute
    pub fn xattr_data(self, data: &[u8]) {
        self.send_ll(&ll::Response::new_slice(data));
    }

    /// Reply to a request with extended attribute information or an error
    pub fn xattr_or_err(self, result: Result<Xattr, Errno>) {
        match result {
            Ok(xattr) => self.xattr(xattr),
>>>>>>> bef1a953
            Err(err) => self.error(err),
        }
    }

<<<<<<< HEAD
    /// Disable this replyhandler. No reply will be sent.
    pub fn disable(mut self) {
        self.sender = None;
    }

    /// Disable attribute cacheing.
    pub fn attr_ttl_override(&mut self) {
        self.attr_ttl_override = true;
=======
    #[cfg(feature = "abi-7-24")]
    /// Reply to a request with a seeked offset
    pub fn offset(self, offset: i64) {
        self.send_ll(&ll::Response::new_lseek(offset));
    }

    #[cfg(feature = "abi-7-24")]
    /// Reply to a request with a seeked offset or an error
    pub fn offset_or_err(self, result: Result<i64, Errno>) {
        match result {
            Ok(offset) => self.offset(offset),
            Err(err) => self.error(err),
        }
>>>>>>> bef1a953
    }
}

#[cfg(test)]
#[allow(clippy::unreadable_literal)] // ugly hardcoded literals for testing
#[allow(clippy::cast_possible_truncation)] // predetermined literals will not be truncated
mod test {
    #[allow(clippy::wildcard_imports)]
    use super::*;
    use crate::{FileAttr, FileType};
    #[cfg(feature = "abi-7-24")]
    use std::ffi::OsStr;
    use std::io::IoSlice;
    #[cfg(feature = "abi-7-24")]
    use std::os::unix::ffi::OsStrExt;
    use std::sync::mpsc::{SyncSender, sync_channel};
    use std::thread;
    use std::time::{Duration, UNIX_EPOCH};
    use zerocopy::{Immutable, IntoBytes};

    #[derive(Debug, IntoBytes, Immutable)]
    #[repr(C)]
    struct Data {
        a: u8,
        b: u8,
        c: u16,
    }

    #[test]
    fn serialize_empty() {
        assert!(().as_bytes().is_empty());
    }

    #[test]
    fn serialize_slice() {
        let data: [u8; 4] = [0x12, 0x34, 0x56, 0x78];
        assert_eq!(data.as_bytes(), [0x12, 0x34, 0x56, 0x78]);
    }

    #[test]
    fn serialize_struct() {
        let data = Data {
            a: 0x12,
            b: 0x34,
            c: 0x5678,
        };
        assert_eq!(data.as_bytes(), [0x12, 0x34, 0x78, 0x56]);
    }

    struct AssertSender {
        expected: Vec<u8>,
    }

    impl super::ReplySender for AssertSender {
        fn send(&self, data: &[IoSlice<'_>]) -> std::io::Result<()> {
            let mut v = vec![];
            for x in data {
                v.extend_from_slice(x);
            }
            assert_eq!(self.expected, v);
            Ok(())
        }
    }

    #[test]
    fn reply_raw() {
        let data = Data {
            a: 0x12,
            b: 0x34,
            c: 0x5678,
        };
        let sender = AssertSender {
            expected: vec![
                0x14, 0x00, 0x00, 0x00, 0x00, 0x00, 0x00, 0x00, 0xef, 0xbe, 0xad, 0xde, 0x00, 0x00,
                0x00, 0x00, 0x12, 0x34, 0x78, 0x56,
            ],
        };
        let replyhandler: ReplyHandler = ReplyHandler::new(0xdeadbeef, sender);
        replyhandler.send_ll(&ll::Response::new_data(data.as_bytes()));
    }

    #[test]
    fn reply_error() {
        let sender = AssertSender {
            expected: vec![
                0x10, 0x00, 0x00, 0x00, 0xbe, 0xff, 0xff, 0xff, 0xef, 0xbe, 0xad, 0xde, 0x00, 0x00,
                0x00, 0x00,
            ],
        };
        let replyhandler: ReplyHandler = ReplyHandler::new(0xdeadbeef, sender);
        replyhandler.error(Errno::from_i32(66));
    }

    #[test]
    fn reply_empty() {
        let sender = AssertSender {
            expected: vec![
                0x10, 0x00, 0x00, 0x00, 0x00, 0x00, 0x00, 0x00, 0xef, 0xbe, 0xad, 0xde, 0x00, 0x00,
                0x00, 0x00,
            ],
        };
        let replyhandler: ReplyHandler = ReplyHandler::new(0xdeadbeef, sender);
        replyhandler.ok();
    }

    #[test]
    fn reply_data() {
        let sender = AssertSender {
            expected: vec![
                0x14, 0x00, 0x00, 0x00, 0x00, 0x00, 0x00, 0x00, 0xef, 0xbe, 0xad, 0xde, 0x00, 0x00,
                0x00, 0x00, 0xde, 0xad, 0xbe, 0xef,
            ],
        };
        let replyhandler: ReplyHandler = ReplyHandler::new(0xdeadbeef, sender);
        replyhandler.data(&[0xde, 0xad, 0xbe, 0xef]);
    }

    macro_rules! default_attr_struct {
        () => {{
            let time = UNIX_EPOCH + Duration::new(0x1234, 0x5678);
            FileAttr {
                ino: 0x11,
                size: 0x22,
                blocks: 0x33,
                atime: time,
                mtime: time,
                ctime: time,
                crtime: time,
                kind: FileType::RegularFile,
                perm: 0o644,
                nlink: 0x55,
                uid: 0x66,
                gid: 0x77,
                rdev: 0x88,
                flags: 0x99,
                blksize: 0xbb,
            }
        }};
    }

    macro_rules! default_attr_bytes {
        () => {{
            let mut expected = Vec::new();
            expected.extend_from_slice(&[
                // inode attributes
                0x11, 0x00, 0x00, 0x00, 0x00, 0x00, 0x00, 0x00, /* ino */
                0x22, 0x00, 0x00, 0x00, 0x00, 0x00, 0x00, 0x00, /* size */
                0x33, 0x00, 0x00, 0x00, 0x00, 0x00, 0x00, 0x00, /* blocks */
            ]);
            expected.extend_from_slice(&[
                // timestamps (s)
                0x34, 0x12, 0x00, 0x00, 0x00, 0x00, 0x00, 0x00, /* atime */
                0x34, 0x12, 0x00, 0x00, 0x00, 0x00, 0x00, 0x00, /* mtime */
                0x34, 0x12, 0x00, 0x00, 0x00, 0x00, 0x00, 0x00, /* ctime */
            ]);
            #[cfg(target_os = "macos")]
            expected.extend_from_slice(&[
                0x34, 0x12, 0x00, 0x00, 0x00, 0x00, 0x00, 0x00, /* crtime */
            ]);
            expected.extend_from_slice(&[
                // timestamps (nanos)
                0x78, 0x56, 0x00, 0x00, /* atime */
                0x78, 0x56, 0x00, 0x00, /* mtime */
                0x78, 0x56, 0x00, 0x00, /* ctime */
            ]);
            #[cfg(target_os = "macos")]
            expected.extend_from_slice(&[0x78, 0x56, 0x00, 0x00 /* crtime */]);
            expected.extend_from_slice(&[
                // access attributes
                0xa4, 0x81, 0x00, 0x00, 0x55, 0x00, 0x00, 0x00, 0x66, 0x00, 0x00, 0x00, 0x77, 0x00,
                0x00, 0x00, 0x88, 0x00, 0x00, 0x00,
            ]);
            #[cfg(target_os = "macos")]
            expected.extend_from_slice(&[
                // macos flags
                0x99, 0x00, 0x00, 0x00,
            ]);
            #[cfg(feature = "abi-7-9")]
            expected.extend_from_slice(&[
                // block size
                0xbb, 0x00, 0x00, 0x00, 0x00, 0x00, 0x00, 0x00,
            ]);
            // return
            expected
        }};
    }

    #[test]
    fn reply_entry() {
        // prepare the expected message
        let mut expected = Vec::new();
        expected.extend_from_slice(&[
            // FUSE header
            0x98, 0x00, 0x00, 0x00, 0x00, 0x00, 0x00, 0x00, /* size */
            0xef, 0xbe, 0xad, 0xde, 0x00, 0x00, 0x00, 0x00, /* request id */
        ]);
        expected.extend_from_slice(&[
            // ino
            0x11, 0x00, 0x00, 0x00, 0x00, 0x00, 0x00, 0x00,
        ]);
        expected.extend_from_slice(&[
            // generation
            0xaa, 0x00, 0x00, 0x00, 0x00, 0x00, 0x00, 0x00,
        ]);
        expected.extend_from_slice(&[
            // file ttl
            0x65, 0x87, 0x00, 0x00, 0x00, 0x00, 0x00, 0x00, /* seconds */
        ]);
        expected.extend_from_slice(&[
            // attr ttl
            0x65, 0x87, 0x00, 0x00, 0x00, 0x00, 0x00, 0x00, /* whole seconds */
            0x21, 0x43, 0x00, 0x00, 0x21, 0x43, 0x00, 0x00, /* nanoseconds */
        ]);
        expected.extend(default_attr_bytes!().iter());
        // correct the header using the actual length
        expected[0] = (expected.len()) as u8;
        // test reply will be compare with the expected message
        let sender = AssertSender { expected };
        // prepare the test reply
        let replyhandler: ReplyHandler = ReplyHandler::new(0xdeadbeef, sender);
        let ttl = Duration::new(0x8765, 0x4321);
        let attr = default_attr_struct!();
        // send the test reply
        replyhandler.entry(&Entry {
            ino: attr.ino,
            generation: Some(0xaa),
            file_ttl: ttl,
            attr,
            attr_ttl: ttl,
        });
    }

    #[test]
    fn reply_attr() {
        let mut expected = vec![
            // FUSE header
            0x80, 0x00, 0x00, 0x00, 0x00, 0x00, 0x00, 0x00, /* size */
            0xef, 0xbe, 0xad, 0xde, 0x00, 0x00, 0x00, 0x00, /* request id */
        ];
        expected.extend_from_slice(&[
            // ttl
            0x65, 0x87, 0x00, 0x00, 0x00, 0x00, 0x00, 0x00, /* seconds */
            0x21, 0x43, 0x00, 0x00, 0x00, 0x00, 0x00, 0x00, /* nanoseconds */
        ]);
        expected.extend(default_attr_bytes!().iter());

        // correct size field of header
        expected[0] = expected.len() as u8;

        let sender = AssertSender { expected };
        let replyhandler: ReplyHandler = ReplyHandler::new(0xdeadbeef, sender);
        let ttl = Duration::new(0x8765, 0x4321);
        let attr = default_attr_struct!();
        replyhandler.attr(&attr, &ttl);
    }

    #[test]
    #[cfg(target_os = "macos")]
    fn reply_xtimes() {
        let sender = AssertSender {
            expected: vec![
                0x28, 0x00, 0x00, 0x00, 0x00, 0x00, 0x00, 0x00, 0xef, 0xbe, 0xad, 0xde, 0x00, 0x00,
                0x00, 0x00, 0x34, 0x12, 0x00, 0x00, 0x00, 0x00, 0x00, 0x00, 0x34, 0x12, 0x00, 0x00,
                0x00, 0x00, 0x00, 0x00, 0x78, 0x56, 0x00, 0x00, 0x78, 0x56, 0x00, 0x00,
            ],
        };
        let replyhandler: ReplyHandler = ReplyHandler::new(0xdeadbeef, sender);
        let time = UNIX_EPOCH + Duration::new(0x1234, 0x5678);
        replyhandler.xtimes(XTimes {
            bkuptime: time,
            crtime: time,
        });
    }

    macro_rules! default_open_struct {
        () => {{
            #[cfg(feature = "abi-7-40")]
            let backing_byte: u8 = 0x44;
            #[cfg(not(feature = "abi-7-40"))]
            let backing_byte: u8 = 0x00;
            Open {
                fh: 0x1122,
                flags: 0x33,
                backing_id: Some(u32::from(backing_byte)),
            }
        }};
    }

    macro_rules! default_open_bytes {
        () => {{
            #[cfg(feature = "abi-7-40")]
            let backing_byte: u8 = 0x44;
            #[cfg(not(feature = "abi-7-40"))]
            let backing_byte: u8 = 0x00;
            let mut expected = vec![
                // file handle
                0x22, 0x11, 0x00, 0x00, 0x00, 0x00, 0x00, 0x00,
            ];
            expected.extend_from_slice(&[
                // flags
                0x33, 0x00, 0x00, 0x00,
            ]);
            expected.extend_from_slice(&[
                // backing id
                backing_byte,
                0x00,
                0x00,
                0x00,
            ]);
            // return
            expected
        }};
    }
    #[test]
    fn reply_open() {
        let mut expected = vec![
            // FUSE header
            0x20, 0x00, 0x00, 0x00, 0x00, 0x00, 0x00, 0x00, // size
            0xef, 0xbe, 0xad, 0xde, 0x00, 0x00, 0x00, 0x00, // request id
        ];
        expected.extend(&default_open_bytes!());

        let sender = AssertSender { expected };
        let replyhandler: ReplyHandler = ReplyHandler::new(0xdeadbeef, sender);
        replyhandler.opened(&default_open_struct!());
    }

    #[test]
    fn reply_write() {
        let sender = AssertSender {
            expected: vec![
                0x18, 0x00, 0x00, 0x00, 0x00, 0x00, 0x00, 0x00, 0xef, 0xbe, 0xad, 0xde, 0x00, 0x00,
                0x00, 0x00, 0x22, 0x11, 0x00, 0x00, 0x00, 0x00, 0x00, 0x00,
            ],
        };
        let replyhandler: ReplyHandler = ReplyHandler::new(0xdeadbeef, sender);
        replyhandler.written(0x1122);
    }

    #[test]
    fn reply_statfs() {
        let sender = AssertSender {
            expected: vec![
                0x60, 0x00, 0x00, 0x00, 0x00, 0x00, 0x00, 0x00, 0xef, 0xbe, 0xad, 0xde, 0x00, 0x00,
                0x00, 0x00, 0x11, 0x00, 0x00, 0x00, 0x00, 0x00, 0x00, 0x00, 0x22, 0x00, 0x00, 0x00,
                0x00, 0x00, 0x00, 0x00, 0x33, 0x00, 0x00, 0x00, 0x00, 0x00, 0x00, 0x00, 0x44, 0x00,
                0x00, 0x00, 0x00, 0x00, 0x00, 0x00, 0x55, 0x00, 0x00, 0x00, 0x00, 0x00, 0x00, 0x00,
                0x66, 0x00, 0x00, 0x00, 0x77, 0x00, 0x00, 0x00, 0x88, 0x00, 0x00, 0x00, 0x00, 0x00,
                0x00, 0x00, 0x00, 0x00, 0x00, 0x00, 0x00, 0x00, 0x00, 0x00, 0x00, 0x00, 0x00, 0x00,
                0x00, 0x00, 0x00, 0x00, 0x00, 0x00, 0x00, 0x00, 0x00, 0x00, 0x00, 0x00,
            ],
        };
        let replyhandler: ReplyHandler = ReplyHandler::new(0xdeadbeef, sender);
        replyhandler.statfs(&Statfs {
            blocks: 0x11,
            bfree: 0x22,
            bavail: 0x33,
            files: 0x44,
            ffree: 0x55,
            bsize: 0x66,
            namelen: 0x77,
            frsize: 0x88,
        });
    }

    #[test]
    fn reply_create() {
        let mut expected = vec![
            // FUSE header
            0x20, 0x00, 0x00, 0x00, 0x00, 0x00, 0x00, 0x00, // size
            0xef, 0xbe, 0xad, 0xde, 0x00, 0x00, 0x00, 0x00, // request id
        ];
        expected.extend_from_slice(&[
            // ino
            0x11, 0x00, 0x00, 0x00, 0x00, 0x00, 0x00, 0x00,
        ]);
        expected.extend_from_slice(&[
            // generation
            0xaa, 0x00, 0x00, 0x00, 0x00, 0x00, 0x00, 0x00,
        ]);
        expected.extend_from_slice(&[
            // file ttl
            0x65, 0x87, 0x00, 0x00, 0x00, 0x00, 0x00, 0x00, /* seconds */
        ]);
        expected.extend_from_slice(&[
            // attr ttl
            0x65, 0x87, 0x00, 0x00, 0x00, 0x00, 0x00, 0x00, /* whole seconds */
            0x21, 0x43, 0x00, 0x00, 0x21, 0x43, 0x00, 0x00, /* nanoseconds */
        ]);
        expected.extend(&default_attr_bytes!());
        expected.extend(&default_open_bytes!());
        expected[0] = (expected.len()) as u8;

        let sender = AssertSender { expected };
        let replyhandler: ReplyHandler = ReplyHandler::new(0xdeadbeef, sender);
        let ttl = Duration::new(0x8765, 0x4321);
        let attr = default_attr_struct!();
        let open = default_open_struct!();
        replyhandler.created(
            &Entry {
                ino: attr.ino,
                generation: Some(0xaa),
                file_ttl: ttl,
                attr,
                attr_ttl: ttl,
            },
            &open,
        );
    }

    #[test]
    fn reply_lock() {
        let sender = AssertSender {
            expected: vec![
                0x28, 0x00, 0x00, 0x00, 0x00, 0x00, 0x00, 0x00, 0xef, 0xbe, 0xad, 0xde, 0x00, 0x00,
                0x00, 0x00, 0x11, 0x00, 0x00, 0x00, 0x00, 0x00, 0x00, 0x00, 0x22, 0x00, 0x00, 0x00,
                0x00, 0x00, 0x00, 0x00, 0x33, 0x00, 0x00, 0x00, 0x44, 0x00, 0x00, 0x00,
            ],
        };
        let replyhandler: ReplyHandler = ReplyHandler::new(0xdeadbeef, sender);
        replyhandler.locked(&Lock {
            start: 0x11,
            end: 0x22,
            typ: 0x33,
            pid: 0x44,
        });
    }

    #[test]
    fn reply_bmap() {
        let sender = AssertSender {
            expected: vec![
                0x18, 0x00, 0x00, 0x00, 0x00, 0x00, 0x00, 0x00, 0xef, 0xbe, 0xad, 0xde, 0x00, 0x00,
                0x00, 0x00, 0x34, 0x12, 0x00, 0x00, 0x00, 0x00, 0x00, 0x00,
            ],
        };
        let replyhandler: ReplyHandler = ReplyHandler::new(0xdeadbeef, sender);
        replyhandler.bmap(0x1234);
    }

    #[test]
    fn reply_directory() {
        let sender = AssertSender {
            expected: vec![
                0x50, 0x00, 0x00, 0x00, 0x00, 0x00, 0x00, 0x00, 0xef, 0xbe, 0xad, 0xde, 0x00, 0x00,
                0x00, 0x00, 0xbb, 0xaa, 0x00, 0x00, 0x00, 0x00, 0x00, 0x00, 0x01, 0x00, 0x00, 0x00,
                0x00, 0x00, 0x00, 0x00, 0x05, 0x00, 0x00, 0x00, 0x04, 0x00, 0x00, 0x00, 0x68, 0x65,
                0x6c, 0x6c, 0x6f, 0x00, 0x00, 0x00, 0xdd, 0xcc, 0x00, 0x00, 0x00, 0x00, 0x00, 0x00,
                0x02, 0x00, 0x00, 0x00, 0x00, 0x00, 0x00, 0x00, 0x08, 0x00, 0x00, 0x00, 0x08, 0x00,
                0x00, 0x00, 0x77, 0x6f, 0x72, 0x6c, 0x64, 0x2e, 0x72, 0x73,
            ],
        };
        let replyhandler: ReplyHandler = ReplyHandler::new(0xdeadbeef, sender);
        let entries = vec![
            Dirent {
                ino: 0xaabb,
                offset: 1,
                kind: FileType::Directory,
<<<<<<< HEAD
                name: Bytes::from_static(b"hello"),
=======
                name: Vec::from(b"hello"),
>>>>>>> bef1a953
            },
            Dirent {
                ino: 0xccdd,
                offset: 2,
                kind: FileType::RegularFile,
<<<<<<< HEAD
                name: Bytes::from_static(b"world.rs"),
=======
                name: Vec::from(b"world.rs"),
>>>>>>> bef1a953
            },
        ];
        replyhandler.dir(&entries.into(), 0, std::mem::size_of::<u8>() * 128);
    }

    #[test]
    #[cfg(feature = "abi-7-24")]
    fn reply_directory_plus() {
        // prepare the expected file attribute portion of the message
        // see test::reply_entry() for details
        let mut entry_bytes = Vec::new();
        entry_bytes.extend_from_slice(&[
            0x11, 0x00, 0x00, 0x00, 0x00, 0x00, 0x00, 0x00, 0xaa, 0x00, 0x00, 0x00, 0x00, 0x00,
            0x00, 0x00, 0x65, 0x87, 0x00, 0x00, 0x00, 0x00, 0x00, 0x00, 0x65, 0x87, 0x00, 0x00,
            0x00, 0x00, 0x00, 0x00, 0x21, 0x43, 0x00, 0x00, 0x21, 0x43, 0x00, 0x00,
        ]);
        let mut attr_bytes = default_attr_bytes!();

        let mut expected = Vec::new();

        expected.extend_from_slice(&[
            // FUSE header
            0x50, 0x01, 0x00, 0x00, 0x00, 0x00, 0x00, 0x00, 0xef, 0xbe, 0xad, 0xde, 0x00, 0x00,
            0x00, 0x00,
        ]);

        /* ------ file 1 ------- */
        // entry 1 and attr 1 get a specific ino value
        entry_bytes[0] = 0xbb;
        entry_bytes[1] = 0xaa;
        attr_bytes[0] = 0xbb;
        attr_bytes[1] = 0xaa;
        // entry 1 and attr 1 have the directory
        let i = if cfg!(target_os = "macos") { 73 } else { 61 };
        attr_bytes[i] = 0x41;
        expected.extend_from_slice(&entry_bytes);
        expected.extend_from_slice(&attr_bytes);
        // dirent 1
        // see test::reply_directory() for details
        expected.extend_from_slice(&[
            0xbb, 0xaa, 0x00, 0x00, 0x00, 0x00, 0x00, 0x00, 0x01, 0x00, 0x00, 0x00, 0x00, 0x00,
            0x00, 0x00, 0x05, 0x00, 0x00, 0x00, 0x04, 0x00, 0x00, 0x00, 0x68, 0x65, 0x6c, 0x6c,
            0x6f, 0x00, 0x00, 0x00,
        ]);

        /* ------ file 2 ------- */
        let mut attr_bytes = default_attr_bytes!();
        // entry 2 and attr 2 get a specific ino value
        entry_bytes[0] = 0xdd;
        entry_bytes[1] = 0xcc;
        attr_bytes[0] = 0xdd;
        attr_bytes[1] = 0xcc;
        expected.extend_from_slice(&entry_bytes);
        expected.extend_from_slice(&attr_bytes);
        // dirent 2
        expected.extend_from_slice(&[
            0xdd, 0xcc, 0x00, 0x00, 0x00, 0x00, 0x00, 0x00, 0x02, 0x00, 0x00, 0x00, 0x00, 0x00,
            0x00, 0x00, 0x08, 0x00, 0x00, 0x00, 0x08, 0x00, 0x00, 0x00, 0x77, 0x6f, 0x72, 0x6c,
            0x64, 0x2e, 0x72, 0x73,
        ]);
        // correct the header
        expected[0] = (expected.len()) as u8;
        // test reply will be compared to expected
        let sender = AssertSender { expected };
        let replyhandler: ReplyHandler = ReplyHandler::new(0xdeadbeef, sender);
        let time = UNIX_EPOCH + Duration::new(0x1234, 0x5678);
        let ttl = Duration::new(0x8765, 0x4321);
        let attr1 = FileAttr {
            ino: 0xaabb,
            size: 0x22,
            blocks: 0x33,
            atime: time,
            mtime: time,
            ctime: time,
            crtime: time,
            kind: FileType::Directory,
            perm: 0o644,
            nlink: 0x55,
            uid: 0x66,
            gid: 0x77,
            rdev: 0x88,
            flags: 0x99,
            blksize: 0xbb,
        };
        let mut attr2 = attr1; //implicit copy
        attr2.ino = 0xccdd;
        attr2.kind = FileType::RegularFile;
        let generation = Some(0xaa);
        let entries = vec![
            (
                Dirent {
                    ino: 0xaabb,
                    offset: 1,
                    kind: FileType::Directory,
                    name: Bytes::from_static(OsStr::new("hello").as_bytes()),
                },
                Entry {
                    ino: 0xaabb,
                    generation,
                    file_ttl: ttl,
                    attr: attr1,
                    attr_ttl: ttl,
                },
            ),
            (
                Dirent {
                    ino: 0xccdd,
                    offset: 2,
                    kind: FileType::RegularFile,
                    name: Bytes::from_static(OsStr::new("world.rs").as_bytes()),
                },
                Entry {
                    ino: 0xccdd,
                    generation,
                    file_ttl: ttl,
                    attr: attr2,
                    attr_ttl: ttl,
                },
            ),
        ];
        replyhandler.dirplus(&entries.into(), 0, std::mem::size_of::<u8>() * 4096);
    }

    #[test]
    fn reply_xattr_size() {
        let sender = AssertSender {
            expected: vec![
                0x18, 0x00, 0x00, 0x00, 0x00, 0x00, 0x00, 0x00, 0xEF, 0xBE, 0xAD, 0xDE, 0x00, 0x00,
                0x00, 0x00, 0x78, 0x56, 0x34, 0x12, 0x00, 0x00, 0x00, 0x00,
            ],
        };
        let replyhandler: ReplyHandler = ReplyHandler::new(0xdeadbeef, sender);
        replyhandler.xattr(Xattr::Size(0x12345678));
    }

    #[test]
    fn reply_xattr_data() {
        let sender = AssertSender {
            expected: vec![
                0x14, 0x00, 0x00, 0x00, 0x00, 0x00, 0x00, 0x00, 0xEF, 0xBE, 0xAD, 0xDE, 0x00, 0x00,
                0x00, 0x00, 0x11, 0x22, 0x33, 0x44,
            ],
        };
        let replyhandler: ReplyHandler = ReplyHandler::new(0xdeadbeef, sender);
<<<<<<< HEAD
        replyhandler.xattr(Xattr::Data(Bytes::from_static(&[0x11, 0x22, 0x33, 0x44])));
=======
        replyhandler.xattr(Xattr::Data(Vec::from(&[0x11, 0x22, 0x33, 0x44])));
>>>>>>> bef1a953
    }

    impl super::ReplySender for SyncSender<()> {
        fn send(&self, _: &[IoSlice<'_>]) -> std::io::Result<()> {
            self.send(()).unwrap();
            Ok(())
        }
    }

    #[test]
    fn threaded_reply() {
        let (tx, rx) = sync_channel::<()>(1);
        let replyhandler: ReplyHandler = ReplyHandler::new(0xdeadbeef, tx);
        thread::spawn(move || {
            replyhandler.ok();
        });
        rx.recv().unwrap();
    }
}<|MERGE_RESOLUTION|>--- conflicted
+++ resolved
@@ -3,12 +3,9 @@
 //! A reply handler object is created to guarantee that each fuse request receives a reponse exactly once.
 //! Either the request logic will call the one of the reply handler's self-destructive methods,
 //! or, if the reply handler goes out of scope before that happens, the drop trait will send an error response.
-<<<<<<< HEAD
-
-use crate::channel::Channel;
-#[cfg(feature = "abi-7-21")]
-use crate::ll::reply::DirentPlusBuf;
-use crate::ll::{self, reply::DirentBuf};
+
+
+use crate::ll; // too many structs to list
 use crate::{Container, Errno, KernelConfig};
 use bytes::Bytes;
 #[allow(unused_imports)]
@@ -20,21 +17,6 @@
 use std::time::{Duration, SystemTime};
 use zerocopy::IntoBytes;
 
-=======
-
-
-use crate::ll; // too many structs to list
-use crate::{Errno, KernelConfig};
-#[allow(unused_imports)]
-use log::{debug, error, info, warn};
-#[cfg(feature = "serializable")]
-use serde::{Deserialize, Serialize};
-use std::fmt;
-use std::io::IoSlice;
-use std::time::{Duration, SystemTime};
-use zerocopy::IntoBytes;
-
->>>>>>> bef1a953
 /// Generic method to send Filesystem replies
 pub(crate) trait ReplySender: Send + Sync + Unpin + 'static {
     /// Send data.
@@ -47,19 +29,6 @@
     }
 }
 
-<<<<<<< HEAD
-/// Specialized implementation to send Filesystem replies to a FUSE Channel
-impl ReplySender for Channel {
-    fn send(&self, data: &[IoSlice<'_>]) -> std::io::Result<()> {
-        Channel::send(self, data)
-    }
-}
-
-/// `ReplyHander` is a struct which holds the unique identifiers needed to reply
-/// to a specific request. Traits are implemented on the struct so that ownership
-/// of the struct determines whether the identifiers have ever been used.
-/// This guarantees that a reply is send at most once per request.
-=======
 /// Primary ReplySender implementation for sending data to a Channel
 impl ReplySender for crate::channel::Channel {
     /// Send data.
@@ -71,18 +40,14 @@
 /// `ReplyHandler` is a struct which holds the unique identifiers needed to reply
 /// to a specific request. Replying methods consume `self` to guarantee at most one 
 /// reply is sent per request.
->>>>>>> bef1a953
 #[derive(Debug)]
 pub(crate) struct ReplyHandler {
     /// Unique id of the request to reply to
     pub unique: ll::RequestId,
     /// Closure to call for sending the reply
     pub sender: Option<Box<dyn ReplySender>>,
-<<<<<<< HEAD
     /// Option to disable attribute cacheing
     pub attr_ttl_override: bool,
-=======
->>>>>>> bef1a953
 }
 
 impl ReplyHandler {
@@ -202,7 +167,6 @@
     pub attr_ttl: Duration,
 }
 
-<<<<<<< HEAD
 #[derive(Copy, Clone, Eq, PartialEq, Debug)]
 #[cfg_attr(feature = "serializable", derive(Serialize, Deserialize))]
 /// Open file handle response data
@@ -320,125 +284,6 @@
     pub fn ok(self) {
         self.send_ll(&ll::Response::new_empty());
     }
-=======
-#[derive(Clone, Debug)]
-// TODO: implement Deserialize on Bytes or Dirent, somehow
-// #[cfg_attr(feature = "serializable", derive(Serialize, Deserialize))]
-/// A single directory entry.
-pub struct Dirent {
-    /// file inode number
-    pub ino: u64,
-    /// entry number in directory
-    pub offset: i64,
-    /// kind of file
-    pub kind: FileType,
-    /// name of file
-    pub name: Vec<u8>,
-}
-
-/// A list of directory entries.
-pub type DirentList = Vec<Dirent>;
-
-#[cfg(feature = "abi-7-21")]
-/// A list of directory entries, plus additional file data for the kernel cache.
-pub type DirentPlusList = Vec<(Dirent, Entry)>;
-
-#[derive(Copy, Clone, Eq, PartialEq, Debug)]
-#[cfg_attr(feature = "serializable", derive(Serialize, Deserialize))]
-/// Open file handle response data
-pub struct Open {
-    /// File handle for the opened file
-    pub fh: u64,
-    /// Flags for the opened file
-    pub flags: u32,
-    /// Optional backing id for passthrough
-    pub backing_id: Option<u32>,
-}
-
-#[cfg(target_os = "macos")]
-#[derive(Copy, Clone, PartialEq, Debug)]
-/// Xtimes response data
-pub struct XTimes {
-    /// Backup time
-    pub bkuptime: SystemTime,
-    /// Creation time
-    pub crtime: SystemTime,
-}
-
-#[derive(Copy, Clone, PartialEq, Debug)]
-/// Statfs response data
-pub struct Statfs {
-    /// Total blocks (in units of frsize)
-    pub blocks: u64,
-    /// Free blocks
-    pub bfree: u64,
-    /// Free blocks for unprivileged users
-    pub bavail: u64,
-    /// Total inodes
-    pub files: u64,
-    /// Free inodes
-    pub ffree: u64,
-    /// Filesystem block size
-    pub bsize: u32,
-    /// Maximum filename length
-    pub namelen: u32,
-    /// Fundamental file system block size
-    pub frsize: u32,
-}
-
-#[derive(Copy, Clone, PartialEq, Debug)]
-/// File lock response data
-pub struct Lock {
-    /// start of locked byte range
-    pub start: u64,
-    /// end of locked byte range
-    pub end: u64,
-    // NOTE: lock field is defined as u32 in fuse_kernel.h in libfuse. However, it is treated as signed
-    // TODO enum {F_RDLCK, F_WRLCK, F_UNLCK}
-    /// kind of lock (read and/or write)
-    pub typ: i32,
-    /// PID of process blocking our lock
-    pub pid: u32,
-}
-
-/// `Xattr` represents the response for extended attribute operations (`getxattr`, `listxattr`).
-/// It can either indicate the size of the attribute data or provide the data itself
-/// using `Bytes` for flexible ownership.
-#[derive(Clone, Debug)]
-pub enum Xattr {
-    /// Indicates the size of the extended attribute data. Used when the caller
-    /// provides a zero-sized buffer to query the required buffer size.
-    Size(u32),
-    /// Contains the extended attribute data. `Bytes` allows this data to be
-    /// returned in a zero-copy data ownership model.
-    Data(Vec<u8>),
-}
-
-#[cfg(feature = "abi-7-11")]
-#[derive(Clone, Debug)]
-/// File io control reponse data
-pub struct Ioctl {
-    /// Result of the ioctl operation
-    pub result: i32,
-    /// Data to be returned with the ioctl operation
-    pub data: Vec<u8>,
-}
-
-//
-// Methods to reply to a request for each kind of data
-//
-
-impl ReplyHandler {
-    /// Reply to a general request with an error code
-    pub fn error(self, err: Errno) {
-        self.send_ll(&ll::Response::new_error(err));
-    }
-
-    /// Reply to a general request with no data
-    pub fn ok(self) {
-        self.send_ll(&ll::Response::new_empty());
-    }
->>>>>>> bef1a953
 
     /// Reply to a general request with no data or an error
     pub fn ok_or_err(self, result: Result<(), Errno>) {
@@ -447,7 +292,6 @@
             Err(err) => self.error(err),
         }
     }
-<<<<<<< HEAD
 
     /// Reply to a general request with data
     pub fn data(self, data: &[u8]) {
@@ -520,23 +364,10 @@
     pub fn entry_or_err(self, result: Result<Entry, Errno>) {
         match result {
             Ok(entry) => self.entry(&entry),
-=======
-
-    /// Reply to a general request with data
-    pub fn data(self, data: &[u8]) {
-        self.send_ll(&ll::Response::new_slice(data));
-    }
-
-    /// Reply to a general request with data or an error
-    pub fn data_or_err(self, result: Result<Vec<u8>, Errno>) {
-        match result {
-            Ok(data) => self.data(&data),
->>>>>>> bef1a953
-            Err(err) => self.error(err),
-        }
-    }
-
-<<<<<<< HEAD
+            Err(err) => self.error(err),
+        }
+    }
+
     /// Reply to a request with file attributes
     pub fn attr(self, attr: &FileAttr, ttl: &Duration) {
         let attr_ttl_override = self.attr_ttl_override;
@@ -596,100 +427,10 @@
     pub fn written_or_err(self, result: Result<u32, Errno>) {
         match result {
             Ok(size) => self.written(size),
-=======
-    // Reply to an init request with available features
-    pub fn config(self, capabilities: u64, config: KernelConfig) {
-        let flags = capabilities & config.requested; // use features requested by fs and reported as capable by kernel
-
-        let init = ll::fuse_abi::fuse_init_out {
-            major: ll::fuse_abi::FUSE_KERNEL_VERSION,
-            minor: ll::fuse_abi::FUSE_KERNEL_MINOR_VERSION,
-            max_readahead: config.max_readahead,
-            #[cfg(not(feature = "abi-7-36"))]
-            flags: flags as u32,
-            #[cfg(feature = "abi-7-36")]
-            flags: (flags | ll::fuse_abi::consts::FUSE_INIT_EXT) as u32,
-            #[cfg(not(feature = "abi-7-13"))]
-            unused: 0,
-            #[cfg(feature = "abi-7-13")]
-            max_background: config.max_background,
-            #[cfg(feature = "abi-7-13")]
-            congestion_threshold: config.congestion_threshold(),
-            max_write: config.max_write,
-            #[cfg(feature = "abi-7-23")]
-            time_gran: config.time_gran.as_nanos() as u32,
-            #[cfg(all(feature = "abi-7-23", not(feature = "abi-7-28")))]
-            reserved: [0; 9],
-            #[cfg(feature = "abi-7-28")]
-            max_pages: config.max_pages(),
-            #[cfg(feature = "abi-7-28")]
-            unused2: 0,
-            #[cfg(all(feature = "abi-7-28", not(feature = "abi-7-36")))]
-            reserved: [0; 8],
-            #[cfg(feature = "abi-7-36")]
-            flags2: (flags >> 32) as u32,
-            #[cfg(all(feature = "abi-7-36", not(feature = "abi-7-40")))]
-            reserved: [0; 7],
-            #[cfg(feature = "abi-7-40")]
-            max_stack_depth: config.max_stack_depth,
-            #[cfg(feature = "abi-7-40")]
-            reserved: [0; 6],
-        };
-        self.send_ll(&ll::Response::new_data(init.as_bytes()));
-    }
-
-    /// Reply to a request with a file entry
-    pub fn entry(self, entry: &Entry) {
-        self.send_ll(&ll::Response::new_entry(
-            ll::INodeNo(entry.ino),
-            ll::Generation(entry.generation.unwrap_or(1)),
-            entry.file_ttl,
-            &entry.attr,
-            entry.attr_ttl,
-        ));
-    }
-
-    /// Reply to a request with a file entry or an error
-    pub fn entry_or_err(self, result: Result<Entry, Errno>) {
-        match result {
-            Ok(entry) => self.entry(&entry),
-            Err(err) => self.error(err),
-        }
-    }
-
-    /// Reply to a request with file attributes
-    pub fn attr(self, attr: &FileAttr, ttl: &Duration) {
-        self.send_ll(&ll::Response::new_attr(
-            ttl,
-            &attr,
-        ));
-    }
-
-    /// Reply to a request with file attributes or an error
-    pub fn attr_or_err(self, result: Result<(FileAttr, Duration), Errno>) {
-        match result {
-            Ok((attr, ttl)) => self.attr(&attr, &ttl),
-            Err(err) => self.error(err),
-        }
-    }
-
-    #[cfg(target_os = "macos")]
-    /// Reply to a request with xtimes attributes
-    pub fn xtimes(self, xtimes: XTimes) {
-        self.send_ll(&ll::Response::new_xtimes(xtimes.bkuptime, xtimes.crtime))
-    }
-
-    #[cfg(target_os = "macos")]
-    /// Reply to a request with xtimes attributes or an error
-    pub fn xtimes_or_err(self, result: Result<XTimes, Errno>) {
-        match result {
-            Ok(xtimes) => self.xtimes(xtimes),
->>>>>>> bef1a953
-            Err(err) => self.error(err),
-        }
-    }
-
-<<<<<<< HEAD
+            Err(err) => self.error(err),
+        }
+    }
+
     /// Reply to a statfs request with filesystem information
     pub fn statfs(self, statfs: &Statfs) {
         self.send_ll(&ll::Response::new_statfs(
@@ -708,26 +449,10 @@
     pub fn statfs_or_err(self, result: Result<Statfs, Errno>) {
         match result {
             Ok(statfs) => self.statfs(&statfs),
-=======
-    /// Reply to a request with a newly opened file handle
-    pub fn opened(self, open: &Open) {
-        self.send_ll(&ll::Response::new_open(
-            ll::FileHandle(open.fh),
-            open.flags,
-            open.backing_id.unwrap_or(0),
-        ));
-    }
-
-    /// Reply to a request with a newly opened file handle or an error
-    pub fn opened_or_err(self, result: Result<Open, Errno>) {
-        match result {
-            Ok(open) => self.opened(&open),
->>>>>>> bef1a953
-            Err(err) => self.error(err),
-        }
-    }
-
-<<<<<<< HEAD
+            Err(err) => self.error(err),
+        }
+    }
+
     /// Reply to a request with a newly created file entry and its newly open file handle
     pub fn created(self, entry: &Entry, open: &Open) {
         let attr_ttl_override = self.attr_ttl_override;
@@ -759,72 +484,6 @@
             pid: lock.pid,
         }));
     }
-=======
-    /// Reply to a request with the number of bytes written
-    pub fn written(self, size: u32) {
-        self.send_ll(&ll::Response::new_write(size));
-    }
-
-    /// Reply to a request with the number of bytes written or an error
-    pub fn written_or_err(self, result: Result<u32, Errno>) {
-        match result {
-            Ok(size) => self.written(size),
-            Err(err) => self.error(err),
-        }
-    }
-
-    /// Reply to a statfs request with filesystem information
-    pub fn statfs(self, statfs: &Statfs) {
-        self.send_ll(&ll::Response::new_statfs(
-            statfs.blocks,
-            statfs.bfree,
-            statfs.bavail,
-            statfs.files,
-            statfs.ffree,
-            statfs.bsize,
-            statfs.namelen,
-            statfs.frsize,
-        ));
-    }
-
-    /// Reply to a statfs request with filesystem information or an error
-    pub fn statfs_or_err(self, result: Result<Statfs, Errno>) {
-        match result {
-            Ok(statfs) => self.statfs(&statfs),
-            Err(err) => self.error(err),
-        }
-    }
-
-    /// Reply to a request with a newly created file entry and its newly open file handle
-    pub fn created(self, entry: &Entry, open: &Open) {
-        self.send_ll(&ll::Response::new_create(
-            &entry.file_ttl,
-            &entry.attr.into(),
-            &entry.attr_ttl,
-            ll::Generation(entry.generation.unwrap_or(1)),
-            ll::FileHandle(open.fh),
-            open.flags,
-            open.backing_id.unwrap_or(0),
-        ));
-    }
-
-    /// Reply to a request with a newly created file entry and its newly open file handle or an error
-    pub fn created_or_err(self, result: Result<(Entry, Open), Errno>) {
-        match result {
-            Ok((entry, open)) => self.created(&entry, &open),
-            Err(err) => self.error(err),
-        }
-    }
-
-    /// Reply to a request with a file lock
-    pub fn locked(self, lock: &Lock) {
-        self.send_ll(&ll::Response::new_lock(&ll::Lock {
-            range: (lock.start, lock.end),
-            typ: lock.typ,
-            pid: lock.pid,
-        }));
-    }
->>>>>>> bef1a953
 
     /// Reply to a request with a file lock or an error
     pub fn locked_or_err(self, result: Result<Lock, Errno>) {
@@ -850,11 +509,7 @@
     #[cfg(feature = "abi-7-11")]
     /// Reply to a request with an ioctl
     pub fn ioctl(self, result: i32, data: &[u8]) {
-<<<<<<< HEAD
-        self.send_ll(&ll::Response::new_ioctl(result, data));
-=======
         self.send_ll(&ll::Response::new_ioctl(result, &[IoSlice::new(data)]));
->>>>>>> bef1a953
     }
 
     #[cfg(feature = "abi-7-11")]
@@ -870,7 +525,6 @@
     /// Reply to a request with a poll events
     pub fn poll(self, revents: u32) {
         self.send_ll(&ll::Response::new_poll(revents));
-<<<<<<< HEAD
     }
 
     #[cfg(feature = "abi-7-11")]
@@ -882,6 +536,8 @@
         }
     }
 
+    // Note: trait_legacy has its own implementation of this function;
+    // this one is for (future) Sync/Async traits
     /// Reply to a request with a filled directory buffer
     pub fn dir(
         self,
@@ -890,7 +546,7 @@
         size: usize,
         /* blank space */
     ) {
-        let mut buf = DirentBuf::new(size);
+        let mut buf = ll::reply::DirentBuf::new(size);
         let entries_safe_borrow = match entries_list.lock() {
             Ok(entries) => entries,
             Err(e) => {
@@ -912,176 +568,14 @@
                 "ReplyHandler::dir: processing item with offset #{}",
                 item.offset
             );
-            match buf.push(item) {
-                Ok(true) => {
-                    log::debug!("ReplyHandler::dir: buffer full!");
-                    break;
-                }
-                Ok(false) => {}
-                Err(e) => {
-                    log::error!("ReplyHandler::dir: abort!");
-                    self.error(e);
-                    return;
-                }
-            }
-=======
-    }
-
-    #[cfg(feature = "abi-7-11")]
-    /// Reply to a request with a poll events or an error
-    pub fn poll_or_err(self, result: Result<u32, Errno>) {
-        match result {
-            Ok(revents) => self.poll(revents),
-            Err(err) => self.error(err),
->>>>>>> bef1a953
-        }
-        self.send_ll(&buf.into());
-    }
-
-<<<<<<< HEAD
-    /// Reply to a request with a filled directory buffer or an error
-    pub fn dir_or_err(
-        self,
-        result: Result<DirentList, Errno>,
-=======
-    // Note: trait_legacy has its own implementation of this function;
-    // this one is for (future) Sync/Async traits
-    /// Reply to a request with a filled directory buffer
-    pub fn dir(
-        self,
-        entries_list: &DirentList,
->>>>>>> bef1a953
-        min_offset: i64,
-        size: usize,
-        /* blank space */
-    ) {
-<<<<<<< HEAD
-        match result {
-            Ok(entries) => self.dir(&entries, min_offset, size),
-            Err(err) => self.error(err),
-        }
-    }
-
-    #[cfg(feature = "abi-7-21")]
-    // Reply to a request with a filled directory plus buffer
-    pub fn dirplus(
-        self,
-        entries_plus_list: &DirentPlusList,
-        min_offset: i64,
-        size: usize,
-        /* blank space */
-    ) {
-        let mut buf = DirentPlusBuf::new(size);
-        let entries_safe_borrow = match entries_plus_list.lock() {
-            Ok(entries) => entries,
-            Err(e) => {
-                log::error!("ReplyHandler::dirplus: Borrow Error: {e:?}");
-                // Alternatively, consider a panic if the borrow fails.
-                self.error(Errno::EIO);
-                return;
-            }
-        };
-        for (dirent, entry) in entries_safe_borrow.iter() {
-            if dirent.offset <= min_offset {
-                log::debug!(
-                    "ReplyHandler::dirplus: skipping item with offset #{}",
-                    dirent.offset
-=======
-        let mut buf = ll::reply::DirentBuf::new(size);
-        for item in entries_list.iter() {
-            if item.offset <= min_offset {
-                log::debug!(
-                    "ReplyHandler::dir: skipping item with offset #{}",
-                    item.offset
->>>>>>> bef1a953
-                );
-                continue;
-            }
-            log::debug!(
-<<<<<<< HEAD
-                "ReplyHandler::dirplus: processing item with offset #{}",
-                dirent.offset
-            );
-            match buf.push(dirent, entry, self.attr_ttl_override) {
-                Ok(true) => {
-                    log::debug!("ReplyHandler::dirplus: buffer full!");
-                    break;
-                }
-                Ok(false) => {}
-                Err(e) => {
-                    log::error!("ReplyHandler::dirplus: abort!");
-                    self.error(e);
-                    return;
-                }
-            }
-        }
-        self.send_ll(&buf.into());
-    }
-
-    #[cfg(feature = "abi-7-21")]
-    // Reply to a request with a filled directory plus buffer or an error
-    pub fn dirplus_or_err(
-        self,
-        result: Result<DirentPlusList, Errno>,
-        min_offset: i64,
-        size: usize,
-        /* blank space */
-    ) {
-        match result {
-            Ok(entries) => self.dirplus(&entries, min_offset, size),
-            Err(err) => self.error(err),
-        }
-    }
-
-    /// Reply to a request with extended attribute information
-    pub fn xattr(self, reply: Xattr) {
-        match reply {
-            Xattr::Size(s) => self.xattr_size(s),
-            Xattr::Data(d) => self.xattr_data(&d),
-=======
-                "ReplyHandler::dir: processing item with offset #{}",
-                item.offset
-            );
             if buf.push(item) {
                 log::debug!("ReplyHandler::dir: buffer full!");
                 break;
             }
->>>>>>> bef1a953
         }
         self.send_ll(&buf.into());
     }
 
-<<<<<<< HEAD
-    /// Reply to a request with the size of an extended attribute
-    pub fn xattr_size(self, size: u32) {
-        self.send_ll(&ll::Response::new_xattr_size(size));
-    }
-
-    /// Reply to a request with the data of an extended attribute
-    pub fn xattr_data(self, data: &[u8]) {
-        self.send_ll(&ll::Response::new_slice(data));
-    }
-
-    /// Reply to a request with extended attribute information or an error
-    pub fn xattr_or_err(self, result: Result<Xattr, Errno>) {
-        match result {
-            Ok(xattr) => self.xattr(xattr),
-            Err(err) => self.error(err),
-        }
-    }
-
-    #[cfg(feature = "abi-7-24")]
-    /// Reply to a request with a seeked offset
-    pub fn offset(self, offset: i64) {
-        self.send_ll(&ll::Response::new_lseek(offset));
-    }
-
-    #[cfg(feature = "abi-7-24")]
-    /// Reply to a request with a seeked offset or an error
-    pub fn offset_or_err(self, result: Result<i64, Errno>) {
-        match result {
-            Ok(offset) => self.offset(offset),
-=======
     /// Reply to a request with a filled directory buffer or an error
     pub fn dir_or_err(
         self,
@@ -1108,7 +602,16 @@
         /* blank space */
     ) {
         let mut buf = ll::reply::DirentPlusBuf::new(size);
-        for (dirent, entry) in entries_plus_list.iter() {
+        let entries_safe_borrow = match entries_plus_list.lock() {
+            Ok(entries) => entries,
+            Err(e) => {
+                log::error!("ReplyHandler::dirplus: Borrow Error: {e:?}");
+                // Alternatively, consider a panic if the borrow fails.
+                self.error(Errno::EIO);
+                return;
+            }
+        };
+        for (dirent, entry) in entries_safe_borrow.iter() {
             if dirent.offset <= min_offset {
                 log::debug!(
                     "ReplyHandler::dirplus: skipping item with offset #{}",
@@ -1165,21 +668,10 @@
     pub fn xattr_or_err(self, result: Result<Xattr, Errno>) {
         match result {
             Ok(xattr) => self.xattr(xattr),
->>>>>>> bef1a953
-            Err(err) => self.error(err),
-        }
-    }
-
-<<<<<<< HEAD
-    /// Disable this replyhandler. No reply will be sent.
-    pub fn disable(mut self) {
-        self.sender = None;
-    }
-
-    /// Disable attribute cacheing.
-    pub fn attr_ttl_override(&mut self) {
-        self.attr_ttl_override = true;
-=======
+            Err(err) => self.error(err),
+        }
+    }
+
     #[cfg(feature = "abi-7-24")]
     /// Reply to a request with a seeked offset
     pub fn offset(self, offset: i64) {
@@ -1193,7 +685,16 @@
             Ok(offset) => self.offset(offset),
             Err(err) => self.error(err),
         }
->>>>>>> bef1a953
+    }
+
+    /// Disable this replyhandler. No reply will be sent.
+    pub fn disable(mut self) {
+        self.sender = None;
+    }
+
+    /// Disable attribute cacheing.
+    pub fn attr_ttl_override(&mut self) {
+        self.attr_ttl_override = true;
     }
 }
 
@@ -1652,21 +1153,13 @@
                 ino: 0xaabb,
                 offset: 1,
                 kind: FileType::Directory,
-<<<<<<< HEAD
                 name: Bytes::from_static(b"hello"),
-=======
-                name: Vec::from(b"hello"),
->>>>>>> bef1a953
             },
             Dirent {
                 ino: 0xccdd,
                 offset: 2,
                 kind: FileType::RegularFile,
-<<<<<<< HEAD
                 name: Bytes::from_static(b"world.rs"),
-=======
-                name: Vec::from(b"world.rs"),
->>>>>>> bef1a953
             },
         ];
         replyhandler.dir(&entries.into(), 0, std::mem::size_of::<u8>() * 128);
@@ -1811,11 +1304,7 @@
             ],
         };
         let replyhandler: ReplyHandler = ReplyHandler::new(0xdeadbeef, sender);
-<<<<<<< HEAD
         replyhandler.xattr(Xattr::Data(Bytes::from_static(&[0x11, 0x22, 0x33, 0x44])));
-=======
-        replyhandler.xattr(Xattr::Data(Vec::from(&[0x11, 0x22, 0x33, 0x44])));
->>>>>>> bef1a953
     }
 
     impl super::ReplySender for SyncSender<()> {
