--- conflicted
+++ resolved
@@ -177,7 +177,6 @@
     /// Optional backing id for passthrough
     pub backing_id: Option<u32>,
 }
-<<<<<<< HEAD
 
 #[derive(Clone, Debug)]
 // TODO: implement Deserialize on Bytes or Dirent, somehow
@@ -200,8 +199,6 @@
 #[cfg(feature = "abi-7-21")]
 /// A list of directory entries, plus additional file data for the kernel cache.
 pub type DirentPlusList = Container<(Dirent, Entry)>;
-=======
->>>>>>> 7b167135
 
 #[cfg(target_os = "macos")]
 #[derive(Copy, Clone, PartialEq, Debug)]
@@ -249,7 +246,6 @@
     pub pid: u32,
 }
 
-<<<<<<< HEAD
 /// `Xattr` represents the response for extended attribute operations (`getxattr`, `listxattr`).
 /// It can either indicate the size of the attribute data or provide the data itself
 /// using `Bytes` for flexible ownership.
@@ -273,8 +269,6 @@
     pub data: Bytes,
 }
 
-=======
->>>>>>> 7b167135
 //
 // Methods to reply to a request for each kind of data
 //
@@ -290,12 +284,19 @@
         self.send_ll(&ll::Response::new_empty());
     }
 
+    /// Reply to a general request with no data or an error
+    pub fn ok_or_err(self, result: Result<(), Errno>) {
+        match result {
+            Ok(()) => self.ok(),
+            Err(err) => self.error(err),
+        }
+    }
+
     /// Reply to a general request with data
     pub fn data(self, data: &[u8]) {
         self.send_ll(&ll::Response::new_slice(data));
     }
 
-<<<<<<< HEAD
     /// Reply to a general request with data or an error
     pub fn data_or_err(self, result: Result<Bytes, Errno>) {
         match result {
@@ -304,8 +305,6 @@
         }
     }
 
-=======
->>>>>>> 7b167135
     // Reply to an init request with available features
     pub fn config(self, capabilities: u64, config: KernelConfig) {
         let flags = capabilities & config.requested; // use features requested by fs and reported as capable by kernel
@@ -360,10 +359,17 @@
         ));
     }
 
+    /// Reply to a request with a file entry or an error
+    pub fn entry_or_err(self, result: Result<Entry, Errno>) {
+        match result {
+            Ok(entry) => self.entry(&entry),
+            Err(err) => self.error(err),
+        }
+    }
+
     /// Reply to a request with file attributes
     pub fn attr(self, attr: &FileAttr, ttl: &Duration) {
         let attr_ttl_override = self.attr_ttl_override;
-<<<<<<< HEAD
         self.send_ll(&ll::Response::new_attr(
             ttl,
             &attr,
@@ -377,15 +383,21 @@
             Ok((attr, ttl)) => self.attr(&attr, &ttl),
             Err(err) => self.error(err),
         }
-=======
-        self.send_ll(&ll::Response::new_attr(ttl, attr, attr_ttl_override));
->>>>>>> 7b167135
     }
 
     #[cfg(target_os = "macos")]
     /// Reply to a request with xtimes attributes
     pub fn xtimes(self, xtimes: XTimes) {
         self.send_ll(&ll::Response::new_xtimes(xtimes.bkuptime, xtimes.crtime))
+    }
+
+    #[cfg(target_os = "macos")]
+    /// Reply to a request with xtimes attributes or an error
+    pub fn xtimes_or_err(self, result: Result<XTimes, Errno>) {
+        match result {
+            Ok(xtimes) => self.xtimes(xtimes),
+            Err(err) => self.error(err),
+        }
     }
 
     /// Reply to a request with a newly opened file handle
@@ -397,9 +409,25 @@
         ));
     }
 
+    /// Reply to a request with a newly opened file handle or an error
+    pub fn opened_or_err(self, result: Result<Open, Errno>) {
+        match result {
+            Ok(open) => self.opened(&open),
+            Err(err) => self.error(err),
+        }
+    }
+
     /// Reply to a request with the number of bytes written
     pub fn written(self, size: u32) {
         self.send_ll(&ll::Response::new_write(size));
+    }
+
+    /// Reply to a request with the number of bytes written or an error
+    pub fn written_or_err(self, result: Result<u32, Errno>) {
+        match result {
+            Ok(size) => self.written(size),
+            Err(err) => self.error(err),
+        }
     }
 
     /// Reply to a statfs request with filesystem information
@@ -414,6 +442,14 @@
             statfs.namelen,
             statfs.frsize,
         ));
+    }
+
+    /// Reply to a statfs request with filesystem information or an error
+    pub fn statfs_or_err(self, result: Result<Statfs, Errno>) {
+        match result {
+            Ok(statfs) => self.statfs(&statfs),
+            Err(err) => self.error(err),
+        }
     }
 
     /// Reply to a request with a newly created file entry and its newly open file handle
@@ -431,6 +467,14 @@
         ));
     }
 
+    /// Reply to a request with a newly created file entry and its newly open file handle or an error
+    pub fn created_or_err(self, result: Result<(Entry, Open), Errno>) {
+        match result {
+            Ok((entry, open)) => self.created(&entry, &open),
+            Err(err) => self.error(err),
+        }
+    }
+
     /// Reply to a request with a file lock
     pub fn locked(self, lock: &Lock) {
         self.send_ll(&ll::Response::new_lock(&ll::Lock {
@@ -440,9 +484,25 @@
         }));
     }
 
+    /// Reply to a request with a file lock or an error
+    pub fn locked_or_err(self, result: Result<Lock, Errno>) {
+        match result {
+            Ok(lock) => self.locked(&lock),
+            Err(err) => self.error(err),
+        }
+    }
+
     /// Reply to a request with a bmap
     pub fn bmap(self, block: u64) {
         self.send_ll(&ll::Response::new_bmap(block));
+    }
+
+    /// Reply to a request with a bmap or an error
+    pub fn bmap_or_err(self, result: Result<u64, Errno>) {
+        match result {
+            Ok(block) => self.bmap(block),
+            Err(err) => self.error(err),
+        }
     }
 
     #[cfg(feature = "abi-7-11")]
@@ -452,12 +512,29 @@
     }
 
     #[cfg(feature = "abi-7-11")]
+    /// Reply to a request with an ioctl or an error
+    pub fn ioctl_or_err(self, result: Result<Ioctl, Errno>) {
+        match result {
+            Ok(ioctl) => self.ioctl(ioctl.result, &ioctl.data),
+            Err(err) => self.error(err),
+        }
+    }
+
+    #[cfg(feature = "abi-7-11")]
     /// Reply to a request with a poll events
     pub fn poll(self, revents: u32) {
         self.send_ll(&ll::Response::new_poll(revents));
     }
 
-    /*
+    #[cfg(feature = "abi-7-11")]
+    /// Reply to a request with a poll events or an error
+    pub fn poll_or_err(self, result: Result<u32, Errno>) {
+        match result {
+            Ok(revents) => self.poll(revents),
+            Err(err) => self.error(err),
+        }
+    }
+
     // Note: trait_legacy has its own implementation of this function;
     // this one is for (future) Sync/Async traits
     /// Reply to a request with a filled directory buffer
@@ -467,7 +544,6 @@
         min_offset: i64,
         size: usize,
         /* blank space */
-<<<<<<< HEAD
     ) {
         let mut buf = ll::reply::DirentBuf::new(size);
         let entries_safe_borrow = match entries_list.lock() {
@@ -512,15 +588,8 @@
             Err(err) => self.error(err),
         }
     }
-=======
-    ) {}
-    */
->>>>>>> 7b167135
-
-    /*
+
     #[cfg(feature = "abi-7-21")]
-    // Note: trait_legacy has its own implementation of this function
-    // this one is for (future) Sync/Async traits
     // Reply to a request with a filled directory plus buffer
     pub fn dirplus(
         self,
@@ -528,7 +597,6 @@
         min_offset: i64,
         size: usize,
         /* blank space */
-<<<<<<< HEAD
     ) {
         let mut buf = ll::reply::DirentPlusBuf::new(size);
         let entries_safe_borrow = match entries_plus_list.lock() {
@@ -582,10 +650,6 @@
             Xattr::Data(d) => self.xattr_data(&d),
         }
     }
-=======
-    ) {}
-    */
->>>>>>> 7b167135
 
     /// Reply to a request with the size of an extended attribute
     pub fn xattr_size(self, size: u32) {
@@ -595,12 +659,29 @@
     /// Reply to a request with the data of an extended attribute
     pub fn xattr_data(self, data: &[u8]) {
         self.send_ll(&ll::Response::new_slice(data));
+    }
+
+    /// Reply to a request with extended attribute information or an error
+    pub fn xattr_or_err(self, result: Result<Xattr, Errno>) {
+        match result {
+            Ok(xattr) => self.xattr(xattr),
+            Err(err) => self.error(err),
+        }
     }
 
     #[cfg(feature = "abi-7-24")]
     /// Reply to a request with a seeked offset
     pub fn offset(self, offset: i64) {
         self.send_ll(&ll::Response::new_lseek(offset));
+    }
+
+    #[cfg(feature = "abi-7-24")]
+    /// Reply to a request with a seeked offset or an error
+    pub fn offset_or_err(self, result: Result<i64, Errno>) {
+        match result {
+            Ok(offset) => self.offset(offset),
+            Err(err) => self.error(err),
+        }
     }
 
     /// Disable this replyhandler. No reply will be sent.
@@ -627,16 +708,6 @@
             assert_eq!(self.expected, v);
             Ok(())
         }
-    }
-
-    /// Disable this replyhandler. No reply will be sent.
-    pub fn disable(mut self) {
-        self.sender = None;
-    }
-
-    /// Disable attribute cacheing.
-    pub fn attr_ttl_override(&mut self) {
-        self.attr_ttl_override = true;
     }
 }
 
@@ -1060,7 +1131,6 @@
     }
 
     #[test]
-<<<<<<< HEAD
     fn reply_directory() {
         let sender = AssertSender {
             expected: vec![
@@ -1089,13 +1159,124 @@
         ];
         replyhandler.dir(&entries.into(), 0, std::mem::size_of::<u8>() * 128);
     }
-=======
-    fn reply_directory() {}
->>>>>>> 7b167135
 
     #[test]
     #[cfg(feature = "abi-7-24")]
-    fn reply_directory_plus() {}
+    fn reply_directory_plus() {
+        // prepare the expected file attribute portion of the message
+        // see test::reply_entry() for details
+        let mut entry_bytes = Vec::new();
+        entry_bytes.extend_from_slice(&[
+            0x11, 0x00, 0x00, 0x00, 0x00, 0x00, 0x00, 0x00, 0xaa, 0x00, 0x00, 0x00, 0x00, 0x00,
+            0x00, 0x00, 0x65, 0x87, 0x00, 0x00, 0x00, 0x00, 0x00, 0x00, 0x65, 0x87, 0x00, 0x00,
+            0x00, 0x00, 0x00, 0x00, 0x21, 0x43, 0x00, 0x00, 0x21, 0x43, 0x00, 0x00,
+        ]);
+        let mut attr_bytes = default_attr_bytes!();
+
+        let mut expected = Vec::new();
+
+        expected.extend_from_slice(&[
+            // FUSE header
+            0x50, 0x01, 0x00, 0x00, 0x00, 0x00, 0x00, 0x00, 0xef, 0xbe, 0xad, 0xde, 0x00, 0x00,
+            0x00, 0x00,
+        ]);
+
+        /* ------ file 1 ------- */
+        // entry 1 and attr 1 get a specific ino value
+        entry_bytes[0] = 0xbb;
+        entry_bytes[1] = 0xaa;
+        attr_bytes[0] = 0xbb;
+        attr_bytes[1] = 0xaa;
+        // entry 1 and attr 1 have the directory
+        let i = if cfg!(target_os = "macos") { 73 } else { 61 };
+        attr_bytes[i] = 0x41;
+        expected.extend_from_slice(&entry_bytes);
+        expected.extend_from_slice(&attr_bytes);
+        // dirent 1
+        // see test::reply_directory() for details
+        expected.extend_from_slice(&[
+            0xbb, 0xaa, 0x00, 0x00, 0x00, 0x00, 0x00, 0x00, 0x01, 0x00, 0x00, 0x00, 0x00, 0x00,
+            0x00, 0x00, 0x05, 0x00, 0x00, 0x00, 0x04, 0x00, 0x00, 0x00, 0x68, 0x65, 0x6c, 0x6c,
+            0x6f, 0x00, 0x00, 0x00,
+        ]);
+
+        /* ------ file 2 ------- */
+        let mut attr_bytes = default_attr_bytes!();
+        // entry 2 and attr 2 get a specific ino value
+        entry_bytes[0] = 0xdd;
+        entry_bytes[1] = 0xcc;
+        attr_bytes[0] = 0xdd;
+        attr_bytes[1] = 0xcc;
+        expected.extend_from_slice(&entry_bytes);
+        expected.extend_from_slice(&attr_bytes);
+        // dirent 2
+        expected.extend_from_slice(&[
+            0xdd, 0xcc, 0x00, 0x00, 0x00, 0x00, 0x00, 0x00, 0x02, 0x00, 0x00, 0x00, 0x00, 0x00,
+            0x00, 0x00, 0x08, 0x00, 0x00, 0x00, 0x08, 0x00, 0x00, 0x00, 0x77, 0x6f, 0x72, 0x6c,
+            0x64, 0x2e, 0x72, 0x73,
+        ]);
+        // correct the header
+        expected[0] = (expected.len()) as u8;
+        // test reply will be compared to expected
+        let sender = AssertSender { expected };
+        let replyhandler: ReplyHandler = ReplyHandler::new(0xdeadbeef, sender);
+        let time = UNIX_EPOCH + Duration::new(0x1234, 0x5678);
+        let ttl = Duration::new(0x8765, 0x4321);
+        let attr1 = FileAttr {
+            ino: 0xaabb,
+            size: 0x22,
+            blocks: 0x33,
+            atime: time,
+            mtime: time,
+            ctime: time,
+            crtime: time,
+            kind: FileType::Directory,
+            perm: 0o644,
+            nlink: 0x55,
+            uid: 0x66,
+            gid: 0x77,
+            rdev: 0x88,
+            flags: 0x99,
+            blksize: 0xbb,
+        };
+        let mut attr2 = attr1; //implicit copy
+        attr2.ino = 0xccdd;
+        attr2.kind = FileType::RegularFile;
+        let generation = Some(0xaa);
+        let entries = vec![
+            (
+                Dirent {
+                    ino: 0xaabb,
+                    offset: 1,
+                    kind: FileType::Directory,
+                    name: Bytes::from_static(OsStr::new("hello").as_bytes()),
+                },
+                Entry {
+                    ino: 0xaabb,
+                    generation,
+                    file_ttl: ttl,
+                    attr: attr1,
+                    attr_ttl: ttl,
+                },
+            ),
+            (
+                Dirent {
+                    ino: 0xccdd,
+                    offset: 2,
+                    kind: FileType::RegularFile,
+                    name: Bytes::from_static(OsStr::new("world.rs").as_bytes()),
+                },
+                Entry {
+                    ino: 0xccdd,
+                    generation,
+                    file_ttl: ttl,
+                    attr: attr2,
+                    attr_ttl: ttl,
+                },
+            ),
+        ];
+        replyhandler.dirplus(&entries.into(), 0, std::mem::size_of::<u8>() * 4096);
+    }
 
     #[test]
     fn reply_xattr_size() {
@@ -1118,11 +1299,7 @@
             ],
         };
         let replyhandler: ReplyHandler = ReplyHandler::new(0xdeadbeef, sender);
-<<<<<<< HEAD
         replyhandler.xattr(Xattr::Data(Bytes::from_static(&[0x11, 0x22, 0x33, 0x44])));
-=======
-        replyhandler.xattr_data(&Vec::from(&[0x11, 0x22, 0x33, 0x44]));
->>>>>>> 7b167135
     }
 
     impl super::ReplySender for SyncSender<()> {
