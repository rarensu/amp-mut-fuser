--- conflicted
+++ resolved
@@ -6,41 +6,27 @@
 
 #![warn(missing_docs, missing_debug_implementations, rust_2018_idioms)]
 
-<<<<<<< HEAD
 #[allow(unused_imports)]
 use log::{debug, info, warn, error};
-=======
-use log::warn;
->>>>>>> 33726ce8
 use mnt::mount_options::parse_options_from_args;
 /* 
 #[cfg(feature = "serializable")]
 use serde::de::value::F64Deserializer;
 #[cfg(feature = "serializable")]
 use serde::{Deserialize, Serialize};
-<<<<<<< HEAD
-use std::ffi::{OsStr, OsString};
-use std::io;
-use std::path::{Path, PathBuf};
-#[cfg(feature = "abi-7-23")]
-use std::time::Duration;
-use std::time::SystemTime;
-=======
 */
 use std::ffi::OsStr;
 use std::io;
 use std::path::Path;
 use std::time::{Duration, SystemTime};
->>>>>>> 33726ce8
 use std::{convert::AsRef, io::ErrorKind};
 
 use crate::ll::fuse_abi::consts::*;
 pub use crate::ll::fuse_abi::FUSE_ROOT_ID;
 pub use crate::ll::{fuse_abi::consts, TimeOrNow};
+pub use ll::Errno;
 use crate::mnt::mount_options::check_option_conflicts;
 use crate::session::MAX_WRITE_SIZE;
-<<<<<<< HEAD
-pub use ll::Errno;
 pub use mnt::mount_options::MountOption;
 #[cfg(feature = "abi-7-11")]
 pub use notify::{Notification, Poll};
@@ -54,24 +40,10 @@
 pub use reply::Ioctl;
 #[cfg(target_os = "macos")]
 pub use reply::XTimes;
-pub use reply::{Attr, DirEntry, Entry, Lock, Open, Statfs, Xattr};
-=======
-pub use mnt::mount_options::MountOption;
-#[cfg(feature = "abi-7-11")]
-pub use notify::{Notifier, PollHandle};
-#[cfg(feature = "abi-7-11")]
-pub use reply::Ioctl;
-#[cfg(feature = "abi-7-40")]
-pub use passthrough::BackingId;
-#[cfg(target_os = "macos")]
-pub use reply::XTimes;
 pub use reply::{Entry, FileAttr, FileType, Dirent, DirentList, DirentPlusList, Open, Statfs, Xattr, Lock};
-pub use ll::Errno;
->>>>>>> 33726ce8
 pub use request::RequestMeta;
 pub use session::{BackgroundSession, Session, SessionACL, SessionUnmounter};
 pub use container::{Container, Borrow};
-
 /// A container for bytes, implementing flexible ownership.
 pub type Bytes<'a> = Container<'a, u8>;
 
@@ -355,11 +327,7 @@
 
     /// Look up a directory entry by name and get its attributes.
     /// The method should return `Ok(Entry)` if the entry is found, or `Err(Errno)` otherwise.
-<<<<<<< HEAD
-    fn lookup(&mut self, req: RequestMeta, parent: u64, name: OsString) -> Result<Entry, Errno> {
-=======
     fn lookup(&mut self, req: RequestMeta, parent: u64, name: &Path) -> Result<Entry, Errno> {
->>>>>>> 33726ce8
         warn!(
             "[Not Implemented] lookup(parent: {:#x?}, name {:?})",
             parent, name
@@ -387,11 +355,7 @@
 
     /// Get file attributes.
     /// The method should return `Ok(Attr)` with the file attributes, or `Err(Errno)` otherwise.
-<<<<<<< HEAD
-    fn getattr(&mut self, req: RequestMeta, ino: u64, fh: Option<u64>) -> Result<Attr, Errno> {
-=======
     fn getattr(&mut self, req: RequestMeta, ino: u64, fh: Option<u64>) -> Result<(FileAttr, Duration), Errno> {
->>>>>>> 33726ce8
         warn!(
             "[Not Implemented] getattr(ino: {:#x?}, fh: {:#x?})",
             ino, fh
@@ -417,11 +381,7 @@
         chgtime: Option<SystemTime>,
         bkuptime: Option<SystemTime>,
         flags: Option<u32>
-<<<<<<< HEAD
-    ) -> Result<Attr, Errno> {
-=======
     ) -> Result<(FileAttr, std::time::Duration), Errno> {
->>>>>>> 33726ce8
         warn!(
             "[Not Implemented] setattr(ino: {:#x?}, mode: {:?}, uid: {:?}, \
             gid: {:?}, size: {:?}, fh: {:?}, flags: {:?})",
@@ -431,15 +391,10 @@
     }
 
     /// Read symbolic link.
-<<<<<<< HEAD
-    /// The method should return `Ok(Vec<u8>)` with the link target, or `Err(Errno)` otherwise.
-    fn readlink(&mut self, req: RequestMeta, ino: u64) -> Result<Vec<u8>, Errno> {
-=======
     /// The method should return `Ok(Bytes<'a>)` with the link target (an OS native string),
     /// or `Err(Errno)` otherwise.
     /// `Bytes` allows for returning data under various ownership models potentially avoiding a copy.
     fn readlink<'a>(&mut self, req: RequestMeta, ino: u64) -> Result<Bytes<'a>, Errno> {
->>>>>>> 33726ce8
         warn!("[Not Implemented] readlink(ino: {:#x?})", ino);
         Err(Errno::ENOSYS)
     }
@@ -451,11 +406,7 @@
         &mut self,
         req: RequestMeta,
         parent: u64,
-<<<<<<< HEAD
-        name: OsString,
-=======
         name: &Path,
->>>>>>> 33726ce8
         mode: u32,
         umask: u32,
         rdev: u32,
@@ -474,11 +425,7 @@
         &mut self,
         req: RequestMeta,
         parent: u64,
-<<<<<<< HEAD
-        name: OsString,
-=======
         name: &Path,
->>>>>>> 33726ce8
         mode: u32,
         umask: u32,
     ) -> Result<Entry, Errno> {
@@ -491,11 +438,7 @@
 
     /// Remove a file.
     /// The method should return `Ok(())` on success, or `Err(Errno)` otherwise.
-<<<<<<< HEAD
-    fn unlink(&mut self, req: RequestMeta, parent: u64, name: OsString) -> Result<(), Errno> {
-=======
     fn unlink(&mut self, req: RequestMeta, parent: u64, name: &Path) -> Result<(), Errno> {
->>>>>>> 33726ce8
         warn!(
             "[Not Implemented] unlink(parent: {:#x?}, name: {:?})",
             parent, name,
@@ -505,11 +448,7 @@
 
     /// Remove a directory.
     /// The method should return `Ok(())` on success, or `Err(Errno)` otherwise.
-<<<<<<< HEAD
-    fn rmdir(&mut self, req: RequestMeta, parent: u64, name: OsString) -> Result<(), Errno> {
-=======
     fn rmdir(&mut self, req: RequestMeta, parent: u64, name: &Path) -> Result<(), Errno> {
->>>>>>> 33726ce8
         warn!(
             "[Not Implemented] rmdir(parent: {:#x?}, name: {:?})",
             parent, name,
@@ -523,13 +462,8 @@
         &mut self,
         req: RequestMeta,
         parent: u64,
-<<<<<<< HEAD
-        link_name: OsString,
-        target: PathBuf,
-=======
         link_name: &Path,
         target: &Path,
->>>>>>> 33726ce8
     ) -> Result<Entry, Errno> {
         warn!(
             "[Not Implemented] symlink(parent: {:#x?}, link_name: {:?}, target: {:?})",
@@ -545,15 +479,9 @@
         &mut self,
         req: RequestMeta,
         parent: u64,
-<<<<<<< HEAD
-        name: OsString,
-        newparent: u64,
-        newname: OsString,
-=======
         name: &Path,
         newparent: u64,
         newname: &Path,
->>>>>>> 33726ce8
         flags: u32,
     ) -> Result<(), Errno> {
         warn!(
@@ -571,11 +499,7 @@
         req: RequestMeta,
         ino: u64,
         newparent: u64,
-<<<<<<< HEAD
-        newname: OsString,
-=======
         newname: &Path,
->>>>>>> 33726ce8
     ) -> Result<Entry, Errno> {
         warn!(
             "[Not Implemented] link(ino: {:#x?}, newparent: {:#x?}, newname: {:?})",
@@ -605,20 +529,12 @@
     /// return value of the read system call will reflect the return value of this
     /// operation. `fh` will contain the value set by the open method, or will be undefined
     /// if the open method didn't set any value.
-<<<<<<< HEAD
-    /// The method should return `Ok(Vec<u8>)` with the read data, or `Err(Errno)` otherwise.
-    ///
-    /// `flags`: these are the file flags, such as O_SYNC. Only supported with ABI >= 7.9
-    /// `lock_owner`: only supported with ABI >= 7.9
-    fn read(
-=======
     /// The method should return `Ok(Bytes<'a>)` with the read data, or `Err(Errno)` otherwise.
     /// `Bytes` allows for returning borrowed or owned data, potentially avoiding data copies.
     ///
     /// `flags`: these are the file flags, such as O_SYNC. Only supported with ABI >= 7.9
     /// `lock_owner`: only supported with ABI >= 7.9
     fn read<'a>(
->>>>>>> 33726ce8
         &mut self,
         req: RequestMeta,
         ino: u64,
@@ -627,11 +543,7 @@
         size: u32,
         flags: i32,
         lock_owner: Option<u64>,
-<<<<<<< HEAD
-    ) -> Result<Vec<u8>, Errno> {
-=======
     ) -> Result<Bytes<'a>, Errno> {
->>>>>>> 33726ce8
         warn!(
             "[Not Implemented] read(ino: {:#x?}, fh: {}, offset: {}, size: {}, \
             flags: {:#x?}, lock_owner: {:?})",
@@ -745,32 +657,19 @@
     }
 
     /// Read directory.
-<<<<<<< HEAD
-    /// The filesystem should return a buffer filled with directory entries. The buffer
-    /// must not exceed the `max_bytes` parameter. An empty buffer indicates the end of
-    /// the stream. `fh` will contain the value set by the opendir method, or will be
-    /// undefined if the opendir method didn't set any value.
-    /// The method should return `Ok(Vec<DirEntry>)` with the directory entries, or `Err(Errno)` otherwise.
-    fn readdir(
-=======
     /// The filesystem should return a list of directory entries.
     /// A buffer will be filled with entries from up to `max_bytes`.
     /// An empty list indicates the end of the stream.
     /// `fh` will contain the value set by the opendir method, or will be undefined if the
     /// opendir method didn't set any value.
     fn readdir<'dir, 'name>(
->>>>>>> 33726ce8
         &mut self,
         req: RequestMeta,
         ino: u64,
         fh: u64,
         offset: i64,
         max_bytes: u32
-<<<<<<< HEAD
-    ) -> Result<Vec<DirEntry>, Errno> {
-=======
     ) -> Result<DirentList<'dir, 'name>, Errno> {
->>>>>>> 33726ce8
         warn!(
             "[Not Implemented] readdir(ino: {:#x?}, fh: {}, offset: {}, max_bytes: {})",
             ino, fh, offset, max_bytes
@@ -780,15 +679,6 @@
 
     /// Read directory.
     /// Similar to `readdir`, but also returns the attributes of each directory entry.
-<<<<<<< HEAD
-    /// The filesystem should return a buffer filled with directory entries and their attributes.
-    /// The buffer must not exceed the `max_bytes` parameter. An empty buffer indicates the end of
-    /// the stream. `fh` will contain the value set by the opendir method, or will be
-    /// undefined if the opendir method didn't set any value.
-    /// The method should return `Ok(Vec<(DirEntry, Entry)>)` with the directory entries and their attributes, or `Err(Errno)` otherwise.
-    #[cfg(feature = "abi-7-21")]
-    fn readdirplus(
-=======
     /// The filesystem should return a list of tuples of directory entries and their attributes.
     /// A buffer will be filled with entries and attributes up to `max_bytes`.
     /// An empty list indicates the end of the stream.
@@ -796,18 +686,13 @@
     /// undefined if the opendir method didn't set any value.
     #[cfg(feature = "abi-7-21")]
     fn readdirplus<'dir, 'name>(
->>>>>>> 33726ce8
         &mut self,
         req: RequestMeta,
         ino: u64,
         fh: u64,
         offset: i64,
         max_bytes: u32,
-<<<<<<< HEAD
-    ) -> Result<Vec<(DirEntry, Entry)>, Errno>{
-=======
     ) -> Result<DirentPlusList<'dir, 'name>, Errno> {
->>>>>>> 33726ce8
         warn!(
             "[Not Implemented] readdirplus(ino: {:#x?}, fh: {}, offset: {}, max_bytes: {})",
             ino, fh, offset, max_bytes
@@ -863,13 +748,8 @@
         &mut self,
         req: RequestMeta,
         ino: u64,
-<<<<<<< HEAD
-        name: OsString,
-        value: Vec<u8>, 
-=======
         name: &OsStr,
         value: &[u8],
->>>>>>> 33726ce8
         flags: i32,
         position: u32,
     ) -> Result<(), Errno> {
@@ -882,28 +762,17 @@
 
     /// Get an extended attribute.
     /// If `size` is 0, the size of the value should be returned in `Xattr::Size(u32)`.
-<<<<<<< HEAD
-    /// If `size` is not 0, and the value fits, the value should be returned in `Xattr::Data(Vec<u8>)`.
-    /// If the value does not fit, `Err(Errno::ERANGE)` should be returned.
-    /// The method should return `Ok(Xattr)` on success, or `Err(Errno)` otherwise.
-    fn getxattr(
-=======
     /// If `size` is not 0, and the value fits, the value should be returned in `Xattr::Data(Bytes<'a>)`.
     /// `Bytes` allows for returning borrowed or owned data for the attribute value.
     /// If the value does not fit, `Err(Errno::ERANGE)` should be returned.
     /// The method should return `Ok(Xattr<'a>)` on success, or `Err(Errno)` otherwise.
     fn getxattr<'a>(
->>>>>>> 33726ce8
         &mut self,
         req: RequestMeta,
         ino: u64,
         name: OsString,
         size: u32,
-<<<<<<< HEAD
-    ) -> Result<Xattr, Errno> {
-=======
     ) -> Result<Xattr<'a>, Errno> {
->>>>>>> 33726ce8
         warn!(
             "[Not Implemented] getxattr(ino: {:#x?}, name: {:?}, size: {})",
             ino, name, size
@@ -913,27 +782,16 @@
 
     /// List extended attribute names.
     /// If `size` is 0, the size of the names list should be returned in `Xattr::Size(u32)`.
-<<<<<<< HEAD
-    /// If `size` is not 0, and the names list fits, it should be returned in `Xattr::Data(Vec<u8>)`.
-    /// If the list does not fit, `Err(Errno::ERANGE)` should be returned.
-    /// The method should return `Ok(Xattr)` on success, or `Err(Errno)` otherwise.
-    fn listxattr(
-=======
     /// If `size` is not 0, and the names list fits, it should be returned in `Xattr::Data(ByteBox<'a>)`.
     /// `ByteBox` allows for returning borrowed or owned data for the concatenated list of names.
     /// If the list does not fit, `Err(Errno::ERANGE)` should be returned.
     /// The method should return `Ok(Xattr<'a>)` on success, or `Err(Errno)` otherwise.
     fn listxattr<'a>(
->>>>>>> 33726ce8
         &mut self,
         req: RequestMeta,
         ino: u64,
         size: u32,
-<<<<<<< HEAD
-    ) -> Result<Xattr, Errno> {
-=======
     ) -> Result<Xattr<'a>, Errno> {
->>>>>>> 33726ce8
         warn!(
             "[Not Implemented] listxattr(ino: {:#x?}, size: {})",
             ino, size
@@ -947,11 +805,7 @@
         &mut self,
         req: RequestMeta,
         ino: u64,
-<<<<<<< HEAD
-        name: OsString,
-=======
         name: &OsStr,
->>>>>>> 33726ce8
     ) -> Result<(), Errno> {
         warn!(
             "[Not Implemented] removexattr(ino: {:#x?}, name: {:?})",
@@ -985,11 +839,7 @@
         &mut self,
         req: RequestMeta,
         parent: u64,
-<<<<<<< HEAD
-        name: OsString,
-=======
         name: &Path,
->>>>>>> 33726ce8
         mode: u32,
         umask: u32,
         flags: i32,
@@ -1066,26 +916,16 @@
     /// Control device.
     /// The method should return `Ok(Ioctl)` with the ioctl result, or `Err(Errno)` otherwise.
     #[cfg(feature = "abi-7-11")]
-<<<<<<< HEAD
-    fn ioctl(
-        &mut self,
-        req: RequestMeta,
-=======
     fn ioctl<'a>(
         &mut self,
         _req: RequestMeta,
->>>>>>> 33726ce8
         ino: u64,
         fh: u64,
         flags: u32,
         cmd: u32,
         in_data: Vec<u8>,
         out_size: u32,
-<<<<<<< HEAD
-    ) -> Result<Ioctl, Errno> {
-=======
     ) -> Result<Ioctl<'a>, Errno> {
->>>>>>> 33726ce8
         warn!(
             "[Not Implemented] ioctl(ino: {:#x?}, fh: {}, flags: {}, cmd: {}, \
             in_data.len(): {}, out_size: {})",
@@ -1101,21 +941,14 @@
 
     /// Poll for events.
     /// The method should return `Ok(u32)` with the poll events, or `Err(Errno)` otherwise.
-<<<<<<< HEAD
     /// With the channel-based polling mechanism, this method is expected to register
-    /// the poll handle (`ph`) with the filesystem's `PollData`.
-    /// It might return an initial set of events if the file is already ready, or 0 otherwise.
-    /// Asynchronous notifications will be sent via the channel.
+    /// the poll handle (`ph`) in the filesystem's internal structure.
+    /// Poll() may return an nonzero events flag if the file is ready now, or 0 otherwise.
+    /// Later events should be sent via the notification channel.
     #[cfg(feature = "abi-7-11")]
     fn poll(
         &mut self,
         req: RequestMeta,
-=======
-    #[cfg(feature = "abi-7-11")]
-    fn poll(
-        &mut self,
-        _req: RequestMeta,
->>>>>>> 33726ce8
         ino: u64,
         fh: u64,
         ph: u64,
@@ -1127,7 +960,6 @@
             ino, fh, ph, events, flags
         );
         Err(Errno::ENOSYS)
-<<<<<<< HEAD
     }
 
     #[cfg(feature = "abi-7-11")]
@@ -1145,8 +977,6 @@
     /// using this heartbeat method. 
     fn heartbeat(&mut self) -> Result<FsStatus, Errno> {
         Ok(FsStatus::Default)
-=======
->>>>>>> 33726ce8
     }
 
     /// Preallocate or deallocate space to a file.
@@ -1215,11 +1045,7 @@
     #[cfg(target_os = "macos")]
     fn setvolname(&mut self, req: RequestMeta, name: OsStr) -> Result<(), Errno> {
         warn!("[Not Implemented] setvolname(name: {:?})", name);
-<<<<<<< HEAD
-        Err(Errno::ENOSYS);
-=======
-        Err(Errno::ENOSYS)
->>>>>>> 33726ce8
+        Err(Errno::ENOSYS)
     }
 
     /// macOS only (undocumented).
@@ -1229,15 +1055,9 @@
         &mut self,
         req: RequestMeta,
         parent: u64,
-<<<<<<< HEAD
-        name: OsString,
-        newparent: u64,
-        newname: OsString,
-=======
         name: &Path,
         newparent: u64,
         newname: &Path,
->>>>>>> 33726ce8
         options: u64
     ) -> Result<(), Errno> {
         warn!(
@@ -1245,11 +1065,7 @@
             newname: {:?}, options: {})",
             parent, name, newparent, newname, options
         );
-<<<<<<< HEAD
-        Err(Errno::ENOSYS);
-=======
-        Err(Errno::ENOSYS)
->>>>>>> 33726ce8
+        Err(Errno::ENOSYS)
     }
 
     /// macOS only: Query extended times (bkuptime and crtime). Set `fuse_init_out.flags`
