//! FUSE userspace library implementation
//!
//! This is an improved rewrite of the FUSE userspace library (lowlevel interface) to fully take
//! advantage of Rust's architecture. The only thing we rely on in the real libfuse are mount
//! and unmount calls which are needed to establish a fd to talk to the kernel driver.
#![warn(missing_docs, missing_debug_implementations, rust_2018_idioms)]

/* ------ Modules ------ */

mod any;
mod channel;
mod container;
mod ll;
mod mnt;
mod notify;
mod reply;
mod request;
mod session;
#[cfg(feature = "abi-7-40")]
mod passthrough;

/// Asynchronous Filesystem trait
pub mod trait_async;
/// Legacy Filesystem trait with callbacks
pub mod trait_legacy;
/// Synchronous Filesystem trait
pub mod trait_sync;

/* ------ Public Exports ------ */

<<<<<<< HEAD
=======
pub use crate::ll::fuse_abi::FUSE_ROOT_ID;
pub use crate::ll::{Errno, TimeOrNow, fuse_abi::consts};
pub use ll::fuse_abi::fuse_forget_one;
pub use mnt::mount_options::MountOption;
pub use notify::{PollHandler, NotificationHandler};
#[cfg(feature = "abi-7-40")]
pub use passthrough::BackingId;
pub use reply::{FileAttr, FileType};
pub use request::RequestMeta;
pub use session::{BackgroundSession, Session, SessionACL, SessionUnmounter};

>>>>>>> 5ecc2c38
// Default trait is the Legacy `Filesystem` trait with `Reply` callbacks
pub use trait_legacy::{Filesystem, Request};
#[cfg(feature = "abi-7-21")]
pub use trait_legacy::ReplyDirectoryPlus;
#[cfg(feature = "abi-7-24")]
pub use trait_legacy::ReplyLseek;
#[cfg(target_os = "macos")]
pub use trait_legacy::ReplyXTimes;
pub use trait_legacy::{
    ReplyAttr, ReplyBmap, ReplyCreate, ReplyData, ReplyDirectory, ReplyEmpty, ReplyEntry,
    ReplyIoctl, ReplyLock, ReplyOpen, ReplyPoll, ReplyStatfs, ReplyWrite, ReplyXattr,
};

/// Sync, Async, and general-purpose stucts
pub use any::AnyFS;
pub use container::{Container, SafeBorrow};
pub use ll::fuse_abi::{FUSE_ROOT_ID, consts};
pub use ll::{Errno, TimeOrNow};
pub use mnt::mount_options::MountOption;
pub use notify::{NotificationHandler, NotificationKind, Notifier, PollHandler};
#[cfg(feature = "abi-7-40")]
pub use passthrough::BackingId;
#[cfg(feature = "abi-7-21")]
pub use reply::DirentPlusList;
#[cfg(target_os = "macos")]
pub use reply::XTimes;
pub use reply::{Dirent, DirentList, Entry, FileAttr, FileType, Ioctl, Lock, Open, Statfs, Xattr};
pub use request::{Forget, RequestMeta};
#[cfg(feature = "threaded")]
pub use session::BackgroundSession;
pub use session::{Session, SessionBuilder, SessionACL, SessionUnmounter};

/* ------ Imports for use in this file ------ */

use crate::trait_async::Filesystem as AsyncFS;
use crate::trait_legacy::Filesystem as LegacyFS;
use crate::trait_sync::Filesystem as SyncFS;
#[allow(clippy::wildcard_imports)] // wildcard is used here to avoid duplicating feature gates
use ll::fuse_abi::consts::*;
#[allow(unused_imports)]
use log::{debug, error, info, warn};
use mnt::mount_options::check_option_conflicts;
use mnt::mount_options::parse_options_from_args;
use session::MAX_WRITE_SIZE;
#[cfg(feature = "abi-7-28")]
use std::cmp::max;
use std::cmp::min;
use std::ffi::OsStr;
use std::io;
use std::path::Path;
#[cfg(feature = "abi-7-23")]
use std::time::Duration;
use std::convert::AsRef;

/* ------ FUSE configuration ------ */

/// We generally support async reads
#[cfg(not(target_os = "macos"))]
const INIT_FLAGS: u64 = FUSE_ASYNC_READ | FUSE_BIG_WRITES;
// TODO: Add FUSE_EXPORT_SUPPORT

/// On macOS, we additionally support case insensitiveness, volume renames and xtimes
/// TODO: we should eventually let the filesystem implementation decide which flags to set
#[cfg(target_os = "macos")]
const INIT_FLAGS: u64 = FUSE_ASYNC_READ | FUSE_CASE_INSENSITIVE | FUSE_VOL_RENAME | FUSE_XTIMES;
// TODO: Add FUSE_EXPORT_SUPPORT and FUSE_BIG_WRITES (requires ABI 7.10)

#[allow(unused_variables)]
const fn default_init_flags(capabilities: u64) -> u64 {
    #[cfg(not(feature = "abi-7-28"))]
    {
        INIT_FLAGS
    }

    #[cfg(feature = "abi-7-28")]
    {
        let mut flags = INIT_FLAGS;
        if capabilities & FUSE_MAX_PAGES != 0 {
            flags |= FUSE_MAX_PAGES;
        }
        flags
    }
}

/// Configuration of the fuse kernel module connection
#[derive(Clone, Debug)]
pub struct KernelConfig {
    capabilities: u64,
    requested: u64,
    max_readahead: u32,
    max_max_readahead: u32,
    max_background: u16,
    congestion_threshold: Option<u16>,
    max_write: u32,
    #[cfg(feature = "abi-7-23")]
    time_gran: Duration,
    #[cfg(feature = "abi-7-40")]
    max_stack_depth: u32,
}

impl KernelConfig {
    fn new(capabilities: u64, max_readahead: u32) -> Self {
        Self {
            capabilities,
            requested: default_init_flags(capabilities),
            max_readahead,
            max_max_readahead: max_readahead,
            max_background: 16,
            congestion_threshold: None,
            // use a max write size that fits into the session's buffer
            max_write: MAX_WRITE_SIZE as u32,
            // 1ns means nano-second granularity.
            #[cfg(feature = "abi-7-23")]
            time_gran: Duration::new(0, 1),
            #[cfg(feature = "abi-7-40")]
            max_stack_depth: 0,
        }
    }

    /// Set the maximum stacking depth of the filesystem
    ///
    /// This has to be at least 1 to support passthrough to backing files.  Setting this to 0 (the
    /// default) effectively disables support for passthrough.
    ///
    /// With `max_stack_depth` > 1, the backing files can be on a stacked fs (e.g. overlayfs)
    /// themselves and with `max_stack_depth` == 1, this FUSE filesystem can be stacked as the
    /// underlying fs of a stacked fs (e.g. overlayfs).
    ///
    /// The kernel currently has a hard maximum value of 2.  Anything higher won't work.
    /// # Errors
    /// On success, returns the previous value.  On error, returns the nearest value which will succeed.
    #[cfg(feature = "abi-7-40")]
    pub fn set_max_stack_depth(&mut self, value: u32) -> Result<u32, u32> {
        // https://lore.kernel.org/linux-fsdevel/CAOYeF9V_n93OEF_uf0Gwtd=+da0ReX8N2aaT6RfEJ9DPvs8O2w@mail.gmail.com/
        const FILESYSTEM_MAX_STACK_DEPTH: u32 = 2;

        if value > FILESYSTEM_MAX_STACK_DEPTH {
            return Err(FILESYSTEM_MAX_STACK_DEPTH);
        }

        let previous = self.max_stack_depth;
        self.max_stack_depth = value;
        Ok(previous)
    }

    /// Set the timestamp granularity
    ///
    /// Must be a power of 10 nanoseconds. i.e. 1s, 0.1s, 0.01s, 1ms, 0.1ms...etc
    /// # Errors
    /// On success returns the previous value. On error returns the nearest value which will succeed.
    #[cfg(feature = "abi-7-23")]
    pub fn set_time_granularity(&mut self, value: Duration) -> Result<Duration, Duration> {
        if value.as_nanos() == 0 {
            return Err(Duration::new(0, 1));
        }
        if value.as_secs() > 1 || (value.as_secs() == 1 && value.subsec_nanos() > 0) {
            return Err(Duration::new(1, 0));
        }
        let mut power_of_10 = 1;
        while power_of_10 < value.as_nanos() {
            if value.as_nanos() < power_of_10 * 10 {
                // value must not be a power of ten, since power_of_10 < value < power_of_10 * 10
                return Err(Duration::new(0, power_of_10 as u32));
            }
            power_of_10 *= 10;
        }
        let previous = self.time_gran;
        self.time_gran = value;
        Ok(previous)
    }

    /// Set the maximum write size for a single request
    /// # Errors
    /// On success returns the previous value. On error returns the nearest value which will succeed.
    pub fn set_max_write(&mut self, value: u32) -> Result<u32, u32> {
        if value == 0 {
            return Err(1);
        }
        if value > MAX_WRITE_SIZE as u32 {
            return Err(MAX_WRITE_SIZE as u32);
        }
        let previous = self.max_write;
        self.max_write = value;
        Ok(previous)
    }

    /// Set the maximum readahead size
    /// # Errors
    /// On success returns the previous value. On error returns the nearest value which will succeed.
    pub fn set_max_readahead(&mut self, value: u32) -> Result<u32, u32> {
        if value == 0 {
            return Err(1);
        }
        if value > self.max_max_readahead {
            return Err(self.max_max_readahead);
        }
        let previous = self.max_readahead;
        self.max_readahead = value;
        Ok(previous)
    }

    /// Add a set of capabilities.
    /// # Errors
    /// On success returns Ok. On error, returns the bits of capabilities not supported by kernel.
    pub fn add_capabilities(&mut self, capabilities_to_add: u64) -> Result<(), u64> {
        if capabilities_to_add & self.capabilities != capabilities_to_add {
            return Err(capabilities_to_add - (capabilities_to_add & self.capabilities));
        }
        self.requested |= capabilities_to_add;
        Ok(())
    }

    /// Set the maximum number of pending background requests. Such as readahead requests.
    /// # Errors
    /// On success returns the previous value. On error returns the nearest value which will succeed
    pub fn set_max_background(&mut self, value: u16) -> Result<u16, u16> {
        if value == 0 {
            return Err(1);
        }
        let previous = self.max_background;
        self.max_background = value;
        Ok(previous)
    }

    /// Set the threshold of background requests at which the kernel will consider the filesystem
    /// request queue congested. (it may then switch to sleeping instead of spin-waiting, for example)
    /// # Errors
    /// On success returns the previous value. On error returns the nearest value which will succeed.
    pub fn set_congestion_threshold(&mut self, value: u16) -> Result<u16, u16> {
        if value == 0 {
            return Err(1);
        }
        let previous = self.congestion_threshold();
        self.congestion_threshold = Some(value);
        Ok(previous)
    }

    fn congestion_threshold(&self) -> u16 {
        match self.congestion_threshold {
            // Default to a threshold of 3/4 of the max background threads
            None => (u32::from(self.max_background) * 3 / 4) as u16,
            Some(value) => min(value, self.max_background),
        }
    }

    #[cfg(feature = "abi-7-28")]
    #[allow(clippy::cast_possible_truncation)] // truncation is a feature of this computation
    fn max_pages(&self) -> u16 {
        ((max(self.max_write, self.max_readahead) - 1) / page_size::get() as u32) as u16 + 1
    }

    /// Transfer the contents of this KernelConfig into another.
    pub fn move_into(self, config: &mut KernelConfig) {
        config.capabilities = self.capabilities;
        config.requested = self.requested;
        config.max_readahead = self.max_readahead;
        config.max_max_readahead = self.max_max_readahead;
        #[cfg(feature = "abi-7-13")]
        {
            config.max_background = self.max_background;
            config.congestion_threshold = self.congestion_threshold;
        }
        config.max_write = self.max_write;
        #[cfg(feature = "abi-7-23")]
        {
            config.time_gran = self.time_gran;
        }
        #[cfg(feature = "abi-7-40")]
        {
            config.max_stack_depth = self.max_stack_depth;
        }
    }
}

#[derive(Copy, Clone, Default, PartialEq, Debug)]
/// This enum is an optional way for the Filesystem to report its status to a Session thread.
pub enum FsStatus {
    /// Default may be used when the Filesystem does not implement a status
    #[default]
    Default,
    /// Ready indicates the Filesystem has no actions in progress
    Ready,
    /// Busy indicates the Filesytem has one or more actions in progress
    Busy,
    /// Stopped indicates that the Filesystem will not accept new requests
    Stopped, // This list is a work in progress and I'm still trying to figure out what values would be useful
}

/* ------ Easy mode functions ------ */

/// Mount the given filesystem to the given mountpoint. This function will
/// block until the filesystem is unmounted.
///
/// `filesystem`: The filesystem implementation.
/// `mountpoint`: The path to the mountpoint.
/// `options`: A slice of mount options. Each option needs to be a separate string,
/// typically starting with `"-o"`. For example: `&[OsStr::new("-o"), OsStr::new("auto_unmount")]`.
/// # Errors
/// Error if the mount does not succeed.
#[deprecated(
    note = "Use `mount2` instead, which takes a slice of `MountOption` enums for better type safety and clarity."
)]
pub fn mount<L, S, A, P>(
    filesystem: AnyFS<L, S, A>,
    mountpoint: P,
    options: &[&OsStr],
) -> io::Result<()>
where
    L: LegacyFS,
    S: SyncFS,
    A: AsyncFS + 'static,
    P: AsRef<Path>,
{
    let options = parse_options_from_args(options)?;
    mount2(filesystem, mountpoint, options.as_ref())
}

/// Mount the given filesystem to the given mountpoint. This function will
/// block until the filesystem is unmounted.
///
/// `filesystem`: The filesystem implementation (as an AnyFS enum variant).
/// `mountpoint`: The path to the mountpoint.
/// `options`: A slice of `MountOption` enums specifying mount options.
///
/// This is the recommended way to mount a FUSE filesystem.
/// # Errors
/// Error if the mount does not succeed.
pub fn mount2<L, S, A, P>(
    filesystem: AnyFS<L, S, A>,
    mountpoint: P,
    options: &[MountOption],
) -> io::Result<()>
where
    L: LegacyFS,
    S: SyncFS,
    A: AsyncFS + 'static,
    P: AsRef<Path>,
{
    check_option_conflicts(options)?;
    Session::new(filesystem, mountpoint.as_ref(), options).and_then(|se| se.run())
}

/// Mount the given filesystem to the given mountpoint in a background thread.
/// This function spawns a new thread to handle filesystem operations and returns
/// immediately. The returned `BackgroundSession` handle should be stored to
/// keep the filesystem mounted. When the handle is dropped, the filesystem will
/// be unmounted.
///
/// `filesystem`: The filesystem implementation (as an AnyFS enum variant). Must be `Send + 'static`.
/// `mountpoint`: The path to the mountpoint.
/// `options`: A slice of mount options. Each option needs to be a separate string,
/// typically starting with `"-o"`. For example: `&[OsStr::new("-o"), OsStr::new("auto_unmount")]`.
/// # Errors
/// Error if the session is not started.
#[cfg(feature = "threaded")]
#[deprecated(
    note = "Use `spawn_mount2` instead, which takes a slice of `MountOption` enums for better type safety and clarity."
)]
pub fn spawn_mount<L, S, A, P>(
    filesystem: AnyFS<L, S, A>,
    mountpoint: P,
    options: &[&OsStr],
) -> io::Result<BackgroundSession>
where
    L: LegacyFS + Send + Sync + 'static,
    S: SyncFS + Send + Sync + 'static,
    A: AsyncFS + 'static,
    P: AsRef<Path>,
{
    let options: Option<Vec<_>> = options
        .iter()
        .map(|x| Some(MountOption::from_str(x.to_str()?)))
        .collect();
    let options = options.ok_or(io::ErrorKind::InvalidData)?;
    let se = Session::new(filesystem, mountpoint.as_ref(), options.as_ref())?;
    se.spawn()
}

/// Mount the given filesystem to the given mountpoint in a background thread.
/// This function spawns a new thread to handle filesystem operations and returns
/// immediately. The returned `BackgroundSession` handle should be stored to
/// keep the filesystem mounted. When the handle is dropped, the filesystem will
/// be unmounted.
///
/// `filesystem`: The filesystem implementation (as an AnyFS enum variant). Must be `Send + 'static`.
/// `mountpoint`: The path to the mountpoint.
/// `options`: A slice of `MountOption` enums specifying mount options.
///
/// This is the recommended way to mount a FUSE filesystem in the background.
/// # Errors
/// Error if the session is not started.
#[cfg(feature = "threaded")]
pub fn spawn_mount2<L, S, A, P>(
    filesystem: AnyFS<L, S, A>,
    mountpoint: P,
    options: &[MountOption],
) -> io::Result<BackgroundSession>
where
    L: LegacyFS + Send + Sync + 'static,
    S: SyncFS + Send + Sync + 'static,
    A: AsyncFS + 'static,
    P: AsRef<Path>,
{
    check_option_conflicts(options)?;
    Session::new(filesystem, mountpoint.as_ref(), options).and_then(session::Session::spawn)
}<|MERGE_RESOLUTION|>--- conflicted
+++ resolved
@@ -28,20 +28,6 @@
 
 /* ------ Public Exports ------ */
 
-<<<<<<< HEAD
-=======
-pub use crate::ll::fuse_abi::FUSE_ROOT_ID;
-pub use crate::ll::{Errno, TimeOrNow, fuse_abi::consts};
-pub use ll::fuse_abi::fuse_forget_one;
-pub use mnt::mount_options::MountOption;
-pub use notify::{PollHandler, NotificationHandler};
-#[cfg(feature = "abi-7-40")]
-pub use passthrough::BackingId;
-pub use reply::{FileAttr, FileType};
-pub use request::RequestMeta;
-pub use session::{BackgroundSession, Session, SessionACL, SessionUnmounter};
-
->>>>>>> 5ecc2c38
 // Default trait is the Legacy `Filesystem` trait with `Reply` callbacks
 pub use trait_legacy::{Filesystem, Request};
 #[cfg(feature = "abi-7-21")]
@@ -299,11 +285,8 @@
         config.requested = self.requested;
         config.max_readahead = self.max_readahead;
         config.max_max_readahead = self.max_max_readahead;
-        #[cfg(feature = "abi-7-13")]
-        {
-            config.max_background = self.max_background;
-            config.congestion_threshold = self.congestion_threshold;
-        }
+        config.max_background = self.max_background;
+        config.congestion_threshold = self.congestion_threshold;
         config.max_write = self.max_write;
         #[cfg(feature = "abi-7-23")]
         {
