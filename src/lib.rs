--- conflicted
+++ resolved
@@ -9,20 +9,16 @@
 
 mod any;
 mod channel;
-<<<<<<< HEAD
 mod container;
-=======
 mod data;
->>>>>>> be705026
 mod ll;
 mod mnt;
 mod notify;
+#[cfg(feature = "abi-7-40")]
+mod passthrough;
 mod reply;
 mod request;
 mod session;
-<<<<<<< HEAD
-#[cfg(feature = "abi-7-40")]
-mod passthrough;
 
 /// Asynchronous Filesystem trait
 pub mod trait_async;
@@ -33,422 +29,20 @@
 
 /* ------ Public Exports ------ */
 
-// Default trait is the Legacy `Filesystem` trait with `Reply` callbacks
-pub use trait_legacy::{Filesystem, Request};
-#[cfg(feature = "abi-7-21")]
-pub use trait_legacy::ReplyDirectoryPlus;
-#[cfg(feature = "abi-7-24")]
-pub use trait_legacy::ReplyLseek;
-#[cfg(target_os = "macos")]
-pub use trait_legacy::ReplyXTimes;
-pub use trait_legacy::{
-    ReplyAttr, ReplyBmap, ReplyCreate, ReplyData, ReplyDirectory, ReplyEmpty, ReplyEntry,
-    ReplyIoctl, ReplyLock, ReplyOpen, ReplyPoll, ReplyStatfs, ReplyWrite, ReplyXattr,
-};
-
 /// Sync, Async, and general-purpose stucts
 pub use any::AnyFS;
 pub use container::{Container, SafeBorrow};
-pub use ll::fuse_abi::{FUSE_ROOT_ID, consts};
-pub use ll::{Errno, TimeOrNow};
-pub use mnt::mount_options::MountOption;
-pub use notify::{NotificationHandler, NotificationKind, Notifier, PollHandler};
-#[cfg(feature = "abi-7-40")]
-pub use passthrough::{BackingId, BackingHandler};
 #[cfg(feature = "abi-7-21")]
-pub use reply::DirentPlusList;
+pub use data::DirentPlusList;
 #[cfg(target_os = "macos")]
-pub use reply::XTimes;
-pub use reply::{Dirent, DirentList, Entry, FileAttr, FileType, Ioctl, Lock, Open, Statfs, Xattr};
-pub use request::{Forget, RequestMeta};
-#[cfg(feature = "threaded")]
-pub use session::BackgroundSession;
-pub use session::{Session, SessionBuilder, SessionACL, SessionUnmounter};
-
-/* ------ Imports for use in this file ------ */
-
-use crate::trait_async::Filesystem as AsyncFS;
-use crate::trait_legacy::Filesystem as LegacyFS;
-use crate::trait_sync::Filesystem as SyncFS;
-#[allow(clippy::wildcard_imports)] // wildcard is used here to avoid duplicating feature gates
-use ll::fuse_abi::consts::*;
-#[allow(unused_imports)]
-use log::{debug, error, info, warn};
-use mnt::mount_options::check_option_conflicts;
-use mnt::mount_options::parse_options_from_args;
-use session::MAX_WRITE_SIZE;
-#[cfg(feature = "abi-7-28")]
-use std::cmp::max;
-use std::cmp::min;
-use std::ffi::OsStr;
-use std::io;
-use std::path::Path;
-#[cfg(feature = "abi-7-23")]
-use std::time::Duration;
-use std::convert::AsRef;
-
-/* ------ FUSE configuration ------ */
-
-/// We generally support async reads
-#[cfg(not(target_os = "macos"))]
-const INIT_FLAGS: u64 = FUSE_ASYNC_READ | FUSE_BIG_WRITES;
-// TODO: Add FUSE_EXPORT_SUPPORT
-
-/// On macOS, we additionally support case insensitiveness, volume renames and xtimes
-/// TODO: we should eventually let the filesystem implementation decide which flags to set
-#[cfg(target_os = "macos")]
-const INIT_FLAGS: u64 = FUSE_ASYNC_READ | FUSE_CASE_INSENSITIVE | FUSE_VOL_RENAME | FUSE_XTIMES;
-// TODO: Add FUSE_EXPORT_SUPPORT and FUSE_BIG_WRITES (requires ABI 7.10)
-
-#[allow(unused_variables)]
-const fn default_init_flags(capabilities: u64) -> u64 {
-    #[cfg(not(feature = "abi-7-28"))]
-    {
-        INIT_FLAGS
-    }
-
-    #[cfg(feature = "abi-7-28")]
-    {
-        let mut flags = INIT_FLAGS;
-        if capabilities & FUSE_MAX_PAGES != 0 {
-            flags |= FUSE_MAX_PAGES;
-        }
-        flags
-    }
-}
-
-/// Configuration of the fuse kernel module connection
-#[derive(Clone, Debug)]
-pub struct KernelConfig {
-    capabilities: u64,
-    requested: u64,
-    max_readahead: u32,
-    max_max_readahead: u32,
-    max_background: u16,
-    congestion_threshold: Option<u16>,
-    max_write: u32,
-    #[cfg(feature = "abi-7-23")]
-    time_gran: Duration,
-    #[cfg(feature = "abi-7-40")]
-    max_stack_depth: u32,
-}
-
-impl KernelConfig {
-    fn new(capabilities: u64, max_readahead: u32) -> Self {
-        Self {
-            capabilities,
-            requested: default_init_flags(capabilities),
-            max_readahead,
-            max_max_readahead: max_readahead,
-            max_background: 16,
-            congestion_threshold: None,
-            // use a max write size that fits into the session's buffer
-            max_write: MAX_WRITE_SIZE as u32,
-            // 1ns means nano-second granularity.
-            #[cfg(feature = "abi-7-23")]
-            time_gran: Duration::new(0, 1),
-            #[cfg(feature = "abi-7-40")]
-            max_stack_depth: 0,
-        }
-    }
-
-    /// Set the maximum stacking depth of the filesystem
-    ///
-    /// This has to be at least 1 to support passthrough to backing files.  Setting this to 0 (the
-    /// default) effectively disables support for passthrough.
-    ///
-    /// With `max_stack_depth` > 1, the backing files can be on a stacked fs (e.g. overlayfs)
-    /// themselves and with `max_stack_depth` == 1, this FUSE filesystem can be stacked as the
-    /// underlying fs of a stacked fs (e.g. overlayfs).
-    ///
-    /// The kernel currently has a hard maximum value of 2.  Anything higher won't work.
-    /// # Errors
-    /// On success, returns the previous value.  On error, returns the nearest value which will succeed.
-    #[cfg(feature = "abi-7-40")]
-    pub fn set_max_stack_depth(&mut self, value: u32) -> Result<u32, u32> {
-        // https://lore.kernel.org/linux-fsdevel/CAOYeF9V_n93OEF_uf0Gwtd=+da0ReX8N2aaT6RfEJ9DPvs8O2w@mail.gmail.com/
-        const FILESYSTEM_MAX_STACK_DEPTH: u32 = 2;
-
-        if value > FILESYSTEM_MAX_STACK_DEPTH {
-            return Err(FILESYSTEM_MAX_STACK_DEPTH);
-        }
-
-        let previous = self.max_stack_depth;
-        self.max_stack_depth = value;
-        Ok(previous)
-    }
-
-    /// Set the timestamp granularity
-    ///
-    /// Must be a power of 10 nanoseconds. i.e. 1s, 0.1s, 0.01s, 1ms, 0.1ms...etc
-    /// # Errors
-    /// On success returns the previous value. On error returns the nearest value which will succeed.
-    #[cfg(feature = "abi-7-23")]
-    pub fn set_time_granularity(&mut self, value: Duration) -> Result<Duration, Duration> {
-        if value.as_nanos() == 0 {
-            return Err(Duration::new(0, 1));
-        }
-        if value.as_secs() > 1 || (value.as_secs() == 1 && value.subsec_nanos() > 0) {
-            return Err(Duration::new(1, 0));
-        }
-        let mut power_of_10 = 1;
-        while power_of_10 < value.as_nanos() {
-            if value.as_nanos() < power_of_10 * 10 {
-                // value must not be a power of ten, since power_of_10 < value < power_of_10 * 10
-                return Err(Duration::new(0, power_of_10 as u32));
-            }
-            power_of_10 *= 10;
-        }
-        let previous = self.time_gran;
-        self.time_gran = value;
-        Ok(previous)
-    }
-
-    /// Set the maximum write size for a single request
-    /// # Errors
-    /// On success returns the previous value. On error returns the nearest value which will succeed.
-    pub fn set_max_write(&mut self, value: u32) -> Result<u32, u32> {
-        if value == 0 {
-            return Err(1);
-        }
-        if value > MAX_WRITE_SIZE as u32 {
-            return Err(MAX_WRITE_SIZE as u32);
-        }
-        let previous = self.max_write;
-        self.max_write = value;
-        Ok(previous)
-    }
-
-    /// Set the maximum readahead size
-    /// # Errors
-    /// On success returns the previous value. On error returns the nearest value which will succeed.
-    pub fn set_max_readahead(&mut self, value: u32) -> Result<u32, u32> {
-        if value == 0 {
-            return Err(1);
-        }
-        if value > self.max_max_readahead {
-            return Err(self.max_max_readahead);
-        }
-        let previous = self.max_readahead;
-        self.max_readahead = value;
-        Ok(previous)
-    }
-
-    /// Add a set of capabilities.
-    /// # Errors
-    /// On success returns Ok. On error, returns the bits of capabilities not supported by kernel.
-    pub fn add_capabilities(&mut self, capabilities_to_add: u64) -> Result<(), u64> {
-        if capabilities_to_add & self.capabilities != capabilities_to_add {
-            return Err(capabilities_to_add - (capabilities_to_add & self.capabilities));
-        }
-        self.requested |= capabilities_to_add;
-        Ok(())
-    }
-
-    /// Set the maximum number of pending background requests. Such as readahead requests.
-    /// # Errors
-    /// On success returns the previous value. On error returns the nearest value which will succeed
-    pub fn set_max_background(&mut self, value: u16) -> Result<u16, u16> {
-        if value == 0 {
-            return Err(1);
-        }
-        let previous = self.max_background;
-        self.max_background = value;
-        Ok(previous)
-    }
-
-    /// Set the threshold of background requests at which the kernel will consider the filesystem
-    /// request queue congested. (it may then switch to sleeping instead of spin-waiting, for example)
-    /// # Errors
-    /// On success returns the previous value. On error returns the nearest value which will succeed.
-    pub fn set_congestion_threshold(&mut self, value: u16) -> Result<u16, u16> {
-        if value == 0 {
-            return Err(1);
-        }
-        let previous = self.congestion_threshold();
-        self.congestion_threshold = Some(value);
-        Ok(previous)
-    }
-
-    fn congestion_threshold(&self) -> u16 {
-        match self.congestion_threshold {
-            // Default to a threshold of 3/4 of the max background threads
-            None => (u32::from(self.max_background) * 3 / 4) as u16,
-            Some(value) => min(value, self.max_background),
-        }
-    }
-
-    #[cfg(feature = "abi-7-28")]
-    #[allow(clippy::cast_possible_truncation)] // truncation is a feature of this computation
-    fn max_pages(&self) -> u16 {
-        ((max(self.max_write, self.max_readahead) - 1) / page_size::get() as u32) as u16 + 1
-    }
-
-    /// Transfer the contents of this KernelConfig into another.
-    pub fn move_into(self, config: &mut KernelConfig) {
-        config.capabilities = self.capabilities;
-        config.requested = self.requested;
-        config.max_readahead = self.max_readahead;
-        config.max_max_readahead = self.max_max_readahead;
-        config.max_background = self.max_background;
-        config.congestion_threshold = self.congestion_threshold;
-        config.max_write = self.max_write;
-        #[cfg(feature = "abi-7-23")]
-        {
-            config.time_gran = self.time_gran;
-        }
-        #[cfg(feature = "abi-7-40")]
-        {
-            config.max_stack_depth = self.max_stack_depth;
-        }
-    }
-}
-
-#[derive(Copy, Clone, Default, PartialEq, Debug)]
-/// This enum is an optional way for the Filesystem to report its status to a Session thread.
-pub enum FsStatus {
-    /// Default may be used when the Filesystem does not implement a status
-    #[default]
-    Default,
-    /// Ready indicates the Filesystem has no actions in progress
-    Ready,
-    /// Busy indicates the Filesytem has one or more actions in progress
-    Busy,
-    /// Stopped indicates that the Filesystem will not accept new requests
-    Stopped, // This list is a work in progress and I'm still trying to figure out what values would be useful
-}
-
-/* ------ Easy mode functions ------ */
-
-/// Mount the given filesystem to the given mountpoint. This function will
-/// block until the filesystem is unmounted.
-///
-/// `filesystem`: The filesystem implementation.
-/// `mountpoint`: The path to the mountpoint.
-/// `options`: A slice of mount options. Each option needs to be a separate string,
-/// typically starting with `"-o"`. For example: `&[OsStr::new("-o"), OsStr::new("auto_unmount")]`.
-/// # Errors
-/// Error if the mount does not succeed.
-#[deprecated(
-    note = "Use `mount2` instead, which takes a slice of `MountOption` enums for better type safety and clarity."
-)]
-pub fn mount<L, S, A, P>(
-    filesystem: AnyFS<L, S, A>,
-    mountpoint: P,
-    options: &[&OsStr],
-) -> io::Result<()>
-where
-    L: LegacyFS,
-    S: SyncFS,
-    A: AsyncFS + 'static,
-    P: AsRef<Path>,
-{
-    let options = parse_options_from_args(options)?;
-    mount2(filesystem, mountpoint, options.as_ref())
-}
-
-/// Mount the given filesystem to the given mountpoint. This function will
-/// block until the filesystem is unmounted.
-///
-/// `filesystem`: The filesystem implementation (as an AnyFS enum variant).
-/// `mountpoint`: The path to the mountpoint.
-/// `options`: A slice of `MountOption` enums specifying mount options.
-///
-/// This is the recommended way to mount a FUSE filesystem.
-/// # Errors
-/// Error if the mount does not succeed.
-pub fn mount2<L, S, A, P>(
-    filesystem: AnyFS<L, S, A>,
-    mountpoint: P,
-    options: &[MountOption],
-) -> io::Result<()>
-where
-    L: LegacyFS,
-    S: SyncFS,
-    A: AsyncFS + 'static,
-    P: AsRef<Path>,
-{
-    check_option_conflicts(options)?;
-    Session::new(filesystem, mountpoint.as_ref(), options).and_then(|se| se.run())
-}
-
-/// Mount the given filesystem to the given mountpoint in a background thread.
-/// This function spawns a new thread to handle filesystem operations and returns
-/// immediately. The returned `BackgroundSession` handle should be stored to
-/// keep the filesystem mounted. When the handle is dropped, the filesystem will
-/// be unmounted.
-///
-/// `filesystem`: The filesystem implementation (as an AnyFS enum variant). Must be `Send + 'static`.
-/// `mountpoint`: The path to the mountpoint.
-/// `options`: A slice of mount options. Each option needs to be a separate string,
-/// typically starting with `"-o"`. For example: `&[OsStr::new("-o"), OsStr::new("auto_unmount")]`.
-/// # Errors
-/// Error if the session is not started.
-#[cfg(feature = "threaded")]
-#[deprecated(
-    note = "Use `spawn_mount2` instead, which takes a slice of `MountOption` enums for better type safety and clarity."
-)]
-pub fn spawn_mount<L, S, A, P>(
-    filesystem: AnyFS<L, S, A>,
-    mountpoint: P,
-    options: &[&OsStr],
-) -> io::Result<BackgroundSession>
-where
-    L: LegacyFS + Send + Sync + 'static,
-    S: SyncFS + Send + Sync + 'static,
-    A: AsyncFS + 'static,
-    P: AsRef<Path>,
-{
-    let options: Option<Vec<_>> = options
-        .iter()
-        .map(|x| Some(MountOption::from_str(x.to_str()?)))
-        .collect();
-    let options = options.ok_or(io::ErrorKind::InvalidData)?;
-    let se = Session::new(filesystem, mountpoint.as_ref(), options.as_ref())?;
-    se.spawn()
-}
-
-/// Mount the given filesystem to the given mountpoint in a background thread.
-/// This function spawns a new thread to handle filesystem operations and returns
-/// immediately. The returned `BackgroundSession` handle should be stored to
-/// keep the filesystem mounted. When the handle is dropped, the filesystem will
-/// be unmounted.
-///
-/// `filesystem`: The filesystem implementation (as an AnyFS enum variant). Must be `Send + 'static`.
-/// `mountpoint`: The path to the mountpoint.
-/// `options`: A slice of `MountOption` enums specifying mount options.
-///
-/// This is the recommended way to mount a FUSE filesystem in the background.
-/// # Errors
-/// Error if the session is not started.
-#[cfg(feature = "threaded")]
-pub fn spawn_mount2<L, S, A, P>(
-    filesystem: AnyFS<L, S, A>,
-    mountpoint: P,
-    options: &[MountOption],
-) -> io::Result<BackgroundSession>
-where
-    L: LegacyFS + Send + Sync + 'static,
-    S: SyncFS + Send + Sync + 'static,
-    A: AsyncFS + 'static,
-    P: AsRef<Path>,
-{
-    check_option_conflicts(options)?;
-    Session::new(filesystem, mountpoint.as_ref(), options).and_then(session::Session::spawn)
-}
-=======
-/// Legacy Filesystem trait with callbacks
-pub mod trait_legacy;
-
-/* ------ Public Exports ------ */
-
-pub use data::{FileAttr, FileType, KernelConfig};
+pub use data::XTimes;
+pub use data::{Dirent, DirentList, Entry, FileAttr, FileType, Forget, FsStatus, Ioctl, KernelConfig, Lock, Open, Statfs, Xattr};
 pub use ll::fuse_abi::FUSE_ROOT_ID;
 pub use ll::{Errno, TimeOrNow, fuse_abi::consts};
 pub use mnt::mount_options::MountOption;
-pub use notify::{PollHandle, NotificationHandler};
+pub use notify::{PollHandle, NotificationHandler, NotificationKind, Notifier};
 #[cfg(feature = "abi-7-40")]
-pub use passthrough::BackingId;
+pub use passthrough::{BackingId, BackingHandler};
 pub use request::RequestMeta;
 pub use session::{BackgroundSession, Session, SessionACL, SessionUnmounter};
 
@@ -465,5 +59,4 @@
 pub use trait_legacy::{
     ReplyAttr, ReplyBmap, ReplyCreate, ReplyData, ReplyDirectory, ReplyEmpty, ReplyEntry,
     ReplyIoctl, ReplyLock, ReplyOpen, ReplyPoll, ReplyStatfs, ReplyWrite, ReplyXattr,
-};
->>>>>>> be705026
+};