//! FUSE userspace library implementation
//!
//! This is an improved rewrite of the FUSE userspace library (lowlevel interface) to fully take
//! advantage of Rust's architecture. The only thing we rely on in the real libfuse are mount
//! and unmount calls which are needed to establish a fd to talk to the kernel driver.

#![warn(missing_docs, missing_debug_implementations, rust_2018_idioms)]

<<<<<<< HEAD
use libc::{c_int, ENOSYS, EPERM};
use log::warn;
=======
use libc::c_int;//{, ENOSYS, EPERM};
use log::{debug, warn};
>>>>>>> b79de3f8
use mnt::mount_options::parse_options_from_args;
#[cfg(feature = "serializable")]
use serde::{Deserialize, Serialize};
use std::ffi::{OsStr,OsString};
use std::io;
use std::path::{Path, PathBuf};
#[cfg(feature = "abi-7-23")]
use std::time::Duration;
use std::time::SystemTime;
use std::{convert::AsRef, io::ErrorKind};

use crate::ll::fuse_abi::consts::*;
pub use crate::ll::fuse_abi::FUSE_ROOT_ID;
pub use crate::ll::{fuse_abi::consts, TimeOrNow};
use crate::mnt::mount_options::check_option_conflicts;
use crate::session::MAX_WRITE_SIZE;
#[cfg(feature = "abi-7-16")]
pub use ll::fuse_abi::fuse_forget_one;
pub use mnt::mount_options::MountOption;
#[cfg(feature = "abi-7-11")]
pub use notify::{Notifier, PollHandle};
#[cfg(feature = "abi-7-11")]
pub use reply::Ioctl;
#[cfg(feature = "abi-7-40")]
pub use passthrough::BackingId;
#[cfg(target_os = "macos")]
pub use reply::XTimes;
pub use reply::{Entry, Attr, DirEntry, Open, Statfs, Xattr, Lock};
pub use ll::Errno;
pub use request::RequestMeta;
pub use session::{BackgroundSession, Session, SessionACL, SessionUnmounter};
#[cfg(feature = "abi-7-28")]
use std::cmp::max;
#[cfg(feature = "abi-7-13")]
use std::cmp::min;

mod channel;
mod ll;
mod mnt;
#[cfg(feature = "abi-7-11")]
mod notify;
#[cfg(feature = "abi-7-40")]
mod passthrough;
mod reply;
mod request;
mod session;

/// We generally support async reads
#[cfg(all(not(target_os = "macos"), not(feature = "abi-7-10")))]
const INIT_FLAGS: u64 = FUSE_ASYNC_READ;
#[cfg(all(not(target_os = "macos"), feature = "abi-7-10"))]
const INIT_FLAGS: u64 = FUSE_ASYNC_READ | FUSE_BIG_WRITES;
// TODO: Add FUSE_EXPORT_SUPPORT

/// On macOS, we additionally support case insensitiveness, volume renames and xtimes
/// TODO: we should eventually let the filesystem implementation decide which flags to set
#[cfg(target_os = "macos")]
const INIT_FLAGS: u64 = FUSE_ASYNC_READ | FUSE_CASE_INSENSITIVE | FUSE_VOL_RENAME | FUSE_XTIMES;
// TODO: Add FUSE_EXPORT_SUPPORT and FUSE_BIG_WRITES (requires ABI 7.10)

const fn default_init_flags(#[allow(unused_variables)] capabilities: u64) -> u64 {
    #[cfg(not(feature = "abi-7-28"))]
    {
        INIT_FLAGS
    }

    #[cfg(feature = "abi-7-28")]
    {
        let mut flags = INIT_FLAGS;
        if capabilities & FUSE_MAX_PAGES != 0 {
            flags |= FUSE_MAX_PAGES;
        }
        flags
    }
}

/// File types
#[derive(Clone, Copy, Debug, Eq, Hash, PartialEq)]
#[cfg_attr(feature = "serializable", derive(Serialize, Deserialize))]
pub enum FileType {
    /// Named pipe (S_IFIFO)
    NamedPipe,
    /// Character device (S_IFCHR)
    CharDevice,
    /// Block device (S_IFBLK)
    BlockDevice,
    /// Directory (S_IFDIR)
    Directory,
    /// Regular file (S_IFREG)
    RegularFile,
    /// Symbolic link (S_IFLNK)
    Symlink,
    /// Unix domain socket (S_IFSOCK)
    Socket,
}

/// File attributes
#[derive(Clone, Copy, Debug, Eq, PartialEq)]
#[cfg_attr(feature = "serializable", derive(Serialize, Deserialize))]
pub struct FileAttr {
    /// Inode number
    pub ino: u64,
    /// Size in bytes
    pub size: u64,
    /// Size in blocks
    pub blocks: u64,
    /// Time of last access
    pub atime: SystemTime,
    /// Time of last modification
    pub mtime: SystemTime,
    /// Time of last change
    pub ctime: SystemTime,
    /// Time of creation (macOS only)
    pub crtime: SystemTime,
    /// Kind of file (directory, file, pipe, etc)
    pub kind: FileType,
    /// Permissions
    pub perm: u16,
    /// Number of hard links
    pub nlink: u32,
    /// User id
    pub uid: u32,
    /// Group id
    pub gid: u32,
    /// Rdev
    pub rdev: u32,
    /// Block size
    pub blksize: u32,
    /// Flags (macOS only, see chflags(2))
    pub flags: u32,
}

/// Configuration of the fuse kernel module connection
#[derive(Debug)]
pub struct KernelConfig {
    capabilities: u64,
    requested: u64,
    max_readahead: u32,
    max_max_readahead: u32,
    #[cfg(feature = "abi-7-13")]
    max_background: u16,
    #[cfg(feature = "abi-7-13")]
    congestion_threshold: Option<u16>,
    max_write: u32,
    #[cfg(feature = "abi-7-23")]
    time_gran: Duration,
    #[cfg(feature = "abi-7-40")]
    max_stack_depth: u32,
}

impl KernelConfig {
    fn new(capabilities: u64, max_readahead: u32) -> Self {
        Self {
            capabilities,
            requested: default_init_flags(capabilities),
            max_readahead,
            max_max_readahead: max_readahead,
            #[cfg(feature = "abi-7-13")]
            max_background: 16,
            #[cfg(feature = "abi-7-13")]
            congestion_threshold: None,
            // use a max write size that fits into the session's buffer
            max_write: MAX_WRITE_SIZE as u32,
            // 1ns means nano-second granularity.
            #[cfg(feature = "abi-7-23")]
            time_gran: Duration::new(0, 1),
            #[cfg(feature = "abi-7-40")]
            max_stack_depth: 0,
        }
    }

    /// Set the maximum stacking depth of the filesystem
    ///
    /// This has to be at least 1 to support passthrough to backing files.  Setting this to 0 (the
    /// default) effectively disables support for passthrough.
    ///
    /// With max_stack_depth > 1, the backing files can be on a stacked fs (e.g. overlayfs)
    /// themselves and with max_stack_depth == 1, this FUSE filesystem can be stacked as the
    /// underlying fs of a stacked fs (e.g. overlayfs).
    ///
    /// The kernel currently has a hard maximum value of 2.  Anything higher won't work.
    ///
    /// On success, returns the previous value.  On error, returns the nearest value which will succeed.
    #[cfg(feature = "abi-7-40")]
    pub fn set_max_stack_depth(&mut self, value: u32) -> Result<u32, u32> {
        // https://lore.kernel.org/linux-fsdevel/CAOYeF9V_n93OEF_uf0Gwtd=+da0ReX8N2aaT6RfEJ9DPvs8O2w@mail.gmail.com/
        const FILESYSTEM_MAX_STACK_DEPTH: u32 = 2;

        if value > FILESYSTEM_MAX_STACK_DEPTH {
            return Err(FILESYSTEM_MAX_STACK_DEPTH);
        }

        let previous = self.max_stack_depth;
        self.max_stack_depth = value;
        Ok(previous)
    }

    /// Set the timestamp granularity
    ///
    /// Must be a power of 10 nanoseconds. i.e. 1s, 0.1s, 0.01s, 1ms, 0.1ms...etc
    ///
    /// On success returns the previous value. On error returns the nearest value which will succeed
    #[cfg(feature = "abi-7-23")]
    pub fn set_time_granularity(&mut self, value: Duration) -> Result<Duration, Duration> {
        if value.as_nanos() == 0 {
            return Err(Duration::new(0, 1));
        }
        if value.as_secs() > 1 || (value.as_secs() == 1 && value.subsec_nanos() > 0) {
            return Err(Duration::new(1, 0));
        }
        let mut power_of_10 = 1;
        while power_of_10 < value.as_nanos() {
            if value.as_nanos() < power_of_10 * 10 {
                // value must not be a power of ten, since power_of_10 < value < power_of_10 * 10
                return Err(Duration::new(0, power_of_10 as u32));
            }
            power_of_10 *= 10;
        }
        let previous = self.time_gran;
        self.time_gran = value;
        Ok(previous)
    }

    /// Set the maximum write size for a single request
    ///
    /// On success returns the previous value. On error returns the nearest value which will succeed
    pub fn set_max_write(&mut self, value: u32) -> Result<u32, u32> {
        if value == 0 {
            return Err(1);
        }
        if value > MAX_WRITE_SIZE as u32 {
            return Err(MAX_WRITE_SIZE as u32);
        }
        let previous = self.max_write;
        self.max_write = value;
        Ok(previous)
    }

    /// Set the maximum readahead size
    ///
    /// On success returns the previous value. On error returns the nearest value which will succeed
    pub fn set_max_readahead(&mut self, value: u32) -> Result<u32, u32> {
        if value == 0 {
            return Err(1);
        }
        if value > self.max_max_readahead {
            return Err(self.max_max_readahead);
        }
        let previous = self.max_readahead;
        self.max_readahead = value;
        Ok(previous)
    }

    /// Add a set of capabilities.
    ///
    /// On success returns Ok, else return bits of capabilities not supported when capabilities you provided are not all supported by kernel.
    pub fn add_capabilities(&mut self, capabilities_to_add: u64) -> Result<(), u64> {
        if capabilities_to_add & self.capabilities != capabilities_to_add {
            return Err(capabilities_to_add - (capabilities_to_add & self.capabilities));
        }
        self.requested |= capabilities_to_add;
        Ok(())
    }

    /// Set the maximum number of pending background requests. Such as readahead requests.
    ///
    /// On success returns the previous value. On error returns the nearest value which will succeed
    #[cfg(feature = "abi-7-13")]
    pub fn set_max_background(&mut self, value: u16) -> Result<u16, u16> {
        if value == 0 {
            return Err(1);
        }
        let previous = self.max_background;
        self.max_background = value;
        Ok(previous)
    }

    /// Set the threshold of background requests at which the kernel will consider the filesystem
    /// request queue congested. (it may then switch to sleeping instead of spin-waiting, for example)
    ///
    /// On success returns the previous value. On error returns the nearest value which will succeed
    #[cfg(feature = "abi-7-13")]
    pub fn set_congestion_threshold(&mut self, value: u16) -> Result<u16, u16> {
        if value == 0 {
            return Err(1);
        }
        let previous = self.congestion_threshold();
        self.congestion_threshold = Some(value);
        Ok(previous)
    }

    #[cfg(feature = "abi-7-13")]
    fn congestion_threshold(&self) -> u16 {
        match self.congestion_threshold {
            // Default to a threshold of 3/4 of the max background threads
            None => (self.max_background as u32 * 3 / 4) as u16,
            Some(value) => min(value, self.max_background),
        }
    }

    #[cfg(feature = "abi-7-28")]
    fn max_pages(&self) -> u16 {
        ((max(self.max_write, self.max_readahead) - 1) / page_size::get() as u32) as u16 + 1
    }
}

/// Filesystem trait.
///
/// This trait must be implemented to provide a userspace filesystem via FUSE.
/// These methods correspond to fuse_lowlevel_ops in libfuse. Reasonable default
/// implementations are provided here to get a mountable filesystem that does
/// nothing.
#[allow(clippy::too_many_arguments)]
pub trait Filesystem {
    /// Initialize filesystem.
    /// Called before any other filesystem method.
    /// The kernel module connection can be configured using the KernelConfig object
    fn init(&mut self, #[allow(unused_variables)] req: RequestMeta, config: KernelConfig) -> Result<KernelConfig, c_int> {
        Ok(config)
    }

    /// Clean up filesystem.
    /// Called on filesystem exit.
    fn destroy(&mut self) {}

    /// Look up a directory entry by name and get its attributes.
    fn lookup(&mut self, #[allow(unused_variables)] req: RequestMeta, parent: u64, name: OsString) -> Result<Entry, Errno> {
        debug!(
            "[Not Implemented] lookup(parent: {:#x?}, name {:?})",
            parent, name
        );
        Err(Errno::ENOSYS)
    }

    /// Forget about an inode.
    /// The nlookup parameter indicates the number of lookups previously performed on
    /// this inode. If the filesystem implements inode lifetimes, it is recommended that
    /// inodes acquire a single reference on each lookup, and lose nlookup references on
    /// each forget. The filesystem may ignore forget calls, if the inodes don't need to
    /// have a limited lifetime. On unmount it is not guaranteed, that all referenced
    /// inodes will receive a forget message.
    fn forget(&mut self, #[allow(unused_variables)] req: RequestMeta, _ino: u64, _nlookup: u64) {}

    /// Like forget, but take multiple forget requests at once for performance. The default
    /// implementation will fallback to forget.
    #[cfg(feature = "abi-7-16")]
    fn batch_forget(&mut self, #[allow(unused_variables)] req: RequestMeta, nodes: Vec<fuse_forget_one>) {
        for node in nodes {
            self.forget(req, node.nodeid, node.nlookup);
        }
    }

    /// Get file attributes.
    fn getattr(&mut self, #[allow(unused_variables)] req: RequestMeta, ino: u64, fh: Option<u64>) -> Result<Attr, Errno> {
        debug!(
            "[Not Implemented] getattr(ino: {:#x?}, fh: {:#x?})",
            ino, fh
        );
        Err(Errno::ENOSYS)
    }

    /// Set file attributes.
    fn setattr(
        &mut self,
        #[allow(unused_variables)] req: RequestMeta,
        ino: u64,
        mode: Option<u32>,
        uid: Option<u32>,
        gid: Option<u32>,
        size: Option<u64>,
        _atime: Option<TimeOrNow>,
        _mtime: Option<TimeOrNow>,
        _ctime: Option<SystemTime>,
        fh: Option<u64>,
        _crtime: Option<SystemTime>,
        _chgtime: Option<SystemTime>,
        _bkuptime: Option<SystemTime>,
<<<<<<< HEAD
        flags: Option<u32>,
        reply: ReplyAttr,
    ) {
        warn!(
=======
        flags: Option<u32>
    ) -> Result<Attr, Errno> {
        debug!(
>>>>>>> b79de3f8
            "[Not Implemented] setattr(ino: {:#x?}, mode: {:?}, uid: {:?}, \
            gid: {:?}, size: {:?}, fh: {:?}, flags: {:?})",
            ino, mode, uid, gid, size, fh, flags
        );
        Err(Errno::ENOSYS)
    }

    /// Read symbolic link.
<<<<<<< HEAD
    fn readlink(&mut self, _req: &Request<'_>, ino: u64, reply: ReplyData) {
        warn!("[Not Implemented] readlink(ino: {:#x?})", ino);
        reply.error(ENOSYS);
=======
    fn readlink(&mut self, #[allow(unused_variables)] req: RequestMeta, ino: u64) -> Result<Vec<u8>, Errno> {
        debug!("[Not Implemented] readlink(ino: {:#x?})", ino);
        Err(Errno::ENOSYS)
>>>>>>> b79de3f8
    }

    /// Create file node.
    /// Create a regular file, character device, block device, fifo or socket node.
    fn mknod(
        &mut self,
        #[allow(unused_variables)] req: RequestMeta,
        parent: u64,
        name: OsString,
        mode: u32,
        umask: u32,
        rdev: u32,
<<<<<<< HEAD
        reply: ReplyEntry,
    ) {
        warn!(
=======
    ) -> Result<Entry, Errno> {
        debug!(
>>>>>>> b79de3f8
            "[Not Implemented] mknod(parent: {:#x?}, name: {:?}, mode: {}, \
            umask: {:#x?}, rdev: {})",
            parent, name, mode, umask, rdev
        );
        Err(Errno::ENOSYS)
    }

    /// Create a directory.
    fn mkdir(
        &mut self,
        #[allow(unused_variables)] req: RequestMeta,
        parent: u64,
        name: OsString,
        mode: u32,
        umask: u32,
<<<<<<< HEAD
        reply: ReplyEntry,
    ) {
        warn!(
=======
    ) -> Result<Entry, Errno> {
        debug!(
>>>>>>> b79de3f8
            "[Not Implemented] mkdir(parent: {:#x?}, name: {:?}, mode: {}, umask: {:#x?})",
            parent, name, mode, umask
        );
        Err(Errno::ENOSYS)
    }

    /// Remove a file.
<<<<<<< HEAD
    fn unlink(&mut self, _req: &Request<'_>, parent: u64, name: &OsStr, reply: ReplyEmpty) {
        warn!(
=======
    fn unlink(&mut self, #[allow(unused_variables)] req: RequestMeta, parent: u64, name: OsString) -> Result<(), Errno> {
        debug!(
>>>>>>> b79de3f8
            "[Not Implemented] unlink(parent: {:#x?}, name: {:?})",
            parent, name,
        );
        Err(Errno::ENOSYS)
    }

    /// Remove a directory.
<<<<<<< HEAD
    fn rmdir(&mut self, _req: &Request<'_>, parent: u64, name: &OsStr, reply: ReplyEmpty) {
        warn!(
=======
    fn rmdir(&mut self, #[allow(unused_variables)] req: RequestMeta, parent: u64, name: OsString) -> Result<(), Errno> {
        debug!(
>>>>>>> b79de3f8
            "[Not Implemented] rmdir(parent: {:#x?}, name: {:?})",
            parent, name,
        );
        Err(Errno::ENOSYS)
    }

    /// Create a symbolic link.
    fn symlink(
        &mut self,
        #[allow(unused_variables)] req: RequestMeta,
        parent: u64,
<<<<<<< HEAD
        link_name: &OsStr,
        target: &Path,
        reply: ReplyEntry,
    ) {
        warn!(
=======
        link_name: OsString,
        target: PathBuf,
    ) -> Result<Entry, Errno> {
        debug!(
>>>>>>> b79de3f8
            "[Not Implemented] symlink(parent: {:#x?}, link_name: {:?}, target: {:?})",
            parent, link_name, target,
        );
        Err(Errno::EPERM) // why isn't this ENOSYS?
    }

    /// Rename a file.
    fn rename(
        &mut self,
        #[allow(unused_variables)] req: RequestMeta,
        parent: u64,
        name: OsString,
        newparent: u64,
        newname: OsString,
        flags: u32,
<<<<<<< HEAD
        reply: ReplyEmpty,
    ) {
        warn!(
=======
    ) -> Result<(), Errno> {
        debug!(
>>>>>>> b79de3f8
            "[Not Implemented] rename(parent: {:#x?}, name: {:?}, newparent: {:#x?}, \
            newname: {:?}, flags: {})",
            parent, name, newparent, newname, flags,
        );
        Err(Errno::ENOSYS)
    }

    /// Create a hard link.
    fn link(
        &mut self,
        #[allow(unused_variables)] req: RequestMeta,
        ino: u64,
        newparent: u64,
<<<<<<< HEAD
        newname: &OsStr,
        reply: ReplyEntry,
    ) {
        warn!(
=======
        newname: OsString,
    ) -> Result<Entry, Errno> {
        debug!(
>>>>>>> b79de3f8
            "[Not Implemented] link(ino: {:#x?}, newparent: {:#x?}, newname: {:?})",
            ino, newparent, newname
        );
        Err(Errno::EPERM) // why isn't this ENOSYS?
    }

    /// Open a file.
    /// Open flags (with the exception of O_CREAT, O_EXCL, O_NOCTTY and O_TRUNC) are
    /// available in flags. Filesystem may store an arbitrary file handle (pointer, index,
    /// etc) in fh, and use this in other all other file operations (read, write, flush,
    /// release, fsync). Filesystem may also implement stateless file I/O and not store
    /// anything in fh. There are also some flags (direct_io, keep_cache) which the
    /// filesystem may set, to change the way the file is opened. See fuse_file_info
    /// structure in <fuse_common.h> for more details.
    fn open(&mut self, #[allow(unused_variables)] req: RequestMeta, _ino: u64, _flags: i32) -> Result<Open, Errno> {
        debug!("[Not Implemented] open(ino: {:#x?}, flags: {})", _ino, _flags);
        Err(Errno::ENOSYS)
    }

    /// Read data.
    /// Read should send exactly the number of bytes requested except on EOF or error,
    /// otherwise the rest of the data will be substituted with zeroes. An exception to
    /// this is when the file has been opened in 'direct_io' mode, in which case the
    /// return value of the read system call will reflect the return value of this
    /// operation. fh will contain the value set by the open method, or will be undefined
    /// if the open method didn't set any value.
    ///
    /// flags: these are the file flags, such as O_SYNC. Only supported with ABI >= 7.9
    /// lock_owner: only supported with ABI >= 7.9
    fn read(
        &mut self,
        #[allow(unused_variables)] req: RequestMeta,
        ino: u64,
        fh: u64,
        offset: i64,
        size: u32,
        flags: i32,
        lock_owner: Option<u64>,
    ) -> Result<Vec<u8>, Errno> {
        debug!(
            "[Not Implemented] read(ino: {:#x?}, fh: {}, offset: {}, size: {}, \
            flags: {:#x?}, lock_owner: {:?})",
            ino, fh, offset, size, flags, lock_owner
        );
        Err(Errno::ENOSYS)
    }

    /// Write data.
    /// Write should return exactly the number of bytes requested except on error. An
    /// exception to this is when the file has been opened in 'direct_io' mode, in
    /// which case the return value of the write system call will reflect the return
    /// value of this operation. fh will contain the value set by the open method, or
    /// will be undefined if the open method didn't set any value.
    ///
    /// write_flags: will contain FUSE_WRITE_CACHE, if this write is from the page cache. If set,
    /// the pid, uid, gid, and fh may not match the value that would have been sent if write cachin
    /// is disabled
    /// flags: these are the file flags, such as O_SYNC. Only supported with ABI >= 7.9
    /// lock_owner: only supported with ABI >= 7.9
    fn write(
        &mut self,
        #[allow(unused_variables)] req: RequestMeta,
        ino: u64,
        fh: u64,
        offset: i64,
        data: Vec<u8>,
        write_flags: u32,
        flags: i32,
        lock_owner: Option<u64>,
<<<<<<< HEAD
        reply: ReplyWrite,
    ) {
        warn!(
=======
    ) -> Result<u32, Errno> {
        debug!(
>>>>>>> b79de3f8
            "[Not Implemented] write(ino: {:#x?}, fh: {}, offset: {}, data.len(): {}, \
            write_flags: {:#x?}, flags: {:#x?}, lock_owner: {:?})",
            ino,
            fh,
            offset,
            data.len(),
            write_flags,
            flags,
            lock_owner
        );
        Err(Errno::ENOSYS)
    }

    /// Flush method.
    /// This is called on each close() of the opened file. Since file descriptors can
    /// be duplicated (dup, dup2, fork), for one open call there may be many flush
    /// calls. Filesystems shouldn't assume that flush will always be called after some
    /// writes, or that if will be called at all. fh will contain the value set by the
    /// open method, or will be undefined if the open method didn't set any value.
    /// NOTE: the name of the method is misleading, since (unlike fsync) the filesystem
    /// is not forced to flush pending writes. One reason to flush data, is if the
    /// filesystem wants to return write errors. If the filesystem supports file locking
    /// operations (setlk, getlk) it should remove all locks belonging to 'lock_owner'.
<<<<<<< HEAD
    fn flush(&mut self, _req: &Request<'_>, ino: u64, fh: u64, lock_owner: u64, reply: ReplyEmpty) {
        warn!(
=======
    fn flush(&mut self, #[allow(unused_variables)] req: RequestMeta, ino: u64, fh: u64, lock_owner: u64) -> Result<(), Errno> {
        debug!(
>>>>>>> b79de3f8
            "[Not Implemented] flush(ino: {:#x?}, fh: {}, lock_owner: {:?})",
            ino, fh, lock_owner
        );
        Err(Errno::ENOSYS)
    }

    /// Release an open file.
    /// Release is called when there are no more references to an open file: all file
    /// descriptors are closed and all memory mappings are unmapped. For every open
    /// call there will be exactly one release call. The filesystem may reply with an
    /// error, but error values are not returned to close() or munmap() which triggered
    /// the release. fh will contain the value set by the open method, or will be undefined
    /// if the open method didn't set any value. flags will contain the same flags as for
    /// open.
    fn release(
        &mut self,
        #[allow(unused_variables)] req: RequestMeta,
        _ino: u64,
        _fh: u64,
        _flags: i32,
        _lock_owner: Option<u64>,
        _flush: bool,
    ) -> Result<(), Errno> {
        Ok(())
    }

    /// Synchronize file contents.
    /// If the datasync parameter is non-zero, then only the user data should be flushed,
    /// not the meta data.
<<<<<<< HEAD
    fn fsync(&mut self, _req: &Request<'_>, ino: u64, fh: u64, datasync: bool, reply: ReplyEmpty) {
        warn!(
=======
    fn fsync(&mut self, #[allow(unused_variables)] req: RequestMeta, ino: u64, fh: u64, datasync: bool) -> Result<(), Errno> {
        debug!(
>>>>>>> b79de3f8
            "[Not Implemented] fsync(ino: {:#x?}, fh: {}, datasync: {})",
            ino, fh, datasync
        );
        Err(Errno::ENOSYS)
    }

    /// Open a directory.
    /// Filesystem may store an arbitrary file handle (pointer, index, etc) in fh, and
    /// use this in other all other directory stream operations (readdir, releasedir,
    /// fsyncdir). Filesystem may also implement stateless directory I/O and not store
    /// anything in fh, though that makes it impossible to implement standard conforming
    /// directory stream operations in case the contents of the directory can change
    /// between opendir and releasedir.
    fn opendir(&mut self, #[allow(unused_variables)] req: RequestMeta, _ino: u64, _flags: i32) -> Result<Open, Errno> {
        debug!("[Not Implemented] open(ino: {:#x?}, flags: {})", _ino, _flags);
        Err(Errno::ENOSYS)
        // TODO: Open{0,0}
    }

    /// Read directory.
    /// Send a buffer filled using buffer.fill(), with size not exceeding the
    /// requested size. Send an empty buffer on end of stream. fh will contain the
    /// value set by the opendir method, or will be undefined if the opendir method
    /// didn't set any value.
    fn readdir(
        &mut self,
        #[allow(unused_variables)] req: RequestMeta,
        ino: u64,
        fh: u64,
        offset: i64,
        max_bytes: u32
    ) -> Result<Vec<DirEntry>, Errno> {
        debug!(
            "[Not Implemented] readdir(ino: {:#x?}, fh: {}, offset: {}, max_bytes: {})",
            ino, fh, offset, max_bytes
        );
        Err(Errno::ENOSYS)
    }

    /// Read directory.
    /// Send a buffer filled using buffer.fill(), with size not exceeding the
    /// requested size. Send an empty buffer on end of stream. fh will contain the
    /// value set by the opendir method, or will be undefined if the opendir method
    /// didn't set any value.
    #[cfg(feature = "abi-7-21")]
    fn readdirplus(
        &mut self,
        #[allow(unused_variables)] req: RequestMeta,
        ino: u64,
        fh: u64,
        offset: i64,
<<<<<<< HEAD
        reply: ReplyDirectoryPlus,
    ) {
        warn!(
            "[Not Implemented] readdirplus(ino: {:#x?}, fh: {}, offset: {})",
            ino, fh, offset
=======
        max_bytes: u32,
    ) -> Result<Vec<(DirEntry, Entry)>, Errno>{
        debug!(
            "[Not Implemented] readdirplus(ino: {:#x?}, fh: {}, offset: {}, max_bytes: {})",
            ino, fh, offset, max_bytes
>>>>>>> b79de3f8
        );
        Err(Errno::ENOSYS)
    }

    /// Release an open directory.
    /// For every opendir call there will be exactly one releasedir call. fh will
    /// contain the value set by the opendir method, or will be undefined if the
    /// opendir method didn't set any value.
    fn releasedir(
        &mut self,
        #[allow(unused_variables)] req: RequestMeta,
        _ino: u64,
        _fh: u64,
        _flags: i32,
    ) -> Result<(), Errno> {
        Ok(())
    }

    /// Synchronize directory contents.
    /// If the datasync parameter is set, then only the directory contents should
    /// be flushed, not the meta data. fh will contain the value set by the opendir
    /// method, or will be undefined if the opendir method didn't set any value.
    fn fsyncdir(
        &mut self,
        #[allow(unused_variables)] req: RequestMeta,
        ino: u64,
        fh: u64,
        datasync: bool,
<<<<<<< HEAD
        reply: ReplyEmpty,
    ) {
        warn!(
=======
    ) -> Result<(), Errno> {
        debug!(
>>>>>>> b79de3f8
            "[Not Implemented] fsyncdir(ino: {:#x?}, fh: {}, datasync: {})",
            ino, fh, datasync
        );
        Err(Errno::ENOSYS)
    }

    /// Get file system statistics.
    fn statfs(&mut self, #[allow(unused_variables)] req: RequestMeta, _ino: u64) -> Result<Statfs, Errno> {
        debug!("[Not Implemented] statfs(ino: {:#x?})", _ino);
        Err(Errno::ENOSYS)
        // TODO: Statfs{0, 0, 0, 0, 0, 512, 255, 0}
    }

    /// Set an extended attribute.
    fn setxattr(
        &mut self,
        #[allow(unused_variables)] req: RequestMeta,
        ino: u64,
        name: OsString,
        _value: Vec<u8>, 
        flags: i32,
        position: u32,
<<<<<<< HEAD
        reply: ReplyEmpty,
    ) {
        warn!(
=======
    ) -> Result<(), Errno> {
        debug!(
>>>>>>> b79de3f8
            "[Not Implemented] setxattr(ino: {:#x?}, name: {:?}, flags: {:#x?}, position: {})",
            ino, name, flags, position
        );
        Err(Errno::ENOSYS)
    }

    /// Get an extended attribute.
    /// If `size` is 0, the size of the value should be sent with `reply.size()`.
    /// If `size` is not 0, and the value fits, send it with `reply.data()`, or
    /// `Err(ERANGE)` if it doesn't.
    fn getxattr(
        &mut self,
        #[allow(unused_variables)] req: RequestMeta,
        ino: u64,
        name: OsString,
        size: u32,
<<<<<<< HEAD
        reply: ReplyXattr,
    ) {
        warn!(
=======
    ) -> Result<Xattr, Errno> {
        debug!(
>>>>>>> b79de3f8
            "[Not Implemented] getxattr(ino: {:#x?}, name: {:?}, size: {})",
            ino, name, size
        );
        Err(Errno::ENOSYS)
    }

    /// List extended attribute names.
    /// If `size` is 0, the size of the value should be sent with `reply.size()`.
    /// If `size` is not 0, and the value fits, send it with `reply.data()`, or
<<<<<<< HEAD
    /// `reply.error(ERANGE)` if it doesn't.
    fn listxattr(&mut self, _req: &Request<'_>, ino: u64, size: u32, reply: ReplyXattr) {
        warn!(
=======
    /// `Err(ERANGE)` if it doesn't.
    fn listxattr(
        &mut self,
        #[allow(unused_variables)] req: RequestMeta,
        ino: u64,
        size: u32,
    ) -> Result<Xattr, Errno> {
        debug!(
>>>>>>> b79de3f8
            "[Not Implemented] listxattr(ino: {:#x?}, size: {})",
            ino, size
        );
        Err(Errno::ENOSYS)
    }

    /// Remove an extended attribute.
<<<<<<< HEAD
    fn removexattr(&mut self, _req: &Request<'_>, ino: u64, name: &OsStr, reply: ReplyEmpty) {
        warn!(
=======
    fn removexattr(
        &mut self,
        #[allow(unused_variables)] req: RequestMeta,
        ino: u64,
        name: OsString,
    ) -> Result<(), Errno> {
        debug!(
>>>>>>> b79de3f8
            "[Not Implemented] removexattr(ino: {:#x?}, name: {:?})",
            ino, name
        );
        Err(Errno::ENOSYS)
    }

    /// Check file access permissions.
    /// This will be called for the access() system call. If the 'default_permissions'
    /// mount option is given, this method is not called. This method is not called
    /// under Linux kernel versions 2.4.x
<<<<<<< HEAD
    fn access(&mut self, _req: &Request<'_>, ino: u64, mask: i32, reply: ReplyEmpty) {
        warn!("[Not Implemented] access(ino: {:#x?}, mask: {})", ino, mask);
        reply.error(ENOSYS);
=======
    fn access(&mut self, #[allow(unused_variables)] req: RequestMeta, ino: u64, mask: i32) -> Result<(), Errno> {
        debug!("[Not Implemented] access(ino: {:#x?}, mask: {})", ino, mask);
        Err(Errno::ENOSYS)
>>>>>>> b79de3f8
    }

    /// Create and open a file.
    /// If the file does not exist, first create it with the specified mode, and then
    /// open it. You can use any open flags in the flags parameter except O_NOCTTY.
    /// The filesystem can store any type of file handle (such as a pointer or index)
    /// in fh, which can then be used across all subsequent file operations including
    /// read, write, flush, release, and fsync. Additionally, the filesystem may set
    /// certain flags like direct_io and keep_cache to change the way the file is
    /// opened. See fuse_file_info structure in <fuse_common.h> for more details. If
    /// this method is not implemented or under Linux kernel versions earlier than
    /// 2.6.15, the mknod() and open() methods will be called instead.
    fn create(
        &mut self,
        #[allow(unused_variables)] req: RequestMeta,
        parent: u64,
        name: OsString,
        mode: u32,
        umask: u32,
        flags: i32,
<<<<<<< HEAD
        reply: ReplyCreate,
    ) {
        warn!(
=======
    ) -> Result<(Entry,Open), Errno> {
        debug!(
>>>>>>> b79de3f8
            "[Not Implemented] create(parent: {:#x?}, name: {:?}, mode: {}, umask: {:#x?}, \
            flags: {:#x?})",
            parent, name, mode, umask, flags
        );
        Err(Errno::ENOSYS)
    }

    /// Test for a POSIX file lock.
    fn getlk(
        &mut self,
        #[allow(unused_variables)] req: RequestMeta,
        ino: u64,
        fh: u64,
        lock_owner: u64,
        start: u64,
        end: u64,
        typ: i32,
        pid: u32,
<<<<<<< HEAD
        reply: ReplyLock,
    ) {
        warn!(
=======
    ) -> Result<Lock, Errno> {
        debug!(
>>>>>>> b79de3f8
            "[Not Implemented] getlk(ino: {:#x?}, fh: {}, lock_owner: {}, start: {}, \
            end: {}, typ: {}, pid: {})",
            ino, fh, lock_owner, start, end, typ, pid
        );
        Err(Errno::ENOSYS)
    }

    /// Acquire, modify or release a POSIX file lock.
    /// For POSIX threads (NPTL) there's a 1-1 relation between pid and owner, but
    /// otherwise this is not always the case.  For checking lock ownership,
    /// 'fi->owner' must be used. The l_pid field in 'struct flock' should only be
    /// used to fill in this field in getlk(). Note: if the locking methods are not
    /// implemented, the kernel will still allow file locking to work locally.
    /// Hence these are only interesting for network filesystems and similar.
    fn setlk(
        &mut self,
        #[allow(unused_variables)] req: RequestMeta,
        ino: u64,
        fh: u64,
        lock_owner: u64,
        start: u64,
        end: u64,
        typ: i32,
        pid: u32,
        sleep: bool,
<<<<<<< HEAD
        reply: ReplyEmpty,
    ) {
        warn!(
=======
    ) -> Result<(), Errno> {
        debug!(
>>>>>>> b79de3f8
            "[Not Implemented] setlk(ino: {:#x?}, fh: {}, lock_owner: {}, start: {}, \
            end: {}, typ: {}, pid: {}, sleep: {})",
            ino, fh, lock_owner, start, end, typ, pid, sleep
        );
        Err(Errno::ENOSYS)
    }

    /// Map block index within file to block index within device.
    /// Note: This makes sense only for block device backed filesystems mounted
    /// with the 'blkdev' option
<<<<<<< HEAD
    fn bmap(&mut self, _req: &Request<'_>, ino: u64, blocksize: u32, idx: u64, reply: ReplyBmap) {
        warn!(
=======
    fn bmap(&mut self, #[allow(unused_variables)] req: RequestMeta, ino: u64, blocksize: u32, idx: u64) -> Result<u64, Errno> {
        debug!(
>>>>>>> b79de3f8
            "[Not Implemented] bmap(ino: {:#x?}, blocksize: {}, idx: {})",
            ino, blocksize, idx,
        );
        Err(Errno::ENOSYS)
    }

    /// control device
    #[cfg(feature = "abi-7-11")]
    fn ioctl(
        &mut self,
        #[allow(unused_variables)] req: RequestMeta,
        ino: u64,
        fh: u64,
        flags: u32,
        cmd: u32,
        in_data: Vec<u8>,
        out_size: u32,
<<<<<<< HEAD
        reply: ReplyIoctl,
    ) {
        warn!(
=======
    ) -> Result<Ioctl, Errno> {
        debug!(
>>>>>>> b79de3f8
            "[Not Implemented] ioctl(ino: {:#x?}, fh: {}, flags: {}, cmd: {}, \
            in_data.len(): {}, out_size: {})",
            ino,
            fh,
            flags,
            cmd,
            in_data.len(),
            out_size,
        );
        Err(Errno::ENOSYS)
    }

    /// Poll for events
    #[cfg(feature = "abi-7-11")]
    fn poll(
        &mut self,
        #[allow(unused_variables)] req: RequestMeta,
        ino: u64,
        fh: u64,
        ph: PollHandle,
        events: u32,
        flags: u32,
<<<<<<< HEAD
        reply: ReplyPoll,
    ) {
        warn!(
=======
    ) -> Result<u32, Errno> {
        debug!(
>>>>>>> b79de3f8
            "[Not Implemented] poll(ino: {:#x?}, fh: {}, ph: {:?}, events: {}, flags: {})",
            ino, fh, ph, events, flags
        );
        Err(Errno::ENOSYS)
    }

    /// Preallocate or deallocate space to a file
    fn fallocate(
        &mut self,
        #[allow(unused_variables)] req: RequestMeta,
        ino: u64,
        fh: u64,
        offset: i64,
        length: i64,
        mode: i32,
<<<<<<< HEAD
        reply: ReplyEmpty,
    ) {
        warn!(
=======
    ) -> Result<(), Errno> {
        debug!(
>>>>>>> b79de3f8
            "[Not Implemented] fallocate(ino: {:#x?}, fh: {}, offset: {}, \
            length: {}, mode: {})",
            ino, fh, offset, length, mode
        );
        Err(Errno::ENOSYS)
    }

    /// Reposition read/write file offset
    #[cfg(feature = "abi-7-24")]
    fn lseek(
        &mut self,
        #[allow(unused_variables)] req: RequestMeta,
        ino: u64,
        fh: u64,
        offset: i64,
        whence: i32,
<<<<<<< HEAD
        reply: ReplyLseek,
    ) {
        warn!(
=======
    ) -> Result<i64, Errno> {
        debug!(
>>>>>>> b79de3f8
            "[Not Implemented] lseek(ino: {:#x?}, fh: {}, offset: {}, whence: {})",
            ino, fh, offset, whence
        );
        Err(Errno::ENOSYS)
    }

    /// Copy the specified range from the source inode to the destination inode
    fn copy_file_range(
        &mut self,
        #[allow(unused_variables)] req: RequestMeta,
        ino_in: u64,
        fh_in: u64,
        offset_in: i64,
        ino_out: u64,
        fh_out: u64,
        offset_out: i64,
        len: u64,
        flags: u32,
<<<<<<< HEAD
        reply: ReplyWrite,
    ) {
        warn!(
=======
    ) -> Result<u32, Errno> {
        debug!(
>>>>>>> b79de3f8
            "[Not Implemented] copy_file_range(ino_in: {:#x?}, fh_in: {}, \
            offset_in: {}, ino_out: {:#x?}, fh_out: {}, offset_out: {}, \
            len: {}, flags: {})",
            ino_in, fh_in, offset_in, ino_out, fh_out, offset_out, len, flags
        );
        Err(Errno::ENOSYS)
    }

    /// macOS only: Rename the volume. Set fuse_init_out.flags during init to
    /// FUSE_VOL_RENAME to enable
    #[cfg(target_os = "macos")]
<<<<<<< HEAD
    fn setvolname(&mut self, _req: &Request<'_>, name: &OsStr, reply: ReplyEmpty) {
        warn!("[Not Implemented] setvolname(name: {:?})", name);
        reply.error(ENOSYS);
=======
    fn setvolname(&mut self, #[allow(unused_variables)] req: RequestMeta, name: OsStr) -> Result<(), Errno> {
        debug!("[Not Implemented] setvolname(name: {:?})", name);
        Err(Errno::ENOSYS);
>>>>>>> b79de3f8
    }

    /// macOS only (undocumented)
    #[cfg(target_os = "macos")]
    fn exchange(
        &mut self,
        #[allow(unused_variables)] req: RequestMeta,
        parent: u64,
        name: OsString,
        newparent: u64,
<<<<<<< HEAD
        newname: &OsStr,
        options: u64,
        reply: ReplyEmpty,
    ) {
        warn!(
=======
        newname: OsString,
        options: u64
    ) -> Result<(), Errno> {
        debug!(
>>>>>>> b79de3f8
            "[Not Implemented] exchange(parent: {:#x?}, name: {:?}, newparent: {:#x?}, \
            newname: {:?}, options: {})",
            parent, name, newparent, newname, options
        );
        Err(Errno::ENOSYS);
    }

    /// macOS only: Query extended times (bkuptime and crtime). Set fuse_init_out.flags
    /// during init to FUSE_XTIMES to enable
    #[cfg(target_os = "macos")]
<<<<<<< HEAD
    fn getxtimes(&mut self, _req: &Request<'_>, ino: u64, reply: ReplyXTimes) {
        warn!("[Not Implemented] getxtimes(ino: {:#x?})", ino);
        reply.error(ENOSYS);
=======
    fn getxtimes(&mut self, #[allow(unused_variables)] req: RequestMeta, ino: u64) -> Result<XTimes, Errno> {
        debug!("[Not Implemented] getxtimes(ino: {:#x?})", ino);
        Err(Errno::ENOSYS)
>>>>>>> b79de3f8
    }
}

/// Mount the given filesystem to the given mountpoint. This function will
/// not return until the filesystem is unmounted.
///
/// Note that you need to lead each option with a separate `"-o"` string.
#[deprecated(note = "use mount2() instead")]
pub fn mount<FS: Filesystem, P: AsRef<Path>>(
    filesystem: FS,
    mountpoint: P,
    options: &[&OsStr],
) -> io::Result<()> {
    let options = parse_options_from_args(options)?;
    mount2(filesystem, mountpoint, options.as_ref())
}

/// Mount the given filesystem to the given mountpoint. This function will
/// not return until the filesystem is unmounted.
///
/// NOTE: This will eventually replace mount(), once the API is stable
pub fn mount2<FS: Filesystem, P: AsRef<Path>>(
    filesystem: FS,
    mountpoint: P,
    options: &[MountOption],
) -> io::Result<()> {
    check_option_conflicts(options)?;
    Session::new(filesystem, mountpoint.as_ref(), options).and_then(|mut se| se.run())
}

/// Mount the given filesystem to the given mountpoint. This function spawns
/// a background thread to handle filesystem operations while being mounted
/// and therefore returns immediately. The returned handle should be stored
/// to reference the mounted filesystem. If it's dropped, the filesystem will
/// be unmounted.
#[deprecated(note = "use spawn_mount2() instead")]
pub fn spawn_mount<'a, FS: Filesystem + Send + 'static + 'a, P: AsRef<Path>>(
    filesystem: FS,
    mountpoint: P,
    options: &[&OsStr],
) -> io::Result<BackgroundSession> {
    let options: Option<Vec<_>> = options
        .iter()
        .map(|x| Some(MountOption::from_str(x.to_str()?)))
        .collect();
    let options = options.ok_or(ErrorKind::InvalidData)?;
    Session::new(filesystem, mountpoint.as_ref(), options.as_ref()).and_then(|se| se.spawn())
}

/// Mount the given filesystem to the given mountpoint. This function spawns
/// a background thread to handle filesystem operations while being mounted
/// and therefore returns immediately. The returned handle should be stored
/// to reference the mounted filesystem. If it's dropped, the filesystem will
/// be unmounted.
///
/// NOTE: This is the corresponding function to mount2.
pub fn spawn_mount2<'a, FS: Filesystem + Send + 'static + 'a, P: AsRef<Path>>(
    filesystem: FS,
    mountpoint: P,
    options: &[MountOption],
) -> io::Result<BackgroundSession> {
    check_option_conflicts(options)?;
    Session::new(filesystem, mountpoint.as_ref(), options).and_then(|se| se.spawn())
}<|MERGE_RESOLUTION|>--- conflicted
+++ resolved
@@ -6,17 +6,12 @@
 
 #![warn(missing_docs, missing_debug_implementations, rust_2018_idioms)]
 
-<<<<<<< HEAD
-use libc::{c_int, ENOSYS, EPERM};
-use log::warn;
-=======
-use libc::c_int;//{, ENOSYS, EPERM};
-use log::{debug, warn};
->>>>>>> b79de3f8
+use libc::c_int;
+use log::{warn};
 use mnt::mount_options::parse_options_from_args;
 #[cfg(feature = "serializable")]
 use serde::{Deserialize, Serialize};
-use std::ffi::{OsStr,OsString};
+use std::ffi::{OsStr, OsString};
 use std::io;
 use std::path::{Path, PathBuf};
 #[cfg(feature = "abi-7-23")]
@@ -390,16 +385,9 @@
         _crtime: Option<SystemTime>,
         _chgtime: Option<SystemTime>,
         _bkuptime: Option<SystemTime>,
-<<<<<<< HEAD
-        flags: Option<u32>,
-        reply: ReplyAttr,
-    ) {
-        warn!(
-=======
         flags: Option<u32>
     ) -> Result<Attr, Errno> {
-        debug!(
->>>>>>> b79de3f8
+        warn!(
             "[Not Implemented] setattr(ino: {:#x?}, mode: {:?}, uid: {:?}, \
             gid: {:?}, size: {:?}, fh: {:?}, flags: {:?})",
             ino, mode, uid, gid, size, fh, flags
@@ -408,15 +396,9 @@
     }
 
     /// Read symbolic link.
-<<<<<<< HEAD
-    fn readlink(&mut self, _req: &Request<'_>, ino: u64, reply: ReplyData) {
+    fn readlink(&mut self, #[allow(unused_variables)] req: RequestMeta, ino: u64) -> Result<Vec<u8>, Errno> {
         warn!("[Not Implemented] readlink(ino: {:#x?})", ino);
-        reply.error(ENOSYS);
-=======
-    fn readlink(&mut self, #[allow(unused_variables)] req: RequestMeta, ino: u64) -> Result<Vec<u8>, Errno> {
-        debug!("[Not Implemented] readlink(ino: {:#x?})", ino);
-        Err(Errno::ENOSYS)
->>>>>>> b79de3f8
+        Err(Errno::ENOSYS)
     }
 
     /// Create file node.
@@ -429,14 +411,8 @@
         mode: u32,
         umask: u32,
         rdev: u32,
-<<<<<<< HEAD
-        reply: ReplyEntry,
-    ) {
-        warn!(
-=======
     ) -> Result<Entry, Errno> {
-        debug!(
->>>>>>> b79de3f8
+        warn!(
             "[Not Implemented] mknod(parent: {:#x?}, name: {:?}, mode: {}, \
             umask: {:#x?}, rdev: {})",
             parent, name, mode, umask, rdev
@@ -452,14 +428,8 @@
         name: OsString,
         mode: u32,
         umask: u32,
-<<<<<<< HEAD
-        reply: ReplyEntry,
-    ) {
-        warn!(
-=======
     ) -> Result<Entry, Errno> {
-        debug!(
->>>>>>> b79de3f8
+        warn!(
             "[Not Implemented] mkdir(parent: {:#x?}, name: {:?}, mode: {}, umask: {:#x?})",
             parent, name, mode, umask
         );
@@ -467,13 +437,8 @@
     }
 
     /// Remove a file.
-<<<<<<< HEAD
-    fn unlink(&mut self, _req: &Request<'_>, parent: u64, name: &OsStr, reply: ReplyEmpty) {
-        warn!(
-=======
     fn unlink(&mut self, #[allow(unused_variables)] req: RequestMeta, parent: u64, name: OsString) -> Result<(), Errno> {
-        debug!(
->>>>>>> b79de3f8
+        warn!(
             "[Not Implemented] unlink(parent: {:#x?}, name: {:?})",
             parent, name,
         );
@@ -481,13 +446,8 @@
     }
 
     /// Remove a directory.
-<<<<<<< HEAD
-    fn rmdir(&mut self, _req: &Request<'_>, parent: u64, name: &OsStr, reply: ReplyEmpty) {
-        warn!(
-=======
     fn rmdir(&mut self, #[allow(unused_variables)] req: RequestMeta, parent: u64, name: OsString) -> Result<(), Errno> {
-        debug!(
->>>>>>> b79de3f8
+        warn!(
             "[Not Implemented] rmdir(parent: {:#x?}, name: {:?})",
             parent, name,
         );
@@ -499,18 +459,10 @@
         &mut self,
         #[allow(unused_variables)] req: RequestMeta,
         parent: u64,
-<<<<<<< HEAD
-        link_name: &OsStr,
-        target: &Path,
-        reply: ReplyEntry,
-    ) {
-        warn!(
-=======
         link_name: OsString,
         target: PathBuf,
     ) -> Result<Entry, Errno> {
-        debug!(
->>>>>>> b79de3f8
+        warn!(
             "[Not Implemented] symlink(parent: {:#x?}, link_name: {:?}, target: {:?})",
             parent, link_name, target,
         );
@@ -526,14 +478,8 @@
         newparent: u64,
         newname: OsString,
         flags: u32,
-<<<<<<< HEAD
-        reply: ReplyEmpty,
-    ) {
-        warn!(
-=======
     ) -> Result<(), Errno> {
-        debug!(
->>>>>>> b79de3f8
+        warn!(
             "[Not Implemented] rename(parent: {:#x?}, name: {:?}, newparent: {:#x?}, \
             newname: {:?}, flags: {})",
             parent, name, newparent, newname, flags,
@@ -547,16 +493,9 @@
         #[allow(unused_variables)] req: RequestMeta,
         ino: u64,
         newparent: u64,
-<<<<<<< HEAD
-        newname: &OsStr,
-        reply: ReplyEntry,
-    ) {
-        warn!(
-=======
         newname: OsString,
     ) -> Result<Entry, Errno> {
-        debug!(
->>>>>>> b79de3f8
+        warn!(
             "[Not Implemented] link(ino: {:#x?}, newparent: {:#x?}, newname: {:?})",
             ino, newparent, newname
         );
@@ -572,7 +511,7 @@
     /// filesystem may set, to change the way the file is opened. See fuse_file_info
     /// structure in <fuse_common.h> for more details.
     fn open(&mut self, #[allow(unused_variables)] req: RequestMeta, _ino: u64, _flags: i32) -> Result<Open, Errno> {
-        debug!("[Not Implemented] open(ino: {:#x?}, flags: {})", _ino, _flags);
+        warn!("[Not Implemented] open(ino: {:#x?}, flags: {})", _ino, _flags);
         Err(Errno::ENOSYS)
     }
 
@@ -596,7 +535,7 @@
         flags: i32,
         lock_owner: Option<u64>,
     ) -> Result<Vec<u8>, Errno> {
-        debug!(
+        warn!(
             "[Not Implemented] read(ino: {:#x?}, fh: {}, offset: {}, size: {}, \
             flags: {:#x?}, lock_owner: {:?})",
             ino, fh, offset, size, flags, lock_owner
@@ -626,14 +565,8 @@
         write_flags: u32,
         flags: i32,
         lock_owner: Option<u64>,
-<<<<<<< HEAD
-        reply: ReplyWrite,
-    ) {
-        warn!(
-=======
     ) -> Result<u32, Errno> {
-        debug!(
->>>>>>> b79de3f8
+        warn!(
             "[Not Implemented] write(ino: {:#x?}, fh: {}, offset: {}, data.len(): {}, \
             write_flags: {:#x?}, flags: {:#x?}, lock_owner: {:?})",
             ino,
@@ -657,13 +590,8 @@
     /// is not forced to flush pending writes. One reason to flush data, is if the
     /// filesystem wants to return write errors. If the filesystem supports file locking
     /// operations (setlk, getlk) it should remove all locks belonging to 'lock_owner'.
-<<<<<<< HEAD
-    fn flush(&mut self, _req: &Request<'_>, ino: u64, fh: u64, lock_owner: u64, reply: ReplyEmpty) {
-        warn!(
-=======
     fn flush(&mut self, #[allow(unused_variables)] req: RequestMeta, ino: u64, fh: u64, lock_owner: u64) -> Result<(), Errno> {
-        debug!(
->>>>>>> b79de3f8
+        warn!(
             "[Not Implemented] flush(ino: {:#x?}, fh: {}, lock_owner: {:?})",
             ino, fh, lock_owner
         );
@@ -693,13 +621,8 @@
     /// Synchronize file contents.
     /// If the datasync parameter is non-zero, then only the user data should be flushed,
     /// not the meta data.
-<<<<<<< HEAD
-    fn fsync(&mut self, _req: &Request<'_>, ino: u64, fh: u64, datasync: bool, reply: ReplyEmpty) {
-        warn!(
-=======
     fn fsync(&mut self, #[allow(unused_variables)] req: RequestMeta, ino: u64, fh: u64, datasync: bool) -> Result<(), Errno> {
-        debug!(
->>>>>>> b79de3f8
+        warn!(
             "[Not Implemented] fsync(ino: {:#x?}, fh: {}, datasync: {})",
             ino, fh, datasync
         );
@@ -714,13 +637,13 @@
     /// directory stream operations in case the contents of the directory can change
     /// between opendir and releasedir.
     fn opendir(&mut self, #[allow(unused_variables)] req: RequestMeta, _ino: u64, _flags: i32) -> Result<Open, Errno> {
-        debug!("[Not Implemented] open(ino: {:#x?}, flags: {})", _ino, _flags);
+        warn!("[Not Implemented] open(ino: {:#x?}, flags: {})", _ino, _flags);
         Err(Errno::ENOSYS)
         // TODO: Open{0,0}
     }
 
     /// Read directory.
-    /// Send a buffer filled using buffer.fill(), with size not exceeding the
+    /// Send a buffer filled with entries, with size not exceeding the
     /// requested size. Send an empty buffer on end of stream. fh will contain the
     /// value set by the opendir method, or will be undefined if the opendir method
     /// didn't set any value.
@@ -732,7 +655,7 @@
         offset: i64,
         max_bytes: u32
     ) -> Result<Vec<DirEntry>, Errno> {
-        debug!(
+        warn!(
             "[Not Implemented] readdir(ino: {:#x?}, fh: {}, offset: {}, max_bytes: {})",
             ino, fh, offset, max_bytes
         );
@@ -740,7 +663,7 @@
     }
 
     /// Read directory.
-    /// Send a buffer filled using buffer.fill(), with size not exceeding the
+    /// Send a buffer filled entries, with size not exceeding the
     /// requested size. Send an empty buffer on end of stream. fh will contain the
     /// value set by the opendir method, or will be undefined if the opendir method
     /// didn't set any value.
@@ -751,19 +674,11 @@
         ino: u64,
         fh: u64,
         offset: i64,
-<<<<<<< HEAD
-        reply: ReplyDirectoryPlus,
-    ) {
-        warn!(
-            "[Not Implemented] readdirplus(ino: {:#x?}, fh: {}, offset: {})",
-            ino, fh, offset
-=======
         max_bytes: u32,
     ) -> Result<Vec<(DirEntry, Entry)>, Errno>{
-        debug!(
+        warn!(
             "[Not Implemented] readdirplus(ino: {:#x?}, fh: {}, offset: {}, max_bytes: {})",
             ino, fh, offset, max_bytes
->>>>>>> b79de3f8
         );
         Err(Errno::ENOSYS)
     }
@@ -792,14 +707,8 @@
         ino: u64,
         fh: u64,
         datasync: bool,
-<<<<<<< HEAD
-        reply: ReplyEmpty,
-    ) {
-        warn!(
-=======
     ) -> Result<(), Errno> {
-        debug!(
->>>>>>> b79de3f8
+        warn!(
             "[Not Implemented] fsyncdir(ino: {:#x?}, fh: {}, datasync: {})",
             ino, fh, datasync
         );
@@ -808,7 +717,7 @@
 
     /// Get file system statistics.
     fn statfs(&mut self, #[allow(unused_variables)] req: RequestMeta, _ino: u64) -> Result<Statfs, Errno> {
-        debug!("[Not Implemented] statfs(ino: {:#x?})", _ino);
+        warn!("[Not Implemented] statfs(ino: {:#x?})", _ino);
         Err(Errno::ENOSYS)
         // TODO: Statfs{0, 0, 0, 0, 0, 512, 255, 0}
     }
@@ -822,14 +731,8 @@
         _value: Vec<u8>, 
         flags: i32,
         position: u32,
-<<<<<<< HEAD
-        reply: ReplyEmpty,
-    ) {
-        warn!(
-=======
     ) -> Result<(), Errno> {
-        debug!(
->>>>>>> b79de3f8
+        warn!(
             "[Not Implemented] setxattr(ino: {:#x?}, name: {:?}, flags: {:#x?}, position: {})",
             ino, name, flags, position
         );
@@ -837,23 +740,17 @@
     }
 
     /// Get an extended attribute.
-    /// If `size` is 0, the size of the value should be sent with `reply.size()`.
-    /// If `size` is not 0, and the value fits, send it with `reply.data()`, or
-    /// `Err(ERANGE)` if it doesn't.
+    /// If `size` is 0, the size of the value should be sent with `Xattr::size()`.
+    /// If `size` is not 0, and the value fits, send it with `Xattr::data()`, or
+    /// `Err(Errno::ERANGE)` if it doesn't.
     fn getxattr(
         &mut self,
         #[allow(unused_variables)] req: RequestMeta,
         ino: u64,
         name: OsString,
         size: u32,
-<<<<<<< HEAD
-        reply: ReplyXattr,
-    ) {
-        warn!(
-=======
     ) -> Result<Xattr, Errno> {
-        debug!(
->>>>>>> b79de3f8
+        warn!(
             "[Not Implemented] getxattr(ino: {:#x?}, name: {:?}, size: {})",
             ino, name, size
         );
@@ -861,22 +758,16 @@
     }
 
     /// List extended attribute names.
-    /// If `size` is 0, the size of the value should be sent with `reply.size()`.
-    /// If `size` is not 0, and the value fits, send it with `reply.data()`, or
-<<<<<<< HEAD
-    /// `reply.error(ERANGE)` if it doesn't.
-    fn listxattr(&mut self, _req: &Request<'_>, ino: u64, size: u32, reply: ReplyXattr) {
-        warn!(
-=======
-    /// `Err(ERANGE)` if it doesn't.
+    /// If `size` is 0, the size of the value should be sent with `Xattr::size()`.
+    /// If `size` is not 0, and the value fits, send it with `Xattr::data()`, or
+    /// `Err(Errno::ERANGE)` if it doesn't.
     fn listxattr(
         &mut self,
         #[allow(unused_variables)] req: RequestMeta,
         ino: u64,
         size: u32,
     ) -> Result<Xattr, Errno> {
-        debug!(
->>>>>>> b79de3f8
+        warn!(
             "[Not Implemented] listxattr(ino: {:#x?}, size: {})",
             ino, size
         );
@@ -884,18 +775,13 @@
     }
 
     /// Remove an extended attribute.
-<<<<<<< HEAD
-    fn removexattr(&mut self, _req: &Request<'_>, ino: u64, name: &OsStr, reply: ReplyEmpty) {
-        warn!(
-=======
     fn removexattr(
         &mut self,
         #[allow(unused_variables)] req: RequestMeta,
         ino: u64,
         name: OsString,
     ) -> Result<(), Errno> {
-        debug!(
->>>>>>> b79de3f8
+        warn!(
             "[Not Implemented] removexattr(ino: {:#x?}, name: {:?})",
             ino, name
         );
@@ -906,15 +792,9 @@
     /// This will be called for the access() system call. If the 'default_permissions'
     /// mount option is given, this method is not called. This method is not called
     /// under Linux kernel versions 2.4.x
-<<<<<<< HEAD
-    fn access(&mut self, _req: &Request<'_>, ino: u64, mask: i32, reply: ReplyEmpty) {
+    fn access(&mut self, #[allow(unused_variables)] req: RequestMeta, ino: u64, mask: i32) -> Result<(), Errno> {
         warn!("[Not Implemented] access(ino: {:#x?}, mask: {})", ino, mask);
-        reply.error(ENOSYS);
-=======
-    fn access(&mut self, #[allow(unused_variables)] req: RequestMeta, ino: u64, mask: i32) -> Result<(), Errno> {
-        debug!("[Not Implemented] access(ino: {:#x?}, mask: {})", ino, mask);
-        Err(Errno::ENOSYS)
->>>>>>> b79de3f8
+        Err(Errno::ENOSYS)
     }
 
     /// Create and open a file.
@@ -935,14 +815,8 @@
         mode: u32,
         umask: u32,
         flags: i32,
-<<<<<<< HEAD
-        reply: ReplyCreate,
-    ) {
-        warn!(
-=======
     ) -> Result<(Entry,Open), Errno> {
-        debug!(
->>>>>>> b79de3f8
+        warn!(
             "[Not Implemented] create(parent: {:#x?}, name: {:?}, mode: {}, umask: {:#x?}, \
             flags: {:#x?})",
             parent, name, mode, umask, flags
@@ -961,14 +835,8 @@
         end: u64,
         typ: i32,
         pid: u32,
-<<<<<<< HEAD
-        reply: ReplyLock,
-    ) {
-        warn!(
-=======
     ) -> Result<Lock, Errno> {
-        debug!(
->>>>>>> b79de3f8
+        warn!(
             "[Not Implemented] getlk(ino: {:#x?}, fh: {}, lock_owner: {}, start: {}, \
             end: {}, typ: {}, pid: {})",
             ino, fh, lock_owner, start, end, typ, pid
@@ -994,14 +862,8 @@
         typ: i32,
         pid: u32,
         sleep: bool,
-<<<<<<< HEAD
-        reply: ReplyEmpty,
-    ) {
-        warn!(
-=======
     ) -> Result<(), Errno> {
-        debug!(
->>>>>>> b79de3f8
+        warn!(
             "[Not Implemented] setlk(ino: {:#x?}, fh: {}, lock_owner: {}, start: {}, \
             end: {}, typ: {}, pid: {}, sleep: {})",
             ino, fh, lock_owner, start, end, typ, pid, sleep
@@ -1012,13 +874,8 @@
     /// Map block index within file to block index within device.
     /// Note: This makes sense only for block device backed filesystems mounted
     /// with the 'blkdev' option
-<<<<<<< HEAD
-    fn bmap(&mut self, _req: &Request<'_>, ino: u64, blocksize: u32, idx: u64, reply: ReplyBmap) {
-        warn!(
-=======
     fn bmap(&mut self, #[allow(unused_variables)] req: RequestMeta, ino: u64, blocksize: u32, idx: u64) -> Result<u64, Errno> {
-        debug!(
->>>>>>> b79de3f8
+        warn!(
             "[Not Implemented] bmap(ino: {:#x?}, blocksize: {}, idx: {})",
             ino, blocksize, idx,
         );
@@ -1036,14 +893,8 @@
         cmd: u32,
         in_data: Vec<u8>,
         out_size: u32,
-<<<<<<< HEAD
-        reply: ReplyIoctl,
-    ) {
-        warn!(
-=======
     ) -> Result<Ioctl, Errno> {
-        debug!(
->>>>>>> b79de3f8
+        warn!(
             "[Not Implemented] ioctl(ino: {:#x?}, fh: {}, flags: {}, cmd: {}, \
             in_data.len(): {}, out_size: {})",
             ino,
@@ -1066,14 +917,8 @@
         ph: PollHandle,
         events: u32,
         flags: u32,
-<<<<<<< HEAD
-        reply: ReplyPoll,
-    ) {
-        warn!(
-=======
     ) -> Result<u32, Errno> {
-        debug!(
->>>>>>> b79de3f8
+        warn!(
             "[Not Implemented] poll(ino: {:#x?}, fh: {}, ph: {:?}, events: {}, flags: {})",
             ino, fh, ph, events, flags
         );
@@ -1089,14 +934,8 @@
         offset: i64,
         length: i64,
         mode: i32,
-<<<<<<< HEAD
-        reply: ReplyEmpty,
-    ) {
-        warn!(
-=======
     ) -> Result<(), Errno> {
-        debug!(
->>>>>>> b79de3f8
+        warn!(
             "[Not Implemented] fallocate(ino: {:#x?}, fh: {}, offset: {}, \
             length: {}, mode: {})",
             ino, fh, offset, length, mode
@@ -1113,14 +952,8 @@
         fh: u64,
         offset: i64,
         whence: i32,
-<<<<<<< HEAD
-        reply: ReplyLseek,
-    ) {
-        warn!(
-=======
     ) -> Result<i64, Errno> {
-        debug!(
->>>>>>> b79de3f8
+        warn!(
             "[Not Implemented] lseek(ino: {:#x?}, fh: {}, offset: {}, whence: {})",
             ino, fh, offset, whence
         );
@@ -1139,14 +972,8 @@
         offset_out: i64,
         len: u64,
         flags: u32,
-<<<<<<< HEAD
-        reply: ReplyWrite,
-    ) {
-        warn!(
-=======
     ) -> Result<u32, Errno> {
-        debug!(
->>>>>>> b79de3f8
+        warn!(
             "[Not Implemented] copy_file_range(ino_in: {:#x?}, fh_in: {}, \
             offset_in: {}, ino_out: {:#x?}, fh_out: {}, offset_out: {}, \
             len: {}, flags: {})",
@@ -1158,15 +985,9 @@
     /// macOS only: Rename the volume. Set fuse_init_out.flags during init to
     /// FUSE_VOL_RENAME to enable
     #[cfg(target_os = "macos")]
-<<<<<<< HEAD
-    fn setvolname(&mut self, _req: &Request<'_>, name: &OsStr, reply: ReplyEmpty) {
+    fn setvolname(&mut self, #[allow(unused_variables)] req: RequestMeta, name: OsStr) -> Result<(), Errno> {
         warn!("[Not Implemented] setvolname(name: {:?})", name);
-        reply.error(ENOSYS);
-=======
-    fn setvolname(&mut self, #[allow(unused_variables)] req: RequestMeta, name: OsStr) -> Result<(), Errno> {
-        debug!("[Not Implemented] setvolname(name: {:?})", name);
         Err(Errno::ENOSYS);
->>>>>>> b79de3f8
     }
 
     /// macOS only (undocumented)
@@ -1177,18 +998,10 @@
         parent: u64,
         name: OsString,
         newparent: u64,
-<<<<<<< HEAD
-        newname: &OsStr,
-        options: u64,
-        reply: ReplyEmpty,
-    ) {
-        warn!(
-=======
         newname: OsString,
         options: u64
     ) -> Result<(), Errno> {
-        debug!(
->>>>>>> b79de3f8
+        warn!(
             "[Not Implemented] exchange(parent: {:#x?}, name: {:?}, newparent: {:#x?}, \
             newname: {:?}, options: {})",
             parent, name, newparent, newname, options
@@ -1199,15 +1012,9 @@
     /// macOS only: Query extended times (bkuptime and crtime). Set fuse_init_out.flags
     /// during init to FUSE_XTIMES to enable
     #[cfg(target_os = "macos")]
-<<<<<<< HEAD
-    fn getxtimes(&mut self, _req: &Request<'_>, ino: u64, reply: ReplyXTimes) {
+    fn getxtimes(&mut self, #[allow(unused_variables)] req: RequestMeta, ino: u64) -> Result<XTimes, Errno> {
         warn!("[Not Implemented] getxtimes(ino: {:#x?})", ino);
-        reply.error(ENOSYS);
-=======
-    fn getxtimes(&mut self, #[allow(unused_variables)] req: RequestMeta, ino: u64) -> Result<XTimes, Errno> {
-        debug!("[Not Implemented] getxtimes(ino: {:#x?})", ino);
-        Err(Errno::ENOSYS)
->>>>>>> b79de3f8
+        Err(Errno::ENOSYS)
     }
 }
 
