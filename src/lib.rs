//! FUSE userspace library implementation
//!
//! This is an improved rewrite of the FUSE userspace library (lowlevel interface) to fully take
//! advantage of Rust's architecture. The only thing we rely on in the real libfuse are mount
//! and unmount calls which are needed to establish a fd to talk to the kernel driver.
#![warn(missing_docs, missing_debug_implementations, rust_2018_idioms)]

/* ------ Modules ------ */

mod any;
mod channel;
mod container;
mod ll;
mod mnt;
mod notify;
mod reply;
mod request;
mod session;
#[cfg(feature = "abi-7-40")]
mod passthrough;

/// Asynchronous Filesystem trait
pub mod trait_async;
/// Legacy Filesystem trait with callbacks
pub mod trait_legacy;
/// Synchronous Filesystem trait
pub mod trait_sync;

/* ------ Public Exports ------ */

<<<<<<< HEAD
pub use crate::ll::fuse_abi::FUSE_ROOT_ID;
pub use crate::ll::{Errno, TimeOrNow, fuse_abi::consts};
pub use ll::fuse_abi::fuse_forget_one;
pub use mnt::mount_options::MountOption;
pub use notify::PollHandler;
#[cfg(feature = "abi-7-40")]
pub use passthrough::BackingId;
pub use reply::{FileAttr, FileType};
pub use request::RequestMeta;
pub use session::{BackgroundSession, Session, SessionACL, SessionUnmounter};

// Default trait is the Legacy `Filesystem` trait with `Reply` callbacks
=======
/// Legacy Filesystem trait with callbacks
>>>>>>> 85b83330
pub use trait_legacy::{Filesystem, Request};
#[cfg(feature = "abi-7-21")]
pub use trait_legacy::ReplyDirectoryPlus;
#[cfg(feature = "abi-7-24")]
pub use trait_legacy::ReplyLseek;
#[cfg(target_os = "macos")]
pub use trait_legacy::ReplyXTimes;
pub use trait_legacy::{
    ReplyAttr, ReplyBmap, ReplyCreate, ReplyData, ReplyDirectory, ReplyEmpty, ReplyEntry,
    ReplyIoctl, ReplyLock, ReplyOpen, ReplyPoll, ReplyStatfs, ReplyWrite, ReplyXattr,
};

/// Sync, Async, and general-purpose stucts
pub use any::AnyFS;
pub use container::{Container, SafeBorrow};
pub use ll::fuse_abi::{FUSE_ROOT_ID, consts};
pub use ll::{Errno, TimeOrNow};
pub use mnt::mount_options::MountOption;
#[cfg(feature = "abi-7-11")]
pub use notify::{NotificationHandler, NotificationKind, Notifier, PollHandler};
#[cfg(feature = "abi-7-40")]
pub use passthrough::BackingId;
#[cfg(feature = "abi-7-21")]
pub use reply::DirentPlusList;
#[cfg(feature = "abi-7-11")]
pub use reply::Ioctl;
#[cfg(target_os = "macos")]
pub use reply::XTimes;
pub use reply::{Dirent, DirentList, Entry, FileAttr, FileType, Lock, Open, Statfs, Xattr};
pub use request::{Forget, RequestMeta};
#[cfg(feature = "threaded")]
pub use session::BackgroundSession;
pub use session::{Session, SessionBuilder, SessionACL, SessionUnmounter};

/* ------ Imports for use in this file ------ */

use crate::trait_async::Filesystem as AsyncFS;
use crate::trait_legacy::Filesystem as LegacyFS;
use crate::trait_sync::Filesystem as SyncFS;
#[allow(clippy::wildcard_imports)] // wildcard is used here to avoid duplicating feature gates
use ll::fuse_abi::consts::*;
#[allow(unused_imports)]
use log::{debug, error, info, warn};
use mnt::mount_options::check_option_conflicts;
use mnt::mount_options::parse_options_from_args;
use session::MAX_WRITE_SIZE;
#[cfg(feature = "abi-7-28")]
use std::cmp::max;
use std::cmp::min;
use std::ffi::OsStr;
use std::io;
use std::path::Path;
#[cfg(feature = "abi-7-23")]
use std::time::Duration;
use std::convert::AsRef;

/* ------ FUSE configuration ------ */

/// We generally support async reads
#[cfg(not(target_os = "macos"))]
const INIT_FLAGS: u64 = FUSE_ASYNC_READ | FUSE_BIG_WRITES;
// TODO: Add FUSE_EXPORT_SUPPORT

/// On macOS, we additionally support case insensitiveness, volume renames and xtimes
/// TODO: we should eventually let the filesystem implementation decide which flags to set
#[cfg(target_os = "macos")]
const INIT_FLAGS: u64 = FUSE_ASYNC_READ | FUSE_CASE_INSENSITIVE | FUSE_VOL_RENAME | FUSE_XTIMES;
// TODO: Add FUSE_EXPORT_SUPPORT and FUSE_BIG_WRITES (requires ABI 7.10)

#[allow(unused_variables)]
const fn default_init_flags(capabilities: u64) -> u64 {
    #[cfg(not(feature = "abi-7-28"))]
    {
        INIT_FLAGS
    }

    #[cfg(feature = "abi-7-28")]
    {
        let mut flags = INIT_FLAGS;
        if capabilities & FUSE_MAX_PAGES != 0 {
            flags |= FUSE_MAX_PAGES;
        }
        flags
    }
}

/// Configuration of the fuse kernel module connection
#[derive(Clone, Debug)]
pub struct KernelConfig {
    capabilities: u64,
    requested: u64,
    max_readahead: u32,
    max_max_readahead: u32,
    max_background: u16,
    congestion_threshold: Option<u16>,
    max_write: u32,
    #[cfg(feature = "abi-7-23")]
    time_gran: Duration,
    #[cfg(feature = "abi-7-40")]
    max_stack_depth: u32,
}

impl KernelConfig {
    fn new(capabilities: u64, max_readahead: u32) -> Self {
        Self {
            capabilities,
            requested: default_init_flags(capabilities),
            max_readahead,
            max_max_readahead: max_readahead,
            max_background: 16,
            congestion_threshold: None,
            // use a max write size that fits into the session's buffer
            max_write: MAX_WRITE_SIZE as u32,
            // 1ns means nano-second granularity.
            #[cfg(feature = "abi-7-23")]
            time_gran: Duration::new(0, 1),
            #[cfg(feature = "abi-7-40")]
            max_stack_depth: 0,
        }
    }

    /// Set the maximum stacking depth of the filesystem
    ///
    /// This has to be at least 1 to support passthrough to backing files.  Setting this to 0 (the
    /// default) effectively disables support for passthrough.
    ///
    /// With `max_stack_depth` > 1, the backing files can be on a stacked fs (e.g. overlayfs)
    /// themselves and with `max_stack_depth` == 1, this FUSE filesystem can be stacked as the
    /// underlying fs of a stacked fs (e.g. overlayfs).
    ///
    /// The kernel currently has a hard maximum value of 2.  Anything higher won't work.
    /// # Errors
    /// On success, returns the previous value.  On error, returns the nearest value which will succeed.
    #[cfg(feature = "abi-7-40")]
    pub fn set_max_stack_depth(&mut self, value: u32) -> Result<u32, u32> {
        // https://lore.kernel.org/linux-fsdevel/CAOYeF9V_n93OEF_uf0Gwtd=+da0ReX8N2aaT6RfEJ9DPvs8O2w@mail.gmail.com/
        const FILESYSTEM_MAX_STACK_DEPTH: u32 = 2;

        if value > FILESYSTEM_MAX_STACK_DEPTH {
            return Err(FILESYSTEM_MAX_STACK_DEPTH);
        }

        let previous = self.max_stack_depth;
        self.max_stack_depth = value;
        Ok(previous)
    }

    /// Set the timestamp granularity
    ///
    /// Must be a power of 10 nanoseconds. i.e. 1s, 0.1s, 0.01s, 1ms, 0.1ms...etc
    /// # Errors
    /// On success returns the previous value. On error returns the nearest value which will succeed.
    #[cfg(feature = "abi-7-23")]
    pub fn set_time_granularity(&mut self, value: Duration) -> Result<Duration, Duration> {
        if value.as_nanos() == 0 {
            return Err(Duration::new(0, 1));
        }
        if value.as_secs() > 1 || (value.as_secs() == 1 && value.subsec_nanos() > 0) {
            return Err(Duration::new(1, 0));
        }
        let mut power_of_10 = 1;
        while power_of_10 < value.as_nanos() {
            if value.as_nanos() < power_of_10 * 10 {
                // value must not be a power of ten, since power_of_10 < value < power_of_10 * 10
                return Err(Duration::new(0, power_of_10 as u32));
            }
            power_of_10 *= 10;
        }
        let previous = self.time_gran;
        self.time_gran = value;
        Ok(previous)
    }

    /// Set the maximum write size for a single request
    /// # Errors
    /// On success returns the previous value. On error returns the nearest value which will succeed.
    pub fn set_max_write(&mut self, value: u32) -> Result<u32, u32> {
        if value == 0 {
            return Err(1);
        }
        if value > MAX_WRITE_SIZE as u32 {
            return Err(MAX_WRITE_SIZE as u32);
        }
        let previous = self.max_write;
        self.max_write = value;
        Ok(previous)
    }

    /// Set the maximum readahead size
    /// # Errors
    /// On success returns the previous value. On error returns the nearest value which will succeed.
    pub fn set_max_readahead(&mut self, value: u32) -> Result<u32, u32> {
        if value == 0 {
            return Err(1);
        }
        if value > self.max_max_readahead {
            return Err(self.max_max_readahead);
        }
        let previous = self.max_readahead;
        self.max_readahead = value;
        Ok(previous)
    }

    /// Add a set of capabilities.
    /// # Errors
    /// On success returns Ok. On error, returns the bits of capabilities not supported by kernel.
    pub fn add_capabilities(&mut self, capabilities_to_add: u64) -> Result<(), u64> {
        if capabilities_to_add & self.capabilities != capabilities_to_add {
            return Err(capabilities_to_add - (capabilities_to_add & self.capabilities));
        }
        self.requested |= capabilities_to_add;
        Ok(())
    }

    /// Set the maximum number of pending background requests. Such as readahead requests.
    /// # Errors
    /// On success returns the previous value. On error returns the nearest value which will succeed
    pub fn set_max_background(&mut self, value: u16) -> Result<u16, u16> {
        if value == 0 {
            return Err(1);
        }
        let previous = self.max_background;
        self.max_background = value;
        Ok(previous)
    }

    /// Set the threshold of background requests at which the kernel will consider the filesystem
    /// request queue congested. (it may then switch to sleeping instead of spin-waiting, for example)
<<<<<<< HEAD
    ///
    /// On success returns the previous value. On error returns the nearest value which will succeed
=======
    /// # Errors
    /// On success returns the previous value. On error returns the nearest value which will succeed.
    #[cfg(feature = "abi-7-13")]
>>>>>>> 85b83330
    pub fn set_congestion_threshold(&mut self, value: u16) -> Result<u16, u16> {
        if value == 0 {
            return Err(1);
        }
        let previous = self.congestion_threshold();
        self.congestion_threshold = Some(value);
        Ok(previous)
    }

    fn congestion_threshold(&self) -> u16 {
        match self.congestion_threshold {
            // Default to a threshold of 3/4 of the max background threads
            None => (u32::from(self.max_background) * 3 / 4) as u16,
            Some(value) => min(value, self.max_background),
        }
    }

    #[cfg(feature = "abi-7-28")]
    #[allow(clippy::cast_possible_truncation)] // truncation is a feature of this computation
    fn max_pages(&self) -> u16 {
        ((max(self.max_write, self.max_readahead) - 1) / page_size::get() as u32) as u16 + 1
    }

    /// Transfer the contents of this KernelConfig into another.
    pub fn move_into(self, config: &mut KernelConfig) {
        config.capabilities = self.capabilities;
        config.requested = self.requested;
        config.max_readahead = self.max_readahead;
        config.max_max_readahead = self.max_max_readahead;
        #[cfg(feature = "abi-7-13")]
        {
            config.max_background = self.max_background;
            config.congestion_threshold = self.congestion_threshold;
        }
        config.max_write = self.max_write;
        #[cfg(feature = "abi-7-23")]
        {
            config.time_gran = self.time_gran;
        }
        #[cfg(feature = "abi-7-40")]
        {
            config.max_stack_depth = self.max_stack_depth;
        }
    }
}

#[derive(Copy, Clone, Default, PartialEq, Debug)]
/// This enum is an optional way for the Filesystem to report its status to a Session thread.
pub enum FsStatus {
    /// Default may be used when the Filesystem does not implement a status
    #[default]
    Default,
    /// Ready indicates the Filesystem has no actions in progress
    Ready,
    /// Busy indicates the Filesytem has one or more actions in progress
    Busy,
    /// Stopped indicates that the Filesystem will not accept new requests
    Stopped, // This list is a work in progress and I'm still trying to figure out what values would be useful
}

/* ------ Easy mode functions ------ */

/// Mount the given filesystem to the given mountpoint. This function will
/// block until the filesystem is unmounted.
///
/// `filesystem`: The filesystem implementation.
/// `mountpoint`: The path to the mountpoint.
/// `options`: A slice of mount options. Each option needs to be a separate string,
/// typically starting with `"-o"`. For example: `&[OsStr::new("-o"), OsStr::new("auto_unmount")]`.
/// # Errors
/// Error if the mount does not succeed.
#[deprecated(
    note = "Use `mount2` instead, which takes a slice of `MountOption` enums for better type safety and clarity."
)]
pub fn mount<L, S, A, P>(
    filesystem: AnyFS<L, S, A>,
    mountpoint: P,
    options: &[&OsStr],
) -> io::Result<()>
where
    L: LegacyFS,
    S: SyncFS,
    A: AsyncFS + 'static,
    P: AsRef<Path>,
{
    let options = parse_options_from_args(options)?;
    mount2(filesystem, mountpoint, options.as_ref())
}

/// Mount the given filesystem to the given mountpoint. This function will
/// block until the filesystem is unmounted.
///
/// `filesystem`: The filesystem implementation (as an AnyFS enum variant).
/// `mountpoint`: The path to the mountpoint.
/// `options`: A slice of `MountOption` enums specifying mount options.
///
/// This is the recommended way to mount a FUSE filesystem.
/// # Errors
/// Error if the mount does not succeed.
pub fn mount2<L, S, A, P>(
    filesystem: AnyFS<L, S, A>,
    mountpoint: P,
    options: &[MountOption],
) -> io::Result<()>
where
    L: LegacyFS,
    S: SyncFS,
    A: AsyncFS + 'static,
    P: AsRef<Path>,
{
    check_option_conflicts(options)?;
    Session::new(filesystem, mountpoint.as_ref(), options).and_then(|se| se.run())
}

/// Mount the given filesystem to the given mountpoint in a background thread.
/// This function spawns a new thread to handle filesystem operations and returns
/// immediately. The returned `BackgroundSession` handle should be stored to
/// keep the filesystem mounted. When the handle is dropped, the filesystem will
/// be unmounted.
///
/// `filesystem`: The filesystem implementation (as an AnyFS enum variant). Must be `Send + 'static`.
/// `mountpoint`: The path to the mountpoint.
/// `options`: A slice of mount options. Each option needs to be a separate string,
/// typically starting with `"-o"`. For example: `&[OsStr::new("-o"), OsStr::new("auto_unmount")]`.
/// # Errors
/// Error if the session is not started.
#[cfg(feature = "threaded")]
#[deprecated(
    note = "Use `spawn_mount2` instead, which takes a slice of `MountOption` enums for better type safety and clarity."
)]
pub fn spawn_mount<L, S, A, P>(
    filesystem: AnyFS<L, S, A>,
    mountpoint: P,
    options: &[&OsStr],
) -> io::Result<BackgroundSession>
where
    L: LegacyFS + Send + Sync + 'static,
    S: SyncFS + Send + Sync + 'static,
    A: AsyncFS + 'static,
    P: AsRef<Path>,
{
    let options: Option<Vec<_>> = options
        .iter()
        .map(|x| Some(MountOption::from_str(x.to_str()?)))
        .collect();
    let options = options.ok_or(io::ErrorKind::InvalidData)?;
    let se = Session::new(filesystem, mountpoint.as_ref(), options.as_ref())?;
    se.spawn()
}

/// Mount the given filesystem to the given mountpoint in a background thread.
/// This function spawns a new thread to handle filesystem operations and returns
/// immediately. The returned `BackgroundSession` handle should be stored to
/// keep the filesystem mounted. When the handle is dropped, the filesystem will
/// be unmounted.
///
/// `filesystem`: The filesystem implementation (as an AnyFS enum variant). Must be `Send + 'static`.
/// `mountpoint`: The path to the mountpoint.
/// `options`: A slice of `MountOption` enums specifying mount options.
///
/// This is the recommended way to mount a FUSE filesystem in the background.
/// # Errors
/// Error if the session is not started.
#[cfg(feature = "threaded")]
pub fn spawn_mount2<L, S, A, P>(
    filesystem: AnyFS<L, S, A>,
    mountpoint: P,
    options: &[MountOption],
) -> io::Result<BackgroundSession>
where
    L: LegacyFS + Send + Sync + 'static,
    S: SyncFS + Send + Sync + 'static,
    A: AsyncFS + 'static,
    P: AsRef<Path>,
{
    check_option_conflicts(options)?;
    Session::new(filesystem, mountpoint.as_ref(), options).and_then(session::Session::spawn)
}<|MERGE_RESOLUTION|>--- conflicted
+++ resolved
@@ -28,22 +28,7 @@
 
 /* ------ Public Exports ------ */
 
-<<<<<<< HEAD
-pub use crate::ll::fuse_abi::FUSE_ROOT_ID;
-pub use crate::ll::{Errno, TimeOrNow, fuse_abi::consts};
-pub use ll::fuse_abi::fuse_forget_one;
-pub use mnt::mount_options::MountOption;
-pub use notify::PollHandler;
-#[cfg(feature = "abi-7-40")]
-pub use passthrough::BackingId;
-pub use reply::{FileAttr, FileType};
-pub use request::RequestMeta;
-pub use session::{BackgroundSession, Session, SessionACL, SessionUnmounter};
-
 // Default trait is the Legacy `Filesystem` trait with `Reply` callbacks
-=======
-/// Legacy Filesystem trait with callbacks
->>>>>>> 85b83330
 pub use trait_legacy::{Filesystem, Request};
 #[cfg(feature = "abi-7-21")]
 pub use trait_legacy::ReplyDirectoryPlus;
@@ -62,17 +47,14 @@
 pub use ll::fuse_abi::{FUSE_ROOT_ID, consts};
 pub use ll::{Errno, TimeOrNow};
 pub use mnt::mount_options::MountOption;
-#[cfg(feature = "abi-7-11")]
 pub use notify::{NotificationHandler, NotificationKind, Notifier, PollHandler};
 #[cfg(feature = "abi-7-40")]
 pub use passthrough::BackingId;
 #[cfg(feature = "abi-7-21")]
 pub use reply::DirentPlusList;
-#[cfg(feature = "abi-7-11")]
-pub use reply::Ioctl;
 #[cfg(target_os = "macos")]
 pub use reply::XTimes;
-pub use reply::{Dirent, DirentList, Entry, FileAttr, FileType, Lock, Open, Statfs, Xattr};
+pub use reply::{Dirent, DirentList, Entry, FileAttr, FileType, Ioctl, Lock, Open, Statfs, Xattr};
 pub use request::{Forget, RequestMeta};
 #[cfg(feature = "threaded")]
 pub use session::BackgroundSession;
@@ -272,14 +254,8 @@
 
     /// Set the threshold of background requests at which the kernel will consider the filesystem
     /// request queue congested. (it may then switch to sleeping instead of spin-waiting, for example)
-<<<<<<< HEAD
-    ///
-    /// On success returns the previous value. On error returns the nearest value which will succeed
-=======
     /// # Errors
     /// On success returns the previous value. On error returns the nearest value which will succeed.
-    #[cfg(feature = "abi-7-13")]
->>>>>>> 85b83330
     pub fn set_congestion_threshold(&mut self, value: u16) -> Result<u16, u16> {
         if value == 0 {
             return Err(1);
