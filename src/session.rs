--- conflicted
+++ resolved
@@ -21,22 +21,11 @@
 use std::sync::{Arc, Mutex};
 #[cfg(feature = "threaded")]
 use std::thread::{self, JoinHandle};
-<<<<<<< HEAD
-
-use crate::Filesystem;
-use crate::MountOption;
-use crate::notify::NotificationHandler;
-=======
 use std::time::Duration;
+
 use crate::any::{_Nl, _Ns, _Na};
-/*
-#[cfg(feature = "abi-7-11")]
-use crate::notify::{Notification, Notifier};
-*/
 use crate::{AnyFS, MountOption};
->>>>>>> 85b83330
 use crate::{channel::Channel, mnt::Mount};
-#[cfg(feature = "abi-7-11")]
 use crate::notify::{Queues, Notifier, NotificationHandler};
 #[cfg(feature = "abi-7-40")]
 use crate::passthrough::BackingHandler;
@@ -185,15 +174,6 @@
     }
 }
 
-<<<<<<< HEAD
-    /// Returns an object that can be used to send notifications to the kernel
-    pub fn notifier(&self) -> NotificationHandler {
-        #[cfg(not(feature = "side-channel"))]
-        let this_ch = self.ch_main.clone();
-        #[cfg(feature = "side-channel")]
-        let this_ch = self.ch_side.clone();
-        NotificationHandler::new(this_ch)
-=======
 impl<L, S, A> Session<L, S, A>
 where
     L: LegacyFS,
@@ -212,6 +192,15 @@
             }
         }
     }
+    /// Returns an object that can be used to send notifications to the kernel.
+    /// Legacy method.
+    pub fn notifier(&self) -> NotificationHandler {
+        #[cfg(not(feature = "side-channel"))]
+        let this_ch = self.ch_main.clone();
+        #[cfg(feature = "side-channel")]
+        let this_ch = self.ch_side.clone();
+        NotificationHandler::new(this_ch)
+    }
 }
 
 impl<L, S, A> Session<L, S, A>
@@ -227,7 +216,6 @@
             AnyFS::Sync(_) => self.run_sync(),
             AnyFS::Async(_) => futures::executor::block_on(self.run_async()),
         }
->>>>>>> 85b83330
     }
 }
 
@@ -288,12 +276,7 @@
     /// Thread guard of the main session loop
     pub guard: JoinHandle<io::Result<()>>,
     /// Object for creating Notifiers for client use
-<<<<<<< HEAD
     sender: Channel,
-=======
-    #[cfg(feature = "abi-7-11")]
-    notification_sender: Channel,
->>>>>>> 85b83330
     /// Ensures the filesystem is unmounted when the session ends
     _mount: Option<Mount>,
 }
@@ -303,24 +286,16 @@
     /// Create a new background session for the given session by running its
     /// session loop in a background thread. If the returned handle is dropped,
     /// the filesystem is unmounted and the given session ends.
-<<<<<<< HEAD
-    pub fn new<FS: Filesystem + Send + 'static>(se: Session<FS>) -> io::Result<BackgroundSession> {
-        #[cfg(not(feature = "side-channel"))]
-        let sender = se.ch_main.clone();
-        #[cfg(feature = "side-channel")]
-        let sender = se.ch_side.clone();
-=======
     pub fn new<L, S, A>(se: Session<L, S, A>) -> io::Result<BackgroundSession>
     where
         L: LegacyFS + Send + Sync + 'static,
         S: SyncFS + Send + Sync + 'static,
         A: AsyncFS + Send + Sync + 'static,
     {
-        #[cfg(all(feature = "abi-7-11", not(feature = "side-channel")))]
-        let notification_sender = se.ch_main.clone();
-        #[cfg(all(feature = "abi-7-11", feature = "side-channel"))]
-        let notification_sender = se.ch_side.clone();
->>>>>>> 85b83330
+        #[cfg(not(feature = "side-channel"))]
+        let sender = se.ch_main.clone();
+        #[cfg(feature = "side-channel")]
+        let sender = se.ch_side.clone();
         // Take the fuse_session, so that we can unmount it
         let mount = std::mem::take(&mut *se.mount.lock().unwrap()).map(|(_, mount)| mount);
         // The main session (se) is moved into this thread.
@@ -330,12 +305,7 @@
         });
         Ok(BackgroundSession {
             guard,
-<<<<<<< HEAD
             sender,
-=======
-            #[cfg(feature = "abi-7-11")]
-            notification_sender,
->>>>>>> 85b83330
             _mount: mount,
         })
     }
@@ -343,12 +313,7 @@
     pub fn join(self) {
         let Self {
             guard,
-<<<<<<< HEAD
             sender: _,
-=======
-            #[cfg(feature = "abi-7-11")]
-            notification_sender: _,
->>>>>>> 85b83330
             _mount,
         } = self;
         // Unmount the filesystem
