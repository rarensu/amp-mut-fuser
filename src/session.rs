--- conflicted
+++ resolved
@@ -9,20 +9,24 @@
 use log::{debug, error, info, warn};
 use nix::unistd::geteuid;
 use core::panic;
+use std::convert::AsRef;
+use std::ffi::OsStr;
 #[cfg(feature = "threaded")]
 use std::fmt;
 use std::io;
 use std::os::fd::{AsFd, BorrowedFd, OwnedFd};
 use std::path::{Path, PathBuf};
+use std::sync::{Arc, Mutex};
 use std::sync::atomic::{
     AtomicBool, AtomicU32,
     Ordering::{Acquire, Relaxed},
 };
-use std::sync::{Arc, Mutex};
 #[cfg(feature = "threaded")]
 use std::thread::{self, JoinHandle};
-<<<<<<< HEAD
 use std::time::Duration;
+use crate::mnt::mount_options::check_option_conflicts;
+use crate::mnt::mount_options::parse_options_from_args;
+
 
 use crate::any::{_Nl, _Ns, _Na};
 use crate::{AnyFS, MountOption};
@@ -35,13 +39,6 @@
 use crate::trait_sync::Filesystem as SyncFS;
 
 pub const SYNC_SLEEP_INTERVAL: std::time::Duration = std::time::Duration::from_millis(5);
-=======
-
-use crate::Filesystem;
-use crate::MountOption;
-use crate::notify::NotificationHandler;
-use crate::{channel::Channel, mnt::Mount};
->>>>>>> be705026
 
 /// The max size of write requests from the kernel. The absolute minimum is 4k,
 /// FUSE recommends at least 128k, max 16M. The FUSE default is 16M on macOS
@@ -49,11 +46,7 @@
 pub const MAX_WRITE_SIZE: usize = 16 * 1024 * 1024;
 
 /// Size of the buffer for reading a request from the kernel. Since the kernel may send
-<<<<<<< HEAD
 /// up to `MAX_WRITE_SIZE` bytes in a write request, we use that value plus some extra space.
-=======
-/// up to MAX_WRITE_SIZE bytes in a write request, we use that value plus some extra space.
->>>>>>> be705026
 pub const BUFFER_SIZE: usize = MAX_WRITE_SIZE + 4096;
 
 #[derive(Default, Eq, PartialEq, Debug)]
@@ -70,25 +63,6 @@
 
 /// Session metadata
 #[derive(Debug)]
-<<<<<<< HEAD
-=======
-pub struct Session<FS: Filesystem> {
-    /// Filesystem operation implementations
-    pub(crate) filesystem: FS,
-    /// Main communication channel to the kernel fuse driver
-    pub(crate) ch_main: Channel,
-    #[cfg(feature = "side-channel")]
-    /// Side communication channel to the kernel fuse driver
-    pub(crate) ch_side: Channel,
-    /// Handle to the mount.  Dropping this unmounts.
-    pub(crate) mount: Arc<Mutex<Option<(PathBuf, Mount)>>>,
-    /// Session metadata
-    pub(crate) meta: SessionMeta,
-}
-
-/// Session metadata
-#[derive(Debug)]
->>>>>>> be705026
 pub(crate) struct SessionMeta {
     /// Whether to restrict access to owner, root + owner, or unrestricted
     /// Used to implement allow_root and auto_unmount
@@ -103,7 +77,6 @@
     pub(crate) initialized: AtomicBool,
     /// True if the filesystem was destroyed (destroy operation done)
     pub(crate) destroyed: AtomicBool,
-<<<<<<< HEAD
     /// Whether this session currently has notification support
     pub(crate) notify: AtomicBool,
     /// Whether this session does heartbeats, if nonzero
@@ -132,8 +105,6 @@
     pub(crate) mount: Arc<Mutex<Option<(PathBuf, Mount)>>>,
     /// Describes the configurable state of the Session
     pub(crate) meta: SessionMeta,
-=======
->>>>>>> be705026
 }
 
 impl<L, S, A> AsFd for Session<L, S, A>
@@ -159,46 +130,14 @@
         mountpoint: P,
         options: &[MountOption],
     ) -> io::Result<Self> {
-<<<<<<< HEAD
         let mut se = SessionBuilder::new();
         se.set_filesystem(filesystem);
         se.mount_path(mountpoint, options)?;
         Ok(se.build())
-=======
-        let mountpoint = mountpoint.as_ref();
-        info!("Mounting {}", mountpoint.display());
-        // Create the channel for fuse messages
-        let (ch, mount) = if options.contains(&MountOption::AutoUnmount)
-            && !(options.contains(&MountOption::AllowRoot)
-                || options.contains(&MountOption::AllowOther))
-        {
-            // If AutoUnmount is requested, but not AllowRoot or AllowOther we enforce the ACL
-            // ourself and implicitly set AllowOther because fusermount needs allow_root or allow_other
-            // to handle the auto_unmount option
-            warn!(
-                "Given auto_unmount without allow_root or allow_other; adding allow_other, with userspace permission handling"
-            );
-            let mut modified_options = options.to_vec();
-            modified_options.push(MountOption::AllowOther);
-            Mount::new(mountpoint, &modified_options)?
-        } else {
-            Mount::new(mountpoint, options)?
-        };
-        let allowed = if options.contains(&MountOption::AllowRoot) {
-            SessionACL::RootAndOwner
-        } else if options.contains(&MountOption::AllowOther) {
-            SessionACL::All
-        } else {
-            SessionACL::Owner
-        };
-        let mount = Some((mountpoint.to_owned(), mount));
-        Session::from_mount(filesystem, ch, allowed, mount)
->>>>>>> be705026
     }
 
     /// Wrap an existing /dev/fuse file descriptor. This doesn't mount the
     /// filesystem anywhere; that must be done separately.
-<<<<<<< HEAD
     pub fn from_fd(filesystem: AnyFS<L, S, A>, fd: OwnedFd, acl: SessionACL) -> io::Result<Self> {
         // Create the channel for fuse messages
         let mut se = SessionBuilder::new();
@@ -222,44 +161,6 @@
         // Sync/Async notification method
         self.meta.notify.store(true, Relaxed);
         Notifier::new(self.queues.sender.clone())
-=======
-    pub fn from_fd(filesystem: FS, fd: OwnedFd, acl: SessionACL) -> io::Result<Self> {
-        // Create the channel for fuse messages
-        let ch = Channel::new(fd.into());
-        Session::from_mount(filesystem, ch, acl, None)
-    }
-
-    /// Assemble a Session that has been mounted. Not recommended for regular users.
-    pub(crate) fn from_mount(
-        filesystem: FS,
-        ch: Channel,
-        allowed: SessionACL,
-        mount: Option<(PathBuf, Mount)>,
-    ) -> io::Result<Self> {
-        let meta = SessionMeta {
-            allowed,
-            session_owner: geteuid().as_raw(),
-            proto_major: AtomicU32::new(0),
-            proto_minor: AtomicU32::new(0),
-            initialized: AtomicBool::new(false),
-            destroyed: AtomicBool::new(false),
-        };
-        #[cfg(feature = "side-channel")]
-        let ch_side = ch.fork()?;
-        Ok(Session {
-            filesystem,
-            ch_main: ch,
-            #[cfg(feature = "side-channel")]
-            ch_side,
-            mount: Arc::new(Mutex::new(mount)),
-            meta,
-        })
-    }
-
-    /// This function starts the main Session loop of a Legacy Filesystem in the current thread.
-    pub fn run(mut self) -> io::Result<()> {
-        self.run_legacy()
->>>>>>> be705026
     }
 
     /// Unmount the filesystem
@@ -275,7 +176,6 @@
     }
 }
 
-<<<<<<< HEAD
 impl<L, S, A> Session<L, S, A>
 where
     L: LegacyFS,
@@ -285,7 +185,7 @@
     /// This function starts the main Session loop of a Legacy or Sync Filesystem in the current thread.
     /// # Panics
     /// Panics if the filesystem is Async. Hint: try `run_blocking()` or `run_async()`
-    pub fn run(self) -> io::Result<()> {
+    pub fn run(mut self) -> io::Result<()> {
         match &self.filesystem {
             AnyFS::Legacy(_) => self.run_legacy(),
             AnyFS::Sync(_) => self.run_sync(),
@@ -303,21 +203,12 @@
     A: AsyncFS + Send + Sync + 'static,
 {
     /// This function starts the main Session loop of Any Filesystem, blocking the current thread.
-    pub fn run_blocking(self) -> io::Result<()> {
+    pub fn run_blocking(mut self) -> io::Result<()> {
         match &self.filesystem {
             AnyFS::Legacy(_) => self.run_legacy(),
             AnyFS::Sync(_) => self.run_sync(),
             AnyFS::Async(_) => futures::executor::block_on(self.run_async()),
         }
-=======
-    /// Returns an object that can be used to send notifications to the kernel
-    pub fn notifier(&self) -> NotificationHandler {
-        #[cfg(not(feature = "side-channel"))]
-        let this_ch = self.ch_main.clone();
-        #[cfg(feature = "side-channel")]
-        let this_ch = self.ch_side.clone();
-        NotificationHandler::new(this_ch)
->>>>>>> be705026
     }
 }
 
@@ -335,19 +226,15 @@
     }
 }
 
-<<<<<<< HEAD
 /// A session can be run synchronously in the current thread using `run()` or spawned into a
 /// background thread using `spawn()`.
 #[cfg(feature = "threaded")]
 impl<L, S, A> Session<L, S, A>
 where
-    L: LegacyFS + Send + Sync + 'static,
-    S: SyncFS + Send + Sync + 'static,
-    A: AsyncFS + Send + Sync + 'static,
-{
-=======
-impl<FS: 'static + Filesystem + Send> Session<FS> {
->>>>>>> be705026
+    L: LegacyFS + Send + 'static,
+    S: SyncFS + Send + 'static,
+    A: AsyncFS + Send + 'static,
+{
     /// Run the session loop in a background thread
     pub fn spawn(self) -> io::Result<BackgroundSession> {
         BackgroundSession::new(self)
@@ -362,15 +249,11 @@
 {
     fn drop(&mut self) {
         if !self.meta.destroyed.load(Acquire) {
-<<<<<<< HEAD
             match &mut self.filesystem {
                 AnyFS::Legacy(fs) => fs.destroy(),
                 AnyFS::Sync(fs) => fs.destroy(),
                 AnyFS::Async(fs) => futures::executor::block_on(fs.destroy()),
             }
-=======
-            self.filesystem.destroy();
->>>>>>> be705026
             self.meta.destroyed.store(true, Relaxed);
         }
 
@@ -396,16 +279,12 @@
     /// Create a new background session for the given session by running its
     /// session loop in a background thread. If the returned handle is dropped,
     /// the filesystem is unmounted and the given session ends.
-<<<<<<< HEAD
     pub fn new<L, S, A>(se: Session<L, S, A>) -> io::Result<BackgroundSession>
     where
-        L: LegacyFS + Send + Sync + 'static,
-        S: SyncFS + Send + Sync + 'static,
-        A: AsyncFS + Send + Sync + 'static,
+        L: LegacyFS + Send + 'static,
+        S: SyncFS + Send + 'static,
+        A: AsyncFS + Send + 'static,
     {
-=======
-    pub fn new<FS: Filesystem + Send + 'static>(se: Session<FS>) -> io::Result<BackgroundSession> {
->>>>>>> be705026
         #[cfg(not(feature = "side-channel"))]
         let sender = se.ch_main.clone();
         #[cfg(feature = "side-channel")]
@@ -647,4 +526,121 @@
         let any = AnyFS::<_Nl, _Ns, A>::Async(fs);
         self.filesystem = Some(any);
     }
+}
+
+/// Mount the given filesystem to the given mountpoint. This function will
+/// block until the filesystem is unmounted.
+///
+/// `filesystem`: The filesystem implementation.
+/// `mountpoint`: The path to the mountpoint.
+/// `options`: A slice of mount options. Each option needs to be a separate string,
+/// typically starting with `"-o"`. For example: `&[OsStr::new("-o"), OsStr::new("auto_unmount")]`.
+/// # Errors
+/// Error if the mount does not succeed.
+#[deprecated(
+    note = "Use `mount2` instead, which takes a slice of `MountOption` enums for better type safety and clarity."
+)]
+pub fn mount<L, S, A, P>(
+    filesystem: AnyFS<L, S, A>,
+    mountpoint: P,
+    options: &[&OsStr],
+) -> io::Result<()>
+where
+    L: LegacyFS,
+    S: SyncFS,
+    A: AsyncFS + 'static,
+    P: AsRef<Path>,
+{
+    let options = parse_options_from_args(options)?;
+    mount2(filesystem, mountpoint, options.as_ref())
+}
+
+/// Mount the given filesystem to the given mountpoint. This function will
+/// block until the filesystem is unmounted.
+///
+/// `filesystem`: The filesystem implementation (as an AnyFS enum variant).
+/// `mountpoint`: The path to the mountpoint.
+/// `options`: A slice of `MountOption` enums specifying mount options.
+///
+/// This is the recommended way to mount a FUSE filesystem.
+/// # Errors
+/// Error if the mount does not succeed.
+pub fn mount2<L, S, A, P>(
+    filesystem: AnyFS<L, S, A>,
+    mountpoint: P,
+    options: &[MountOption],
+) -> io::Result<()>
+where
+    L: LegacyFS,
+    S: SyncFS,
+    A: AsyncFS + 'static,
+    P: AsRef<Path>,
+{
+    check_option_conflicts(options)?;
+    Session::new(filesystem, mountpoint.as_ref(), options).and_then(|se| se.run())
+}
+
+/// Mount the given filesystem to the given mountpoint in a background thread.
+/// This function spawns a new thread to handle filesystem operations and returns
+/// immediately. The returned `BackgroundSession` handle should be stored to
+/// keep the filesystem mounted. When the handle is dropped, the filesystem will
+/// be unmounted.
+///
+/// `filesystem`: The filesystem implementation (as an AnyFS enum variant). Must be `Send + 'static`.
+/// `mountpoint`: The path to the mountpoint.
+/// `options`: A slice of mount options. Each option needs to be a separate string,
+/// typically starting with `"-o"`. For example: `&[OsStr::new("-o"), OsStr::new("auto_unmount")]`.
+/// # Errors
+/// Error if the session is not started.
+#[cfg(feature = "threaded")]
+#[deprecated(
+    note = "Use `spawn_mount2` instead, which takes a slice of `MountOption` enums for better type safety and clarity."
+)]
+pub fn spawn_mount<L, S, A, P>(
+    filesystem: AnyFS<L, S, A>,
+    mountpoint: P,
+    options: &[&OsStr],
+) -> io::Result<BackgroundSession>
+where
+    L: LegacyFS + Send + Sync + 'static,
+    S: SyncFS + Send + Sync + 'static,
+    A: AsyncFS + 'static,
+    P: AsRef<Path>,
+{
+    let options: Option<Vec<_>> = options
+        .iter()
+        .map(|x| Some(MountOption::from_str(x.to_str()?)))
+        .collect();
+    let options = options.ok_or(io::ErrorKind::InvalidData)?;
+    let se = Session::new(filesystem, mountpoint.as_ref(), options.as_ref())?;
+    se.spawn()
+}
+
+/// Mount the given filesystem to the given mountpoint in a background thread.
+/// This function spawns a new thread to handle filesystem operations and returns
+/// immediately. The returned `BackgroundSession` handle should be stored to
+/// keep the filesystem mounted. When the handle is dropped, the filesystem will
+/// be unmounted.
+///
+/// `filesystem`: The filesystem implementation (as an AnyFS enum variant). Must be `Send + 'static`.
+/// `mountpoint`: The path to the mountpoint.
+/// `options`: A slice of `MountOption` enums specifying mount options.
+///
+/// This is the recommended way to mount a FUSE filesystem in the background.
+/// # Errors
+/// Error if the session is not started.
+#[cfg(feature = "threaded")]
+pub fn spawn_mount2<L, S, A, P>(
+    filesystem: AnyFS<L, S, A>,
+    mountpoint: P,
+    options: &[MountOption],
+) -> io::Result<BackgroundSession>
+where
+    L: LegacyFS + Send + Sync + 'static,
+    S: SyncFS + Send + Sync + 'static,
+    A: AsyncFS + 'static,
+    P: AsRef<Path>,
+{
+    check_option_conflicts(options)?;
+    Session::new(filesystem, mountpoint.as_ref(), options).and_then(Session::spawn)
 }