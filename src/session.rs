--- conflicted
+++ resolved
@@ -20,13 +20,13 @@
 use std::sync::{Arc, Mutex};
 #[cfg(feature = "threaded")]
 use std::thread::{self, JoinHandle};
-<<<<<<< HEAD
 
 #[cfg(feature = "abi-7-11")]
 use crate::notify::{Notification, Notifier};
 use crate::{AnyFS, MountOption};
 use crate::{channel::Channel, mnt::Mount};
 #[cfg(feature = "abi-7-11")]
+use crate::notify::NotificationHandler;
 use crossbeam_channel::{Receiver, Sender};
 
 use crate::trait_async::Filesystem as AsyncFS;
@@ -34,15 +34,6 @@
 use crate::trait_sync::Filesystem as SyncFS;
 
 pub const SYNC_SLEEP_INTERVAL: std::time::Duration = std::time::Duration::from_millis(5);
-=======
-use std::io;
-
-use crate::Filesystem;
-use crate::MountOption;
-use crate::{channel::Channel, mnt::Mount};
-#[cfg(feature = "abi-7-11")]
-use crate::notify::NotificationHandler;
->>>>>>> bef1a953
 
 /// The max size of write requests from the kernel. The absolute minimum is 4k,
 /// FUSE recommends at least 128k, max 16M. The FUSE default is 16M on macOS
@@ -50,11 +41,7 @@
 pub const MAX_WRITE_SIZE: usize = 16 * 1024 * 1024;
 
 /// Size of the buffer for reading a request from the kernel. Since the kernel may send
-<<<<<<< HEAD
 /// up to `MAX_WRITE_SIZE` bytes in a write request, we use that value plus some extra space.
-=======
-/// up to MAX_WRITE_SIZE bytes in a write request, we use that value plus some extra space.
->>>>>>> bef1a953
 pub const BUFFER_SIZE: usize = MAX_WRITE_SIZE + 4096;
 
 #[derive(Default, Eq, PartialEq, Debug)]
@@ -68,12 +55,9 @@
     #[default]
     Owner,
 }
-
-/// Session metadata
+/* // note: from since channel variant
+/// Session data structure
 #[derive(Debug)]
-<<<<<<< HEAD
-pub(crate) struct SessionMeta {
-=======
 pub struct Session<FS: Filesystem> {
     /// Filesystem operation implementations
     pub(crate) filesystem: FS,
@@ -84,13 +68,13 @@
     /// Session metadata
     pub(crate) meta: SessionMeta,
 }
+*/
 
 /// Session metadata
 #[derive(Debug)]
 pub(crate) struct SessionMeta {
     /// Whether to restrict access to owner, root + owner, or unrestricted
     /// Used to implement allow_root and auto_unmount
->>>>>>> bef1a953
     pub(crate) allowed: SessionACL,
     /// User that launched the fuser process
     pub(crate) session_owner: u32,
@@ -102,12 +86,9 @@
     pub(crate) initialized: AtomicBool,
     /// True if the filesystem was destroyed (destroy operation done)
     pub(crate) destroyed: AtomicBool,
-<<<<<<< HEAD
     #[cfg(feature = "abi-7-11")]
     /// Whether this session currently has notification support
     pub(crate) notify: AtomicBool,
-=======
->>>>>>> bef1a953
 }
 
 /// The session data structure
@@ -175,27 +156,11 @@
             SessionACL::Owner
         };
         let mount = Some((mountpoint.to_owned(), mount));
-<<<<<<< HEAD
-        Ok(Session::new(filesystem, ch, allowed, mount))
-=======
         Ok(Session::from_mount(filesystem, ch, allowed, mount))
->>>>>>> bef1a953
     }
 
     /// Wrap an existing /dev/fuse file descriptor. This doesn't mount the
     /// filesystem anywhere; that must be done separately.
-<<<<<<< HEAD
-    pub fn from_fd(filesystem: AnyFS<L, S, A>, fd: OwnedFd, allowed: SessionACL) -> Self {
-        // Create the channel for fuse messages
-        let ch = Channel::new(fd.into());
-        Session::new(filesystem, ch, allowed, None)
-    }
-
-    /// Assemble a Session from raw parts. Not recommended for regular users.
-    #[allow(unused_mut)] // The filesystem mutates, but only under some combinations of features
-    pub(crate) fn new(
-        mut filesystem: AnyFS<L, S, A>,
-=======
     pub fn from_fd(filesystem: FS, fd: OwnedFd, acl: SessionACL) -> Self {
         // Create the channel for fuse messages
         let ch = Channel::new(fd.into());
@@ -203,14 +168,13 @@
     }
 
     /// Assemble a Session that has been mounted. Not recommended for regular users.
+    #[allow(unused_mut)] // The filesystem mutates, but only under some combinations of features
     pub(crate) fn from_mount(
-        filesystem: FS,
->>>>>>> bef1a953
+        mut filesystem: AnyFS<L, S, A>,
         ch: Channel,
         allowed: SessionACL,
         mount: Option<(PathBuf, Mount)>,
     ) -> Self {
-<<<<<<< HEAD
         #[cfg(feature = "abi-7-11")]
         // Create the channel for poll events.
         let (ns, nr) = crossbeam_channel::unbounded();
@@ -221,8 +185,6 @@
             AnyFS::Sync(sfs) => sfs.init_notification_sender(ns.clone()),
             AnyFS::Async(afs) => afs.init_notification_sender(ns.clone()),
         };
-=======
->>>>>>> bef1a953
         let meta = SessionMeta {
             allowed,
             session_owner: geteuid().as_raw(),
@@ -230,7 +192,6 @@
             proto_minor: AtomicU32::new(0),
             initialized: AtomicBool::new(false),
             destroyed: AtomicBool::new(false),
-<<<<<<< HEAD
             #[cfg(feature = "abi-7-11")]
             notify: AtomicBool::new(notify),
         };
@@ -246,11 +207,11 @@
         }
     }
 
-    /// Returns an object that can be used to send notifications directly to the kernel
-    #[cfg(feature = "abi-7-11")]
-    pub fn notifier(&self) -> Notifier {
+    /// Returns an object that can be used to send notifications to the kernel
+    #[cfg(feature = "abi-7-11")]
+    pub fn notifier(&self) -> NotificationHandler {
         // Legacy notification method
-        Notifier::new(self.chs[0].clone())
+        NotificationHandler::new(self.ch.clone())
     }
 
     /// Returns an object that can be used to queue notifications for the Session to process
@@ -287,20 +248,6 @@
     /// used to assist with constructing notifiers and the like.
     pub(crate) fn get_ch(&self, ch_idx: usize) -> Channel {
         self.chs[ch_idx].clone()
-=======
-        };
-        Session {
-            filesystem,
-            ch,
-            mount: Arc::new(Mutex::new(mount)),
-            meta,
-        }
-    }
-
-    /// This function starts the main Session loop of a Legacy Filesystem in the current thread.
-    pub fn run(mut self) -> io::Result<()> {
-        self.run_legacy()
->>>>>>> bef1a953
     }
 
     /// Unmount the filesystem
@@ -316,7 +263,6 @@
     }
 }
 
-<<<<<<< HEAD
 impl<L, S, A> Session<L, S, A>
 where
     L: LegacyFS,
@@ -350,12 +296,6 @@
             AnyFS::Sync(_) => self.run_sync(),
             AnyFS::Async(_) => futures::executor::block_on(self.run_async()),
         }
-=======
-    /// Returns an object that can be used to send notifications to the kernel
-    #[cfg(feature = "abi-7-11")]
-    pub fn notifier(&self) -> NotificationHandler {
-        NotificationHandler::new(self.ch.clone())
->>>>>>> bef1a953
     }
 }
 
@@ -373,7 +313,6 @@
     }
 }
 
-<<<<<<< HEAD
 /// A session can be run synchronously in the current thread using `run()` or spawned into a
 /// background thread using `spawn()`.
 #[cfg(feature = "threaded")]
@@ -383,9 +322,6 @@
     S: SyncFS + Send + Sync + 'static,
     A: AsyncFS + Send + Sync + 'static,
 {
-=======
-impl<FS: 'static + Filesystem + Send> Session<FS> {
->>>>>>> bef1a953
     /// Run the session loop in a background thread
     pub fn spawn(self) -> io::Result<BackgroundSession> {
         BackgroundSession::new(self)
@@ -400,15 +336,11 @@
 {
     fn drop(&mut self) {
         if !self.meta.destroyed.load(Acquire) {
-<<<<<<< HEAD
             match &mut self.filesystem {
                 AnyFS::Legacy(fs) => fs.destroy(),
                 AnyFS::Sync(fs) => fs.destroy(),
                 AnyFS::Async(fs) => futures::executor::block_on(fs.destroy()),
             }
-=======
-            self.filesystem.destroy();
->>>>>>> bef1a953
             self.meta.destroyed.store(true, Relaxed);
         }
 
@@ -422,14 +354,10 @@
 #[cfg(feature = "threaded")]
 pub struct BackgroundSession {
     /// Thread guard of the main session loop
-    pub main_loop_guard: JoinHandle<io::Result<()>>,
+    pub guard: JoinHandle<io::Result<()>>,
     /// Object for creating Notifiers for client use
     #[cfg(feature = "abi-7-11")]
-<<<<<<< HEAD
-    extra_notification_sender: Sender<Notification>,
-=======
     sender: Channel,
->>>>>>> bef1a953
     /// Ensures the filesystem is unmounted when the session ends
     _mount: Option<Mount>,
 }
@@ -446,27 +374,18 @@
         A: AsyncFS + Send + Sync + 'static,
     {
         #[cfg(feature = "abi-7-11")]
-<<<<<<< HEAD
-        let extra_notification_sender = se.ns.clone();
-
-        let mount = std::mem::take(&mut *se.mount.lock().unwrap()).map(|(_, mount)| mount);
-
-        // The main session (se) is moved into this thread.
-        let main_loop_guard = thread::spawn(move || se.run_blocking());
-
-=======
         let sender = se.ch.clone();
         // Take the fuse_session, so that we can unmount it
         let mount = std::mem::take(&mut *se.mount.lock().unwrap()).map(|(_, mount)| mount);
+        // The main session (se) is moved into this thread.
         let guard = thread::spawn(move || {
             //let mut se = se;
             se.run()
         });
->>>>>>> bef1a953
         Ok(BackgroundSession {
-            main_loop_guard,
+            guard,
             #[cfg(feature = "abi-7-11")]
-            extra_notification_sender,
+            sender,
             _mount: mount,
         })
     }
@@ -490,14 +409,8 @@
 
     /// Returns an object that can be used to send notifications to the kernel
     #[cfg(feature = "abi-7-11")]
-<<<<<<< HEAD
-    #[must_use]
-    pub fn get_notification_sender(&self) -> Sender<Notification> {
-        self.extra_notification_sender.clone()
-=======
     pub fn notifier(&self) -> NotificationHandler {
         NotificationHandler::new(self.sender.clone())
->>>>>>> bef1a953
     }
 }
 
