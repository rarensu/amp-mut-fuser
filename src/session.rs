--- conflicted
+++ resolved
@@ -21,16 +21,8 @@
 
 use crate::Filesystem;
 use crate::MountOption;
-<<<<<<< HEAD
-use crate::ll::fuse_abi as abi;
-use crate::request::Request;
-use crate::{channel::Channel, mnt::Mount};
-use crate::{channel::ChannelSender, notify::Notifier};
-=======
-#[cfg(feature = "abi-7-11")]
 use crate::notify::NotificationHandler;
 use crate::{channel::Channel, mnt::Mount};
->>>>>>> 7b167135
 
 /// The max size of write requests from the kernel. The absolute minimum is 4k,
 /// FUSE recommends at least 128k, max 16M. The FUSE default is 16M on macOS
@@ -183,18 +175,12 @@
     }
 
     /// Returns an object that can be used to send notifications to the kernel
-<<<<<<< HEAD
-    pub fn notifier(&self) -> Notifier {
-        Notifier::new(self.ch.sender())
-=======
-    #[cfg(feature = "abi-7-11")]
     pub fn notifier(&self) -> NotificationHandler {
         #[cfg(not(feature = "side-channel"))]
         let this_ch = self.ch_main.clone();
         #[cfg(feature = "side-channel")]
         let this_ch = self.ch_side.clone();
         NotificationHandler::new(this_ch)
->>>>>>> 7b167135
     }
 }
 
@@ -237,12 +223,7 @@
     /// Thread guard of the background session
     pub guard: JoinHandle<io::Result<()>>,
     /// Object for creating Notifiers for client use
-<<<<<<< HEAD
-    sender: ChannelSender,
-=======
-    #[cfg(feature = "abi-7-11")]
     sender: Channel,
->>>>>>> 7b167135
     /// Ensures the filesystem is unmounted when the session ends
     _mount: Option<Mount>,
 }
@@ -252,14 +233,10 @@
     /// session loop in a background thread. If the returned handle is dropped,
     /// the filesystem is unmounted and the given session ends.
     pub fn new<FS: Filesystem + Send + 'static>(se: Session<FS>) -> io::Result<BackgroundSession> {
-<<<<<<< HEAD
-        let sender = se.ch.sender();
-=======
-        #[cfg(all(feature = "abi-7-11", not(feature = "side-channel")))]
+        #[cfg(not(feature = "side-channel"))]
         let sender = se.ch_main.clone();
-        #[cfg(all(feature = "abi-7-11", feature = "side-channel"))]
+        #[cfg(feature = "side-channel")]
         let sender = se.ch_side.clone();
->>>>>>> 7b167135
         // Take the fuse_session, so that we can unmount it
         let mount = std::mem::take(&mut *se.mount.lock().unwrap()).map(|(_, mount)| mount);
         let guard = thread::spawn(move || {
@@ -284,14 +261,8 @@
     }
 
     /// Returns an object that can be used to send notifications to the kernel
-<<<<<<< HEAD
-    pub fn notifier(&self) -> Notifier {
-        Notifier::new(self.sender.clone())
-=======
-    #[cfg(feature = "abi-7-11")]
     pub fn notifier(&self) -> NotificationHandler {
         NotificationHandler::new(self.sender.clone())
->>>>>>> 7b167135
     }
 }
 
