--- conflicted
+++ resolved
@@ -11,17 +11,9 @@
 
 use crate::channel::Channel;
 use crate::ll::{AnyRequest, Request as RequestTrait};
-<<<<<<< HEAD
 use crate::reply::ReplyHandler;
 #[cfg(feature = "abi-7-11")]
 use crate::notify::{NotificationKind};
-#[cfg(feature = "abi-7-11")]
-use crossbeam_channel::Sender;
-=======
-#[cfg(feature = "abi-7-11")]
-use crate::notify::NotificationHandler;
-use crate::reply::ReplyHandler;
->>>>>>> 7b167135
 
 /// Request data structure
 #[derive(Debug)]
@@ -33,7 +25,6 @@
     /// Closure-like object to guarantee a response is sent
     pub replyhandler: ReplyHandler,
     #[cfg(feature = "abi-7-40")]
-<<<<<<< HEAD
     /// A copy of the main channel
     pub ch_main: Channel,
     /*
@@ -41,10 +32,6 @@
     #[cfg(feature = "side_channel")]
     pub ch_side: Channel, //currently, not needed
      */
-=======
-    /// Closure-like object to enable opening and closing of Backing Id.
-    pub ch_main: Channel,
->>>>>>> 7b167135
     #[cfg(feature = "abi-7-11")]
     /// A copy of the internal channel
     pub queue: Sender<NotificationKind>,
@@ -76,7 +63,6 @@
 
 impl RequestHandler {
     /// Create a new request from the given data, and a Channel to receive the reply
-<<<<<<< HEAD
     pub(crate) fn new(
         ch_main: Channel,
         /*
@@ -87,9 +73,6 @@
         queue: Sender<NotificationKind>,
         data: Vec<u8>
     ) -> Option<RequestHandler> {
-=======
-    pub(crate) fn new(ch_main: Channel, data: Vec<u8>) -> Option<RequestHandler> {
->>>>>>> 7b167135
         let request = match AnyRequest::try_from(data) {
             Ok(request) => request,
             Err(err) => {
@@ -103,49 +86,26 @@
             gid: request.gid(),
             pid: request.pid(),
         };
-<<<<<<< HEAD
-        #[cfg(feature = "abi-7-40")]
-        let another_ch_main = ch_main.clone();
-=======
-        #[cfg(feature = "abi-7-11")]
-        let notificationhandler = NotificationHandler::new(ch_main.clone());
         #[cfg(feature = "abi-7-40")]
         let ch_main_clone = ch_main.clone();
->>>>>>> 7b167135
         let replyhandler = ReplyHandler::new(request.unique().into(), ch_main);
         Some(Self {
             request,
             meta,
             replyhandler,
             #[cfg(feature = "abi-7-40")]
-<<<<<<< HEAD
-            ch_main: another_ch_main,
-            /*
-            #[cfg(feature = "side_channel")]
-            ch_side,
-            */
-=======
             ch_main: ch_main_clone,
->>>>>>> 7b167135
             #[cfg(feature = "abi-7-11")]
             queue,
         })
     }
 }
-<<<<<<< HEAD
-#[cfg(feature = "abi-7-40")]
-macro_rules! get_backing_handler {
-    ($me:ident) => {
-        crate::passthrough::BackingHandler::new($me.ch_main, $me.queue)
-    }
-=======
 
 #[cfg(feature = "abi-7-40")]
 macro_rules! get_backing_handler {
     ($me:ident) => {
         crate::passthrough::BackingHandler::new($me.ch_main)
     };
->>>>>>> 7b167135
 }
 #[cfg(feature = "abi-7-40")]
 pub(crate) use get_backing_handler;