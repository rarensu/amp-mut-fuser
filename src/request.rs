--- conflicted
+++ resolved
@@ -11,10 +11,6 @@
 
 use crate::channel::Channel;
 use crate::ll::{AnyRequest, Request as RequestTrait};
-<<<<<<< HEAD
-use crate::notify::NotificationHandler;
-=======
->>>>>>> 85b83330
 use crate::reply::ReplyHandler;
 #[cfg(feature = "abi-7-11")]
 use crate::notify::NotificationKind;
@@ -33,19 +29,13 @@
     #[cfg(feature = "abi-7-40")]
     /// A copy of the main channel
     pub ch_main: Channel,
-<<<<<<< HEAD
-    /// Closure-like object to enable sending of notifications.
-    pub notificationhandler: NotificationHandler,
-=======
     /*
     /// A copy of the side channel
     #[cfg(feature = "side_channel")]
     pub ch_side: Channel, //currently, not needed
      */
-    #[cfg(feature = "abi-7-11")]
     /// A copy of the internal channel
     pub queue: Sender<NotificationKind>,
->>>>>>> 85b83330
 }
 
 /// Request metadata structure
@@ -80,7 +70,6 @@
         #[cfg(feature = "side_channel")]
         ch_side: Channel,
         */
-        #[cfg(feature = "abi-7-11")]
         queue: Sender<NotificationKind>,
         data: Vec<u8>
     ) -> Option<RequestHandler> {
@@ -97,10 +86,6 @@
             gid: request.gid(),
             pid: request.pid(),
         };
-<<<<<<< HEAD
-        let notificationhandler = NotificationHandler::new(ch_main.clone());
-=======
->>>>>>> 85b83330
         #[cfg(feature = "abi-7-40")]
         let ch_main_clone = ch_main.clone();
         let replyhandler = ReplyHandler::new(request.unique().into(), ch_main);
@@ -110,12 +95,7 @@
             replyhandler,
             #[cfg(feature = "abi-7-40")]
             ch_main: ch_main_clone,
-<<<<<<< HEAD
-            notificationhandler,
-=======
-            #[cfg(feature = "abi-7-11")]
             queue,
->>>>>>> 85b83330
         })
     }
 }
