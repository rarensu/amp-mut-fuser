use std::{
    fs::File,
    io,
    os::{
        fd::{AsFd, BorrowedFd},
        unix::prelude::AsRawFd,
    },
    sync::Arc,
};

use libc::{c_int, c_void, size_t};
use crate::reply::ReplySender;
use crate::ll::ioctl::{ioctl_close_backing, ioctl_open_backing};


/// A raw communication channel to the FUSE kernel driver
#[derive(Debug)]
pub(crate) struct Channel(Arc<File>);

impl AsFd for Channel {
    fn as_fd(&self) -> BorrowedFd<'_> {
        self.0.as_fd()
    }
}

impl Channel {
    /// Create a new communication channel to the kernel driver by mounting the
    /// given path. The kernel driver will delegate filesystem operations of
    /// the given path to the channel.
    pub(crate) fn new(device: Arc<File>) -> Self {
        Self(device)
    }

    /// Receives data up to the capacity of the given buffer (can block).
    pub(crate) fn receive(&self, buffer: &mut [u8]) -> io::Result<usize> {
        let rc = unsafe {
            libc::read(
                self.0.as_raw_fd(),
                buffer.as_ptr() as *mut c_void,
                buffer.len() as size_t,
            )
        };
        if rc < 0 {
            Err(io::Error::last_os_error())
        } else {
            Ok(rc as usize)
        }
    }

    /// Polls the kernel to determine if a request is ready for reading (does not block).
    pub(crate) fn ready(&self) -> io::Result<bool> {
        let mut buf = [libc::pollfd {
            fd: self.0.as_raw_fd(),
            events: libc::POLLIN,
            revents: 0,
        }];
        let rc = unsafe {
            libc::poll(
                buf.as_mut_ptr(),
                1,
                0, // ms; Non-blocking poll
            )
        };
        match rc {
            -1 => {
                Err(io::Error::last_os_error())
            }
            0 => {
                // Timeout with no events on FUSE FD.
                Ok(false)
            }
            _ => { 
                // ret > 0, events are available
                if (buf[0].revents & libc::POLLIN) != 0 {
                    // FUSE FD is ready to read.
                    Ok(true)
                } else {
                    // Handling unexpected events
                    if (buf[0].revents & (libc::POLLERR | libc::POLLHUP | libc::POLLNVAL)) != 0 {
                        // Probably very bad
                        Err(io::Error::other(format!("Poll error, revents: {:#x}.", buf[0].revents)))
                    } else {
                        // Probably fine
                        Ok(false)
                    }
                }
            }
        }
    }

    /// Returns a sender object for this channel. The sender object can be
    /// used to send to the channel. Multiple sender objects can be used
    /// and they can safely be sent to other threads.
    pub(crate) fn sender(&self) -> ChannelSender {
        // Since write/writev syscalls are threadsafe, we can simply create
        // a sender by using the same file and use it in other threads.
        ChannelSender(self.0.clone())
    }
}

#[derive(Clone, Debug)]
<<<<<<< HEAD
pub(crate) struct ChannelSender(pub Arc<File>);
=======
pub(crate) struct ChannelSender(Arc<File>);
>>>>>>> 33726ce8

impl ReplySender for ChannelSender {
    fn send(&self, bufs: &[io::IoSlice<'_>]) -> io::Result<()> {
        let rc = unsafe {
            libc::writev(
                self.0.as_raw_fd(),
                bufs.as_ptr() as *const libc::iovec,
                bufs.len() as c_int,
            )
        };
        if rc < 0 {
            Err(io::Error::last_os_error())
        } else {
            debug_assert_eq!(bufs.iter().map(|b| b.len()).sum::<usize>(), rc as usize);
            Ok(())
        }
    }
}

impl ChannelSender {
    /// Registers a file descriptor for passthrough and returns a backing ID.
    #[cfg(feature = "abi-7-40")]
    pub fn open_backing(&self, fd: u32) -> std::io::Result<u32> {
        ioctl_open_backing(&self.0, fd)
    }

    /// Deregisters a backing ID.
    #[cfg(feature = "abi-7-40")]
    pub fn close_backing(&self, backing_id: u32) -> std::io::Result<u32> {
        ioctl_close_backing(&self.0, backing_id)
    }
}<|MERGE_RESOLUTION|>--- conflicted
+++ resolved
@@ -99,11 +99,7 @@
 }
 
 #[derive(Clone, Debug)]
-<<<<<<< HEAD
-pub(crate) struct ChannelSender(pub Arc<File>);
-=======
 pub(crate) struct ChannelSender(Arc<File>);
->>>>>>> 33726ce8
 
 impl ReplySender for ChannelSender {
     fn send(&self, bufs: &[io::IoSlice<'_>]) -> io::Result<()> {
