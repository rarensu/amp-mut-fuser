--- conflicted
+++ resolved
@@ -1,8 +1,4 @@
-<<<<<<< HEAD
-use std::{fs::File, io, os::unix::prelude::AsRawFd, sync::Arc};
-=======
 use std::{fs::File, io, os::{unix::prelude::AsRawFd, fd::{AsFd, BorrowedFd}}, sync::Arc};
->>>>>>> be705026
 
 use libc::{c_int, c_void, size_t};
 
@@ -11,8 +7,6 @@
 use crate::ll::fuse_ioctl::ioctl_clone_fuse_fd;
 
 pub const FUSE_HEADER_ALIGNMENT: usize = std::mem::align_of::<fuse_abi::fuse_in_header>();
-<<<<<<< HEAD
-=======
 
 pub(crate) fn aligned_sub_buf(buf: &mut [u8], alignment: usize) -> &mut [u8] {
     let off = alignment - (buf.as_ptr() as usize) % alignment;
@@ -32,28 +26,7 @@
     #[cfg(feature = "side-channel")]
     is_main: bool,
 }
->>>>>>> be705026
-
-pub(crate) fn aligned_sub_buf(buf: &mut [u8], alignment: usize) -> &mut [u8] {
-    let off = alignment - (buf.as_ptr() as usize) % alignment;
-    if off == alignment {
-        buf
-    } else {
-        &mut buf[off..]
-    }
-}
-
-/// A raw communication channel to the FUSE kernel driver.
-/// May be cloned and sent to other threads.
-#[derive(Clone, Debug)]
-pub(crate) struct Channel {
-    owned_fd: Arc<File>,
-    pub raw_fd: i32,
-    #[cfg(feature = "side-channel")]
-    is_main: bool,
-}
-
-use std::os::fd::{AsFd, BorrowedFd};
+
 impl AsFd for Channel {
     fn as_fd(&self) -> BorrowedFd<'_> {
         self.owned_fd.as_fd()
@@ -106,7 +79,6 @@
             Ok(data)
         }
     }
-<<<<<<< HEAD
 
     #[cfg(not(feature = "tokio"))]
     /// Receives data up to the capacity of the given buffer.
@@ -263,8 +235,6 @@
             }
         }
     }
-=======
->>>>>>> be705026
     /// Writes data from the owned buffer.
     /// Blocks the current thread.
     pub fn send(&self, bufs: &[io::IoSlice<'_>]) -> io::Result<()> {
@@ -283,7 +253,6 @@
         }
     }
 
-<<<<<<< HEAD
     #[cfg(not(feature = "tokio"))]
     /// Writes data from the owned buffer.
     /// Can be awaited: blocks on a dedicated thread.
@@ -324,8 +293,6 @@
         Ok(())
     }
 
-=======
->>>>>>> be705026
     #[cfg(feature = "side-channel")]
     /// Creates a new fuse worker channel. Self should be the main channel.
     /// # Errors
