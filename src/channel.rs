use std::{fs::File, io, os::unix::prelude::AsRawFd, sync::Arc};

use crate::ll::fuse_abi;
#[cfg(feature = "side_channel")]
use crate::ll::fuse_ioctl::ioctl_clone_fuse_fd;

use libc::{c_int, c_void, size_t};

<<<<<<< HEAD
=======
use crate::ll::fuse_abi;
#[cfg(feature = "side-channel")]
use crate::ll::fuse_ioctl::ioctl_clone_fuse_fd;

>>>>>>> 7b167135
pub const FUSE_HEADER_ALIGNMENT: usize = std::mem::align_of::<fuse_abi::fuse_in_header>();

pub(crate) fn aligned_sub_buf(buf: &mut [u8], alignment: usize) -> &mut [u8] {
    let off = alignment - (buf.as_ptr() as usize) % alignment;
    if off == alignment {
        buf
    } else {
        &mut buf[off..]
    }
}

/// A raw communication channel to the FUSE kernel driver.
/// May be cloned and sent to other threads.
#[derive(Clone, Debug)]
pub(crate) struct Channel {
    owned_fd: Arc<File>,
    pub raw_fd: i32,
<<<<<<< HEAD
    #[cfg(feature = "side_channel")]
=======
    #[cfg(feature = "side-channel")]
>>>>>>> 7b167135
    is_main: bool,
}

use std::os::fd::{AsFd, BorrowedFd};
impl AsFd for Channel {
    fn as_fd(&self) -> BorrowedFd<'_> {
        self.owned_fd.as_fd()
    }
}

impl Channel {
    // Create a new communication channel to the kernel driver.
    // The argument is a `File` opened on a fuse device.
    pub fn new(device: File) -> Self {
        let owned_fd = Arc::new(device);
        let raw_fd = owned_fd.as_raw_fd();
        Self {
            owned_fd,
<<<<<<< HEAD
            raw_fd, 
            #[cfg(feature = "side_channel")]
            is_main: true 
=======
            raw_fd,
            #[cfg(feature = "side-channel")]
            is_main: true,
>>>>>>> 7b167135
        }
    }
    // Create a new communication channel to the kernel driver.
    // The argument is a `Arc<File>` opened on a fuse device.
    #[allow(dead_code)]
    pub fn from_shared(device: &Arc<File>) -> Self {
        let raw_fd = device.as_raw_fd().as_raw_fd();
        let owned_fd = device.clone();
        Self {
            owned_fd,
<<<<<<< HEAD
            raw_fd, 
            #[cfg(feature = "side_channel")]
            is_main: true 
        }    
=======
            raw_fd,
            #[cfg(feature = "side-channel")]
            is_main: true,
        }
>>>>>>> 7b167135
    }

    /// Receives data up to the capacity of the given buffer (can block).
    /// Populates data into the buffer starting from the point of alignment
    pub fn receive(&self, buffer: &mut [u8]) -> io::Result<Vec<u8>> {
        let buf_aligned = aligned_sub_buf(buffer, FUSE_HEADER_ALIGNMENT);
        let rc = unsafe {
            libc::read(
                self.raw_fd,
                buf_aligned.as_ptr() as *mut c_void,
                buf_aligned.len() as size_t,
            )
        };
        if rc < 0 {
            Err(io::Error::last_os_error())
        } else {
            let data = Vec::from(&buf_aligned[..rc as usize]);
            buf_aligned[..rc as usize].fill(0);
            Ok(data)
        }
    }
<<<<<<< HEAD

    #[cfg(not(feature = "tokio"))]
    /// Receives data up to the capacity of the given buffer.
    /// Can be awaited: blocks on a dedicated thread.
    /// Populates data into the buffer starting from the point of alignment
    #[allow(unused)] // this stub is a placeholder for future low-level non-tokio async i/o
    pub async fn receive_async(&self, mut _buffer: Vec<u8>) -> (io::Result<Vec<u8>>, Vec<u8>) {
        let _thread_ch = self.clone();
        /*
        ??.spawn_blocking(move || {
            let res = thread_ch.receive(&mut buffer);
            (res, buffer)
        }).await.expect("Unable to recover worker i/o thread")
        */
        unimplemented!("non-tokio async i/o not implemented")
    }

    #[cfg(feature = "tokio")]
    /// Receives data up to the capacity of the given buffer.
    /// Can be awaited: blocks on a dedicated thread.
    /// Populates data into the buffer starting from the point of alignment
    pub async fn receive_async(&self, mut buffer: Vec<u8>) -> (io::Result<Vec<u8>>, Vec<u8>) {
        let thread_ch = self.clone();
        tokio::task::spawn_blocking(move || {
            let res = thread_ch.receive(&mut buffer);
            (res, buffer)
        })
        .await
        .expect("Unable to recover worker i/o thread")
    }

    /// Polls the kernel to determine if a request is ready for reading (does not block).
    /// This method is used in a synchronous execution model.
    pub fn poll_read(&self) -> io::Result<bool> {
        let mut buf = [libc::pollfd {
            fd: self.raw_fd,
            events: libc::POLLIN,
            revents: 0,
        }];
        let rc = unsafe {
            libc::poll(
                buf.as_mut_ptr(),
                1,
                0, // ms; Non-blocking poll
            )
        };
        match rc {
            -1 => Err(io::Error::last_os_error()),
            0 => {
                // Timeout with no events on FUSE FD.
                Ok(false)
            }
            _ => {
                // ret > 0, events are available
                if (buf[0].revents & libc::POLLIN) != 0 {
                    // FUSE FD is ready to read.
                    Ok(true)
                } else {
                    // Handling unexpected events
                    if (buf[0].revents & (libc::POLLERR | libc::POLLHUP | libc::POLLNVAL)) != 0 {
                        // Probably very bad
                        Err(io::Error::other(format!(
                            "Poll error, revents: {:#x}.",
                            buf[0].revents
                        )))
                    } else {
                        // Probably fine
                        Ok(false)
                    }
                }
            }
        }
    }

    pub fn try_receive(&self, buffer: &mut [u8]) -> io::Result<Option<Vec<u8>>> {
        if self.poll_read()? {
            Ok(Some(self.receive(buffer)?))
        } else {
            Ok(None)
        }
    }

    /// Reads a request, but only if a request is ready for immediate reading (does not block).
    /// This method is used in an asynchronous execution model.
    /// Always returns the owned buffer for later re-use.
    /// On read: returns (Ok(Some(data)), buffer)
    /// On no read: returns  (Ok(None), buffer)
    /// On error: returns  (Err, buffer)
    #[allow(unreachable_code, dead_code, unused_variables)] // The non-tokio portion of this function is a TODO item.
    pub async fn try_receive_async(
        &self,
        buffer: Vec<u8>,
    ) -> (io::Result<Option<Vec<u8>>>, Vec<u8>) {
        if match self.poll_read() {
            Err(e) => {
                return (Err(e), buffer);
            }
            Ok(ready) => ready,
        } {
            // TODO: non-tokio implementation
            #[cfg(not(feature = "tokio"))]
            let (res, new_buffer) = (Ok(vec![]), buffer);
            #[cfg(not(feature = "tokio"))]
            unimplemented!("low-level non-tokio async i/o not implemented");
            // Tokio implementation
            #[cfg(feature = "tokio")]
            let (res, new_buffer) = self.receive_async(buffer).await;
            (res.map(Some), new_buffer)
        } else {
            (Ok(None), buffer)
        }
    }

    /// Polls the kernel to determine if channel is ready to accept a notification (does not block).
    /// This method is used in the synchronous notifications execution model.
    #[allow(unused)] // This function is reserved for future non-blocking synchronous writes
    pub fn poll_write(&self) -> io::Result<bool> {
        let mut buf = [libc::pollfd {
            fd: self.raw_fd,
            events: libc::POLLOUT,
            revents: 0,
        }];
        let rc = unsafe {
            libc::poll(
                buf.as_mut_ptr(),
                1,
                0, // ms; Non-blocking poll
            )
        };
        match rc {
            -1 => Err(io::Error::last_os_error()),
            0 => {
                // Timeout with no events on FUSE FD.
                Ok(false)
            }
            _ => {
                // ret > 0, events are available
                if (buf[0].revents & libc::POLLOUT) != 0 {
                    // FUSE FD is ready to write.
                    Ok(true)
                } else {
                    // Handling unexpected events
                    if (buf[0].revents & (libc::POLLERR | libc::POLLHUP | libc::POLLNVAL)) != 0 {
                        // Probably very bad
                        Err(io::Error::other(format!(
                            "Poll error, revents: {:#x}.",
                            buf[0].revents
                        )))
                    } else {
                        // Probably fine
                        Ok(false)
                    }
                }
            }
        }
    }
=======
>>>>>>> 7b167135
    /// Writes data from the owned buffer.
    /// Blocks the current thread.
    pub fn send(&self, bufs: &[io::IoSlice<'_>]) -> io::Result<()> {
        let rc = unsafe {
            libc::writev(
                self.raw_fd,
                bufs.as_ptr().cast::<libc::iovec>(),
                bufs.len() as c_int,
            )
        };
        if rc < 0 {
            Err(io::Error::last_os_error())
        } else {
            debug_assert_eq!(bufs.iter().map(|b| b.len()).sum::<usize>(), rc as usize);
            Ok(())
        }
    }

<<<<<<< HEAD
    #[cfg(not(feature = "tokio"))]
    /// Writes data from the owned buffer.
    /// Can be awaited: blocks on a dedicated thread.
    #[allow(unused)] // this stub is a placeholder for future low-level non-tokio async i/o
    pub async fn send_async(&self, bufs: &[io::IoSlice<'_>]) -> io::Result<()> {
        let bufs = bufs
            .iter()
            .map(|v| Vec::from(v.as_ref()))
            .collect::<Vec<Vec<u8>>>();
        let thread_sender = self.clone();
        std::thread::spawn(move || {
            let bufs = bufs
                .iter()
                .map(|v| io::IoSlice::new(v))
                .collect::<Vec<io::IoSlice<'_>>>();
            thread_sender.send(&bufs)
        });
        unimplemented!("non-tokio async i/o not implemented");
        Ok(())
    }
    #[cfg(feature = "tokio")]
    /// Writes data from the owned buffer.
    /// Can be awaited: blocks on a dedicated thread.
    #[allow(unused)] // this stub is a placeholder for future low-level tokio async i/o
    pub async fn send_async(&self, bufs: &[io::IoSlice<'_>]) -> io::Result<()> {
        let bufs = bufs
            .iter()
            .map(|v| Vec::from(v.as_ref()))
            .collect::<Vec<Vec<u8>>>();
        let thread_sender = self.clone();
        tokio::task::spawn_blocking(move || {
            let bufs = bufs
                .iter()
                .map(|v| io::IoSlice::new(v))
                .collect::<Vec<io::IoSlice<'_>>>();
            thread_sender.send(&bufs)
        }); //.await.expect("Unable to recover worker i/o thread")
        Ok(())
    }

    #[cfg(feature = "side_channel")]
=======
    #[cfg(feature = "side-channel")]
>>>>>>> 7b167135
    /// Creates a new fuse worker channel. Self should be the main channel.
    /// # Errors
    /// Propagates underlying errors.
    pub fn fork(&self) -> std::io::Result<Self> {
        if !self.is_main {
<<<<<<< HEAD
            log::error!("Attempted to create a new fuse worker from a fuse channel that is not main");
=======
            log::error!(
                "Attempted to create a new fuse worker from a fuse channel that is not main"
            );
>>>>>>> 7b167135
        }
        let fuse_device_name = "/dev/fuse";
        let file = std::fs::OpenOptions::new()
            .read(true)
            .write(true)
            .open(fuse_device_name)?;
        let raw_fd = file.as_raw_fd();
        ioctl_clone_fuse_fd(raw_fd, self.raw_fd as u32)?;
        Ok(Channel {
            owned_fd: Arc::new(file),
            raw_fd,
            is_main: false,
        })
    }
}<|MERGE_RESOLUTION|>--- conflicted
+++ resolved
@@ -1,18 +1,11 @@
 use std::{fs::File, io, os::unix::prelude::AsRawFd, sync::Arc};
 
-use crate::ll::fuse_abi;
-#[cfg(feature = "side_channel")]
-use crate::ll::fuse_ioctl::ioctl_clone_fuse_fd;
-
 use libc::{c_int, c_void, size_t};
 
-<<<<<<< HEAD
-=======
 use crate::ll::fuse_abi;
 #[cfg(feature = "side-channel")]
 use crate::ll::fuse_ioctl::ioctl_clone_fuse_fd;
 
->>>>>>> 7b167135
 pub const FUSE_HEADER_ALIGNMENT: usize = std::mem::align_of::<fuse_abi::fuse_in_header>();
 
 pub(crate) fn aligned_sub_buf(buf: &mut [u8], alignment: usize) -> &mut [u8] {
@@ -30,11 +23,7 @@
 pub(crate) struct Channel {
     owned_fd: Arc<File>,
     pub raw_fd: i32,
-<<<<<<< HEAD
-    #[cfg(feature = "side_channel")]
-=======
     #[cfg(feature = "side-channel")]
->>>>>>> 7b167135
     is_main: bool,
 }
 
@@ -53,15 +42,9 @@
         let raw_fd = owned_fd.as_raw_fd();
         Self {
             owned_fd,
-<<<<<<< HEAD
-            raw_fd, 
-            #[cfg(feature = "side_channel")]
-            is_main: true 
-=======
             raw_fd,
             #[cfg(feature = "side-channel")]
             is_main: true,
->>>>>>> 7b167135
         }
     }
     // Create a new communication channel to the kernel driver.
@@ -72,17 +55,10 @@
         let owned_fd = device.clone();
         Self {
             owned_fd,
-<<<<<<< HEAD
-            raw_fd, 
-            #[cfg(feature = "side_channel")]
-            is_main: true 
-        }    
-=======
             raw_fd,
             #[cfg(feature = "side-channel")]
             is_main: true,
         }
->>>>>>> 7b167135
     }
 
     /// Receives data up to the capacity of the given buffer (can block).
@@ -104,7 +80,6 @@
             Ok(data)
         }
     }
-<<<<<<< HEAD
 
     #[cfg(not(feature = "tokio"))]
     /// Receives data up to the capacity of the given buffer.
@@ -261,8 +236,6 @@
             }
         }
     }
-=======
->>>>>>> 7b167135
     /// Writes data from the owned buffer.
     /// Blocks the current thread.
     pub fn send(&self, bufs: &[io::IoSlice<'_>]) -> io::Result<()> {
@@ -281,7 +254,6 @@
         }
     }
 
-<<<<<<< HEAD
     #[cfg(not(feature = "tokio"))]
     /// Writes data from the owned buffer.
     /// Can be awaited: blocks on a dedicated thread.
@@ -322,22 +294,15 @@
         Ok(())
     }
 
-    #[cfg(feature = "side_channel")]
-=======
     #[cfg(feature = "side-channel")]
->>>>>>> 7b167135
     /// Creates a new fuse worker channel. Self should be the main channel.
     /// # Errors
     /// Propagates underlying errors.
     pub fn fork(&self) -> std::io::Result<Self> {
         if !self.is_main {
-<<<<<<< HEAD
-            log::error!("Attempted to create a new fuse worker from a fuse channel that is not main");
-=======
             log::error!(
                 "Attempted to create a new fuse worker from a fuse channel that is not main"
             );
->>>>>>> 7b167135
         }
         let fuse_device_name = "/dev/fuse";
         let file = std::fs::OpenOptions::new()
