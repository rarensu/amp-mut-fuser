use crate::channel::Channel;

use super::fuse3_sys::{
    fuse_session_destroy, fuse_session_fd, fuse_session_mount, fuse_session_new,
    fuse_session_unmount,
};
use super::{MountOption, with_fuse_args};
use crate::channel::Channel;
use std::{
    ffi::{CString, c_void},
    fs::File,
    io,
    os::unix::{ffi::OsStrExt, io::FromRawFd},
    path::Path,
    ptr,
};

/// Ensures that an os error is never 0/Success
fn ensure_last_os_error() -> io::Error {
    let err = io::Error::last_os_error();
    match err.raw_os_error() {
        Some(0) => io::Error::new(io::ErrorKind::Other, "Unspecified Error"),
        _ => err,
    }
}

#[derive(Debug)]
pub struct Mount {
    fuse_session: *mut c_void,
}
impl Mount {
<<<<<<< HEAD
    pub fn new(mnt: &Path, options: &[MountOption]) -> io::Result<(Channel, Mount)> {
=======
    pub fn new(mnt: &Path, options: &[MountOption]) -> io::Result<(crate::channel::Channel, Mount)> {
>>>>>>> bef1a953
        let mnt = CString::new(mnt.as_os_str().as_bytes()).unwrap();
        with_fuse_args(options, |args| {
            let fuse_session = unsafe { fuse_session_new(args, ptr::null(), 0, ptr::null_mut()) };
            if fuse_session.is_null() {
                return Err(io::Error::last_os_error());
            }
            let mount = Mount { fuse_session };
            let result = unsafe { fuse_session_mount(mount.fuse_session, mnt.as_ptr()) };
            if result != 0 {
                return Err(ensure_last_os_error());
            }
            let fd = unsafe { fuse_session_fd(mount.fuse_session) };
            if fd < 0 {
                return Err(io::Error::last_os_error());
            }
            // We dup the fd here as the existing fd is owned by the fuse_session, and we
            // don't want it being closed out from under us:
            let fd = nix::fcntl::fcntl(fd, nix::fcntl::FcntlArg::F_DUPFD_CLOEXEC(0))?;
            let file = unsafe { File::from_raw_fd(fd) };
            Ok((Channel::new(file), mount))
        })
    }
}
impl Drop for Mount {
    fn drop(&mut self) {
        unsafe {
            fuse_session_unmount(self.fuse_session);
            fuse_session_destroy(self.fuse_session);
        }
    }
}
unsafe impl Send for Mount {}<|MERGE_RESOLUTION|>--- conflicted
+++ resolved
@@ -29,11 +29,7 @@
     fuse_session: *mut c_void,
 }
 impl Mount {
-<<<<<<< HEAD
     pub fn new(mnt: &Path, options: &[MountOption]) -> io::Result<(Channel, Mount)> {
-=======
-    pub fn new(mnt: &Path, options: &[MountOption]) -> io::Result<(crate::channel::Channel, Mount)> {
->>>>>>> bef1a953
         let mnt = CString::new(mnt.as_os_str().as_bytes()).unwrap();
         with_fuse_args(options, |args| {
             let fuse_session = unsafe { fuse_session_new(args, ptr::null(), 0, ptr::null_mut()) };
