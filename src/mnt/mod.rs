--- conflicted
+++ resolved
@@ -17,10 +17,6 @@
 
 #[cfg(any(test, feature = "libfuse"))]
 use fuse2_sys::fuse_args;
-<<<<<<< HEAD
-
-=======
->>>>>>> be705026
 use std::io;
 
 #[cfg(any(feature = "libfuse", test))]
