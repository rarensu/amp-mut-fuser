--- conflicted
+++ resolved
@@ -6,14 +6,8 @@
 #[cfg(feature = "abi-7-40")]
 use crate::request::get_backing_handler;
 use crate::request::{RequestHandler, RequestMeta};
-<<<<<<< HEAD
-use crate::{ll::Errno, KernelConfig,};
-#[cfg(feature = "abi-7-40")]
-use crate::request::get_backing_handler;
-=======
 use crate::session::{SessionACL, SessionMeta};
 use crate::{KernelConfig, ll::Errno};
->>>>>>> 7b167135
 
 #[cfg(feature = "abi-7-24")]
 use super::ReplyLseek;
@@ -594,14 +588,10 @@
                     &req,
                     self.request.nodeid().into(),
                     x.file_handle().into(),
-<<<<<<< HEAD
                     PollHandler::new(
                         self.queue,
                         x.kernel_handle(),
                     ),
-=======
-                    PollHandler::new(self.notificationhandler, x.kernel_handle()),
->>>>>>> 7b167135
                     x.events(),
                     x.flags(),
                     reply,
