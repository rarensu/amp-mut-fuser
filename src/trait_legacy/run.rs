--- conflicted
+++ resolved
@@ -25,12 +25,8 @@
     pub fn run_legacy(&mut self) -> io::Result<()> {
         // Buffer for receiving requests from the kernel. Only one is allocated and
         // it is reused immediately after dispatching to conserve memory and allocations.
-<<<<<<< HEAD
-        let mut buffer: AlignedBuffer = AlignedBuffer::new(MAX_WRITE_SIZE);
-=======
         // The kernel may send up to MAX_WRITE_SIZE bytes in a write request.
         let mut buffer = AlignedBuffer::new(MAX_WRITE_SIZE);
->>>>>>> 7caee8ab
         loop {
             // Read the next request from the given channel to kernel driver
             // The kernel driver makes sure that we get exactly one request per read
