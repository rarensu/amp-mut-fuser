--- conflicted
+++ resolved
@@ -25,19 +25,18 @@
     pub fn run_legacy(&mut self) -> io::Result<()> {
         // Buffer for receiving requests from the kernel. Only one is allocated and
         // it is reused immediately after dispatching to conserve memory and allocations.
-        let mut buffer = AlignedBuffer::new(MAX_WRITE_SIZE);
+        let mut buffer: AlignedBuffer = AlignedBuffer::new(MAX_WRITE_SIZE);
         loop {
             // Read the next request from the given channel to kernel driver
             // The kernel driver makes sure that we get exactly one request per read
             match self.ch_main.receive(&mut buffer) {
-<<<<<<< HEAD
-                Ok(data) => match RequestHandler::new(
+                Ok(_) => match RequestHandler::new(
                     self.ch_main.clone(),
                     /*
                     self.ch_side.clone(),
                     */
                     self.queues.sender.clone(),
-                    data
+                    &buffer
                 ) {
                     // Dispatch request
                     Some(req) => {
@@ -50,14 +49,6 @@
                             }
                             _ => panic!("Attempted to call Sync run method on non-Sync Filesystem"),
                         }
-=======
-                Ok(_) => {
-                    match RequestHandler::new(self.ch_main.clone(), &buffer) {
-                        // Dispatch request
-                        Some(req) => req.dispatch_legacy(&mut self.filesystem, &self.meta),
-                        // Quit loop on illegal request
-                        None => break,
->>>>>>> 22be3f86
                     }
                     // Quit loop on illegal request
                     None => break,
