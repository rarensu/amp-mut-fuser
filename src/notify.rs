--- conflicted
+++ resolved
@@ -88,19 +88,11 @@
 /// An object which translates Notifications to a lower-level representation and sends them to the kernel
 pub struct NotificationHandler {
     channel: Channel,
-<<<<<<< HEAD
     // Channel is both a NotificationSender and a BackingSender
-=======
-}
+}
+
 impl NotificationHandler {
     /// Create a notification handler from a fuse channel
-    pub(crate) fn new(channel: Channel) -> NotificationHandler {
-        NotificationHandler { channel }
-    }
->>>>>>> 5ecc2c38
-}
-
-impl NotificationHandler {
     pub(crate) fn new(
         channel: Channel
     ) -> Self {
