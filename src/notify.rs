use std::fmt;
<<<<<<< HEAD
use bytes::Bytes;
use crossbeam_channel::{Sender, Receiver, unbounded};
=======
>>>>>>> be705026
use std::io;
#[allow(unused)]
use std::{convert::TryInto, ffi::OsStr, ffi::OsString};

<<<<<<< HEAD
use crate::{
    ll::{fuse_abi::fuse_notify_code as notify_code, notify::Notification}
};
#[cfg(feature = "abi-7-40")]
use crate::ll::fuse_ioctl::ioctl_close_backing;
use crate::channel::Channel;

/// The list of supported notification types
#[derive(Debug)]
pub enum NotificationKind {
    /// A poll event notification (field: ph)
    Poll(u64),
    /// An invalid entry notification (fields: parent, name)
    InvalEntry(u64, Bytes),
    /// An invalid inode notification (fields: ino, offset, len)
    InvalInode(u64, i64, i64),
    /// An inode metadata update notification (fields: ino, offset, data)
    Store(u64, u64, Bytes),
    /// An inode deletion notification (fields: parent, ino, name)
    Delete(u64, u64, Bytes),
    /// A request to close a backing ID (field: id)
    #[cfg(feature = "abi-7-40")]
    CloseBacking(u32),
    /// (Internal) Pause processing of notifications
    Disable
}

impl NotificationKind {
    /// A string the describes a Notification, mainly for logging purposes.
    pub fn label(&self) -> &'static str {
        match self {
            NotificationKind::Poll(_) => "Poll",
            NotificationKind::InvalEntry(..) => "InvalEntry",
            NotificationKind::InvalInode(..) => "InvalInode",
            NotificationKind::Store(..) => "Store",
            NotificationKind::Delete(..) => "Delete",
            #[cfg(feature = "abi-7-40")]
            NotificationKind::CloseBacking(_) => "CloseBacking",
            NotificationKind::Disable => "Disable",
        }
    }
}

/* ------ Kernel Communication ------ */

/// Callback for sending notifications to the fuse device
pub(crate) trait NotificationSender: Send + Sync + Unpin + 'static {
    fn notify(&self, code: notify_code, notification: &Notification<'_>) -> io::Result<()>;
    #[cfg(feature = "abi-7-40")]
    fn close_backing(&self, id: u32) -> io::Result<u32>;
}

impl fmt::Debug for Box<dyn NotificationSender> {
    fn fmt(&self, f: &mut fmt::Formatter<'_>) -> Result<(), fmt::Error> {
        write!(f, "Box<NotificationSender>")
    }
}

// Legacy callback for sending notifications to the fuse device
impl NotificationSender for crate::channel::Channel {
    fn notify(&self, code: notify_code, notification: &Notification<'_>) -> io::Result<()> {
        notification
            .with_iovec(code, |iov| self.send(iov))
            .map_err(too_big_err)?
    }
    #[cfg(feature = "abi-7-40")]
    fn close_backing(&self, id: u32) -> io::Result<u32> {
        ioctl_close_backing(self.raw_fd, id)
    }
}

/// Create an error for indicating when a notification message
/// would exceed the capacity that its length descriptor field is
/// capable of encoding.
pub(crate) fn too_big_err(tfie: std::num::TryFromIntError) -> io::Error {
    io::Error::new(io::ErrorKind::Other, format!("Data too large: {}", tfie))
}

/// An object which translates Notifications to a lower-level representation and sends them to the kernel
=======
use crate::channel::Channel;
use crate::ll::{fuse_abi::fuse_notify_code as notify_code, notify::Notification};

/* ------ Kernel Communication ------ */

/// Callback for sending notifications to the fuse device
pub(crate) trait NotificationSender: Send + Sync + Unpin + 'static {
    fn notify(&self, code: notify_code, notification: &Notification<'_>) -> io::Result<()>;
}

impl fmt::Debug for Box<dyn NotificationSender> {
    fn fmt(&self, f: &mut fmt::Formatter<'_>) -> Result<(), fmt::Error> {
        write!(f, "Box<NotificationSender>")
    }
}

// Legacy callback for sending notifications to the fuse device
impl NotificationSender for crate::channel::Channel {
    fn notify(&self, code: notify_code, notification: &Notification<'_>) -> io::Result<()> {
        notification
            .with_iovec(code, |iov| self.send(iov))
            .map_err(too_big_err)?
    }
}

/// Create an error for indicating when a notification message
/// would exceed the capacity that its length descriptor field is
/// capable of encoding.
pub(crate) fn too_big_err(tfie: std::num::TryFromIntError) -> io::Error {
    io::Error::new(io::ErrorKind::Other, format!("Data too large: {}", tfie))
}

>>>>>>> be705026
#[derive(Debug)]
/// An object which translates Notifications to a lower-level representation and sends them to the kernel
pub struct NotificationHandler {
    channel: Channel,
<<<<<<< HEAD
    // Channel is both a NotificationSender and a BackingSender
}

impl NotificationHandler {
    /// Create a notification handler from a fuse channel
    pub(crate) fn new(
        channel: Channel
    ) -> Self {
        NotificationHandler {channel}
    }
    pub(crate) fn dispatch(self, notification: NotificationKind) -> io::Result<()> {
        match notification {
            NotificationKind::Poll(ph) => {
                self.poll(ph)
            }
            NotificationKind::InvalEntry(parent, name) => {
                self.inval_entry(parent, &name)
            }
            NotificationKind::InvalInode(ino, offset, len) => {
                self.inval_inode(ino, offset, len)
            }
            NotificationKind::Store(ino, offset, data) => {
                self.store(ino, offset, &data)
            }
            NotificationKind::Delete(parent, ino, name) => {
                self.delete(parent, ino, &name)
            }
            #[cfg(feature = "abi-7-40")]
            NotificationKind::CloseBacking(id) => {
                // Channel is also a BackingSender
                self.channel.close_backing(id)
                    .map(|_i|{}) // discard unused integer result
            }
            NotificationKind::Disable => {unreachable!();}
        }
    }
=======
}
impl NotificationHandler {
    /// Create a notification handler from a fuse channel
    pub(crate) fn new(channel: Channel) -> NotificationHandler {
        NotificationHandler { channel }
    }
}

impl NotificationHandler {
>>>>>>> be705026
    /// Notify poll clients of I/O readiness
    pub fn poll(&self, ph: u64) -> io::Result<()> {
        let notif = Notification::new_poll(ph);
        self.channel.notify(notify_code::FUSE_POLL, &notif)
    }

    /// Invalidate the kernel cache for a given directory entry
    pub fn inval_entry(&self, parent: u64, name: &[u8]) -> io::Result<()> {
        let notif = Notification::new_inval_entry(parent, name).map_err(too_big_err)?;
        self.send_inval(notify_code::FUSE_NOTIFY_INVAL_ENTRY, &notif)
    }

    /// Invalidate the kernel cache for a given inode (metadata and
    /// data in the given range)
    pub fn inval_inode(&self, ino: u64, offset: i64, len: i64) -> io::Result<()> {
        let notif = Notification::new_inval_inode(ino, offset, len);
        self.send_inval(notify_code::FUSE_NOTIFY_INVAL_INODE, &notif)
    }

    /// Update the kernel's cached copy of a given inode's data
    pub fn store(&self, ino: u64, offset: u64, data: &[u8]) -> io::Result<()> {
        let notif = Notification::new_store(ino, offset, data).map_err(too_big_err)?;
        // Not strictly an invalidate, but the inode we're operating
        // on may have been evicted anyway, so treat is as such
        self.send_inval(notify_code::FUSE_NOTIFY_STORE, &notif)
    }

    /// Invalidate the kernel cache for a given directory entry and inform
    /// inotify watchers of a file deletion.
    pub fn delete(&self, parent: u64, child: u64, name: &[u8]) -> io::Result<()> {
        let notif = Notification::new_delete(parent, child, name).map_err(too_big_err)?;
        self.send_inval(notify_code::FUSE_NOTIFY_DELETE, &notif)
    }
    fn send_inval(&self, code: notify_code, notification: &Notification<'_>) -> io::Result<()> {
        match self.channel.notify(code, notification) {
            // ENOENT is harmless for an invalidation (the
            // kernel may have already dropped the cached
            // entry on its own anyway), so ignore it.
            Err(e) if e.kind() == io::ErrorKind::NotFound => Ok(()),
            x => x,
        }
    }
}

<<<<<<< HEAD
/* ------ Internal Communication ------ */

/*
pub trait NotificationQueue: Clone + Sized + Send + Sync + Unpin + 'static  {
    fn queue(&self, notification: NotificationKind);
}

impl fmt::Debug for Box<dyn NotificationQueue> {
    fn fmt(&self, f: &mut fmt::Formatter<'_>) -> Result<(), fmt::Error> {
        write!(f, "Box<Notifier>")
    }
}

impl NotificationQueue for crossbeam_channel::Sender<NotificationKind> {
    fn queue(&self, notification: NotificationKind){
        self.send(&self, notification);
    }
}
*/
#[derive(Debug)]
pub(crate) struct Queues {
    pub sender: Sender<NotificationKind>,
    pub receiver: Receiver<NotificationKind>,
}
impl Queues {
    pub(crate) fn new() -> Self {
        let (sender, receiver) = unbounded();
        Queues {
            sender,
            receiver,
        }
    }
}

#[derive(Clone, Debug)]
/// Helper for queueing notifications to be delivered to the kernel at a later time
pub struct Notifier {
    /// Mechanism to queue a notification
    queue: Sender<NotificationKind>,
}

impl Notifier {
    /// Create a reply handler for a specific request identifier
    pub fn new(queue: Sender<NotificationKind>) -> Notifier {
        Notifier {
            queue,
        }
    }
}

impl Notifier {
    /// Notify poll clients of I/O readiness
    pub fn poll(&self, ph: u64) {
        self.queue.send(NotificationKind::Poll(ph)).unwrap();
    }

    /// Invalidate the kernel cache for a given directory entry
    pub fn inval_entry(&self, parent: u64, name: Bytes) {
        self.queue.send(NotificationKind::InvalEntry(parent, name)).unwrap();
    }

    /// Invalidate the kernel cache for a given inode (metadata and
    /// data in the given range)
    pub fn inval_inode(&self, ino: u64, offset: i64, len: i64) {
        self.queue.send(NotificationKind::InvalInode(ino, offset, len)).unwrap();
    }

    /// Update the kernel's cached copy of a given inode's data
    pub fn store(&self, ino: u64, offset: u64, data: Bytes) {
        self.queue.send(NotificationKind::Store(ino, offset, data)).unwrap();
    }

    /// Invalidate the kernel cache for a given directory entry and inform
    /// inotify watchers of a file deletion.
    pub fn delete(&self, parent: u64, child: u64, name: Bytes) {
        self.queue.send(NotificationKind::Delete(parent, child, name)).unwrap();
    }

    /// needs doc
    #[cfg(feature = "abi-7-40")]
    pub fn close_backing(&self, id: u32) {
        self.queue.send(NotificationKind::CloseBacking(id)).unwrap();
=======
/* ------ Poll Handle with Callback ------ */

/// A handle to a pending poll() request. Can be saved and used to notify the
/// kernel when a poll is ready.
pub struct PollHandle {
    handle: u64,
    sender: NotificationHandler,
}

impl PollHandle {
    pub(crate) fn new(handler: NotificationHandler, ph: u64) -> Self {
        Self {
            handle: ph,
            sender: handler,
        }
    }

    /// Notify the kernel that the associated file handle is ready to be polled.
    pub fn notify(self) -> io::Result<()> {
        self.sender.poll(self.handle)
    }
}

impl From<PollHandle> for u64 {
    fn from(value: PollHandle) -> Self {
        value.handle
>>>>>>> be705026
    }
}

<<<<<<< HEAD
    /// Needs doc
    pub fn disable(&self,) {
        self.queue.send(NotificationKind::Disable).unwrap();
    }
}

/* ------ Poll Callback ------ */

/// A handle to a pending poll() request. Can be saved and used to notify the
/// kernel when a poll is ready.
pub struct PollHandler {
    /// The unique kernel-assigned identifier of this poll operation
    pub handle: u64,
    queue: Sender<NotificationKind>,
}

impl PollHandler {
    pub(crate) fn new(queue: Sender<NotificationKind>, ph: u64) -> Self {
        Self {
            handle: ph,
            queue: queue,
        }
    }

    /// Notify the kernel that the associated file handle has a new event.
    pub fn notify(&self) {
        self.queue.send(NotificationKind::Poll(self.handle)).unwrap();
    }
}

impl From<PollHandler> for u64 {
    fn from(value: PollHandler) -> Self {
        value.handle
    }
}

impl std::fmt::Debug for PollHandler {
    fn fmt(&self, f: &mut std::fmt::Formatter<'_>) -> std::fmt::Result {
        f.debug_tuple("PollHandler").field(&self.handle).finish()
=======
impl std::fmt::Debug for PollHandle {
    fn fmt(&self, f: &mut std::fmt::Formatter<'_>) -> std::fmt::Result {
        f.debug_tuple("PollHandle").field(&self.handle).finish()
>>>>>>> be705026
    }
}<|MERGE_RESOLUTION|>--- conflicted
+++ resolved
@@ -1,14 +1,10 @@
 use std::fmt;
-<<<<<<< HEAD
 use bytes::Bytes;
 use crossbeam_channel::{Sender, Receiver, unbounded};
-=======
->>>>>>> be705026
 use std::io;
 #[allow(unused)]
 use std::{convert::TryInto, ffi::OsStr, ffi::OsString};
 
-<<<<<<< HEAD
 use crate::{
     ll::{fuse_abi::fuse_notify_code as notify_code, notify::Notification}
 };
@@ -88,45 +84,10 @@
 }
 
 /// An object which translates Notifications to a lower-level representation and sends them to the kernel
-=======
-use crate::channel::Channel;
-use crate::ll::{fuse_abi::fuse_notify_code as notify_code, notify::Notification};
-
-/* ------ Kernel Communication ------ */
-
-/// Callback for sending notifications to the fuse device
-pub(crate) trait NotificationSender: Send + Sync + Unpin + 'static {
-    fn notify(&self, code: notify_code, notification: &Notification<'_>) -> io::Result<()>;
-}
-
-impl fmt::Debug for Box<dyn NotificationSender> {
-    fn fmt(&self, f: &mut fmt::Formatter<'_>) -> Result<(), fmt::Error> {
-        write!(f, "Box<NotificationSender>")
-    }
-}
-
-// Legacy callback for sending notifications to the fuse device
-impl NotificationSender for crate::channel::Channel {
-    fn notify(&self, code: notify_code, notification: &Notification<'_>) -> io::Result<()> {
-        notification
-            .with_iovec(code, |iov| self.send(iov))
-            .map_err(too_big_err)?
-    }
-}
-
-/// Create an error for indicating when a notification message
-/// would exceed the capacity that its length descriptor field is
-/// capable of encoding.
-pub(crate) fn too_big_err(tfie: std::num::TryFromIntError) -> io::Error {
-    io::Error::new(io::ErrorKind::Other, format!("Data too large: {}", tfie))
-}
-
->>>>>>> be705026
 #[derive(Debug)]
 /// An object which translates Notifications to a lower-level representation and sends them to the kernel
 pub struct NotificationHandler {
     channel: Channel,
-<<<<<<< HEAD
     // Channel is both a NotificationSender and a BackingSender
 }
 
@@ -163,17 +124,6 @@
             NotificationKind::Disable => {unreachable!();}
         }
     }
-=======
-}
-impl NotificationHandler {
-    /// Create a notification handler from a fuse channel
-    pub(crate) fn new(channel: Channel) -> NotificationHandler {
-        NotificationHandler { channel }
-    }
-}
-
-impl NotificationHandler {
->>>>>>> be705026
     /// Notify poll clients of I/O readiness
     pub fn poll(&self, ph: u64) -> io::Result<()> {
         let notif = Notification::new_poll(ph);
@@ -218,7 +168,6 @@
     }
 }
 
-<<<<<<< HEAD
 /* ------ Internal Communication ------ */
 
 /*
@@ -301,55 +250,25 @@
     #[cfg(feature = "abi-7-40")]
     pub fn close_backing(&self, id: u32) {
         self.queue.send(NotificationKind::CloseBacking(id)).unwrap();
-=======
-/* ------ Poll Handle with Callback ------ */
+    }
+
+    /// Needs doc
+    pub fn disable(&self,) {
+        self.queue.send(NotificationKind::Disable).unwrap();
+    }
+}
+
+/* ------ Poll Callback ------ */
 
 /// A handle to a pending poll() request. Can be saved and used to notify the
 /// kernel when a poll is ready.
 pub struct PollHandle {
-    handle: u64,
-    sender: NotificationHandler,
-}
-
-impl PollHandle {
-    pub(crate) fn new(handler: NotificationHandler, ph: u64) -> Self {
-        Self {
-            handle: ph,
-            sender: handler,
-        }
-    }
-
-    /// Notify the kernel that the associated file handle is ready to be polled.
-    pub fn notify(self) -> io::Result<()> {
-        self.sender.poll(self.handle)
-    }
-}
-
-impl From<PollHandle> for u64 {
-    fn from(value: PollHandle) -> Self {
-        value.handle
->>>>>>> be705026
-    }
-}
-
-<<<<<<< HEAD
-    /// Needs doc
-    pub fn disable(&self,) {
-        self.queue.send(NotificationKind::Disable).unwrap();
-    }
-}
-
-/* ------ Poll Callback ------ */
-
-/// A handle to a pending poll() request. Can be saved and used to notify the
-/// kernel when a poll is ready.
-pub struct PollHandler {
     /// The unique kernel-assigned identifier of this poll operation
     pub handle: u64,
     queue: Sender<NotificationKind>,
 }
 
-impl PollHandler {
+impl PollHandle {
     pub(crate) fn new(queue: Sender<NotificationKind>, ph: u64) -> Self {
         Self {
             handle: ph,
@@ -363,19 +282,14 @@
     }
 }
 
-impl From<PollHandler> for u64 {
-    fn from(value: PollHandler) -> Self {
+impl From<PollHandle> for u64 {
+    fn from(value: PollHandle) -> Self {
         value.handle
     }
 }
 
-impl std::fmt::Debug for PollHandler {
-    fn fmt(&self, f: &mut std::fmt::Formatter<'_>) -> std::fmt::Result {
-        f.debug_tuple("PollHandler").field(&self.handle).finish()
-=======
 impl std::fmt::Debug for PollHandle {
     fn fmt(&self, f: &mut std::fmt::Formatter<'_>) -> std::fmt::Result {
         f.debug_tuple("PollHandle").field(&self.handle).finish()
->>>>>>> be705026
     }
 }