--- conflicted
+++ resolved
@@ -11,16 +11,9 @@
     pub flags: u32,
     pub padding: u64,
 }
-<<<<<<< HEAD
-
-#[cfg(any(feature = "abi-7-40", feature = "abi-7-11"))]
-const FUSE_DEV_IOC_MAGIC: u8 = 229;
-#[cfg(any(feature = "abi-7-40", feature = "abi-7-11"))]
-=======
 #[cfg(any(feature = "abi-7-40", feature = "side-channel"))]
 const FUSE_DEV_IOC_MAGIC: u8 = 229;
 #[cfg(any(feature = "abi-7-40", feature = "side-channel"))]
->>>>>>> 7b167135
 const FUSE_DEV_IOC_CLONE: u8 = 0;
 #[cfg(feature = "abi-7-40")]
 const FUSE_DEV_IOC_BACKING_OPEN: u8 = 1;
@@ -57,11 +50,7 @@
     u32
 );
 
-<<<<<<< HEAD
-#[cfg(feature = "abi-7-11")]
-=======
 #[cfg(feature = "side-channel")]
->>>>>>> 7b167135
 pub(crate) fn ioctl_clone_fuse_fd(channel_fd: i32, main_fuse_fd: u32) -> std::io::Result<()> {
     // For some reason I don't undersand, this argument must be declared as mutable.
     let mut mut_main_fuse_fd: u32 = main_fuse_fd;
