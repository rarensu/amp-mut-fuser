//! Low-level kernel communication.

mod argument;
pub mod fuse_abi;
<<<<<<< HEAD
=======
pub(crate) mod fuse_ioctl;
#[cfg(feature = "abi-7-11")]
>>>>>>> 7b167135
pub(crate) mod notify;
pub(crate) mod reply;
pub(crate) mod request;

use std::{convert::TryInto, num::NonZeroI32, time::SystemTime};

pub use reply::Response;
pub use request::{AnyRequest, FileHandle, INodeNo, Lock, Operation, Request, RequestId, Version};

#[derive(Clone, Copy, Debug, Eq, Hash, PartialEq)]
/// Possible input arguments for atime & mtime, which can either be set to a specified time,
/// or to the current time
pub enum TimeOrNow {
    /// Specific time provided
    SpecificTime(SystemTime),
    /// Current time
    Now,
}

macro_rules! errno {
    ($x: expr_2021) => {
        Errno(unsafe {
            // This is a static assertion that the constant $x is > 0
            const _X: [(); 0 - !{
                const ASSERT: bool = ($x > 0);
                ASSERT
            } as usize] = [];
            // Which makes this safe
            NonZeroI32::new_unchecked($x)
        })
    };
}

/// Represents an error code to be returned to the caller
#[derive(Debug)]
pub struct Errno(pub NonZeroI32);
impl Errno {
    /// Operation not permitted
    pub const EPERM: Errno = errno!(libc::EPERM);
    /// No such file or directory
    pub const ENOENT: Errno = errno!(libc::ENOENT);
    /// No such process
    pub const ESRCH: Errno = errno!(libc::ESRCH);
    /// Interrupted system call
    pub const EINTR: Errno = errno!(libc::EINTR);
    /// Input/output error
    pub const EIO: Errno = errno!(libc::EIO);
    /// No such device or address
    pub const ENXIO: Errno = errno!(libc::ENXIO);
    /// Argument list too long
    pub const E2BIG: Errno = errno!(libc::E2BIG);
    /// Exec format error
    pub const ENOEXEC: Errno = errno!(libc::ENOEXEC);
    /// Bad file descriptor
    pub const EBADF: Errno = errno!(libc::EBADF);
    /// No child processes
    pub const ECHILD: Errno = errno!(libc::ECHILD);
    /// Resource temporarily unavailable
    pub const EAGAIN: Errno = errno!(libc::EAGAIN);
    /// Cannot allocate memory
    pub const ENOMEM: Errno = errno!(libc::ENOMEM);
    /// Permission denied
    pub const EACCES: Errno = errno!(libc::EACCES);
    /// Bad address
    pub const EFAULT: Errno = errno!(libc::EFAULT);
    /// Block device required
    pub const ENOTBLK: Errno = errno!(libc::ENOTBLK);
    /// Device or resource busy
    pub const EBUSY: Errno = errno!(libc::EBUSY);
    /// File exists
    pub const EEXIST: Errno = errno!(libc::EEXIST);
    /// Invalid cross-device link
    pub const EXDEV: Errno = errno!(libc::EXDEV);
    /// No such device
    pub const ENODEV: Errno = errno!(libc::ENODEV);
    /// Not a directory
    pub const ENOTDIR: Errno = errno!(libc::ENOTDIR);
    /// Is a directory
    pub const EISDIR: Errno = errno!(libc::EISDIR);
    /// Invalid argument
    pub const EINVAL: Errno = errno!(libc::EINVAL);
    /// Too many open files in system
    pub const ENFILE: Errno = errno!(libc::ENFILE);
    /// Too many open files
    pub const EMFILE: Errno = errno!(libc::EMFILE);
    /// Inappropriate ioctl for device
    pub const ENOTTY: Errno = errno!(libc::ENOTTY);
    /// Text file busy
    pub const ETXTBSY: Errno = errno!(libc::ETXTBSY);
    /// File too large
    pub const EFBIG: Errno = errno!(libc::EFBIG);
    /// No space left on device
    pub const ENOSPC: Errno = errno!(libc::ENOSPC);
    /// Illegal seek
    pub const ESPIPE: Errno = errno!(libc::ESPIPE);
    /// Read-only file system
    pub const EROFS: Errno = errno!(libc::EROFS);
    /// Too many links
    pub const EMLINK: Errno = errno!(libc::EMLINK);
    /// Broken pipe
    pub const EPIPE: Errno = errno!(libc::EPIPE);
    /// Numerical argument out of domain
    pub const EDOM: Errno = errno!(libc::EDOM);
    /// Numerical result out of range
    pub const ERANGE: Errno = errno!(libc::ERANGE);
    /// Resource deadlock avoided
    pub const EDEADLK: Errno = errno!(libc::EDEADLK);
    /// File name too long
    pub const ENAMETOOLONG: Errno = errno!(libc::ENAMETOOLONG);
    /// No locks available
    pub const ENOLCK: Errno = errno!(libc::ENOLCK);
    /// Function not implemented
    pub const ENOSYS: Errno = errno!(libc::ENOSYS);
    /// Directory not empty
    pub const ENOTEMPTY: Errno = errno!(libc::ENOTEMPTY);
    /// Too many levels of symbolic links
    pub const ELOOP: Errno = errno!(libc::ELOOP);
    /// Resource temporarily unavailable
    pub const EWOULDBLOCK: Errno = errno!(libc::EWOULDBLOCK);
    /// No message of desired type
    pub const ENOMSG: Errno = errno!(libc::ENOMSG);
    /// Identifier removed
    pub const EIDRM: Errno = errno!(libc::EIDRM);
    /// Object is remote
    pub const EREMOTE: Errno = errno!(libc::EREMOTE);
    /// Link has been severed
    pub const ENOLINK: Errno = errno!(libc::ENOLINK);
    /// Protocol error
    pub const EPROTO: Errno = errno!(libc::EPROTO);
    /// Multihop attempted
    pub const EMULTIHOP: Errno = errno!(libc::EMULTIHOP);
    /// Bad message
    pub const EBADMSG: Errno = errno!(libc::EBADMSG);
    /// Value too large for defined data type
    pub const EOVERFLOW: Errno = errno!(libc::EOVERFLOW);
    /// Invalid or incomplete multibyte or wide character
    pub const EILSEQ: Errno = errno!(libc::EILSEQ);
    /// Too many users
    pub const EUSERS: Errno = errno!(libc::EUSERS);
    /// Socket operation on non-socket
    pub const ENOTSOCK: Errno = errno!(libc::ENOTSOCK);
    /// Destination address required
    pub const EDESTADDRREQ: Errno = errno!(libc::EDESTADDRREQ);
    /// Message too long
    pub const EMSGSIZE: Errno = errno!(libc::EMSGSIZE);
    /// Protocol wrong type for socket
    pub const EPROTOTYPE: Errno = errno!(libc::EPROTOTYPE);
    /// Protocol not available
    pub const ENOPROTOOPT: Errno = errno!(libc::ENOPROTOOPT);
    /// Protocol not supported
    pub const EPROTONOSUPPORT: Errno = errno!(libc::EPROTONOSUPPORT);
    /// Socket type not supported
    pub const ESOCKTNOSUPPORT: Errno = errno!(libc::ESOCKTNOSUPPORT);
    /// Operation not supported
    pub const EOPNOTSUPP: Errno = errno!(libc::EOPNOTSUPP);
    /// Protocol family not supported
    pub const EPFNOSUPPORT: Errno = errno!(libc::EPFNOSUPPORT);
    /// Address family not supported by protocol
    pub const EAFNOSUPPORT: Errno = errno!(libc::EAFNOSUPPORT);
    /// Address already in use
    pub const EADDRINUSE: Errno = errno!(libc::EADDRINUSE);
    /// Cannot assign requested address
    pub const EADDRNOTAVAIL: Errno = errno!(libc::EADDRNOTAVAIL);
    /// Network is down
    pub const ENETDOWN: Errno = errno!(libc::ENETDOWN);
    /// Network is unreachable
    pub const ENETUNREACH: Errno = errno!(libc::ENETUNREACH);
    /// Network dropped connection on reset
    pub const ENETRESET: Errno = errno!(libc::ENETRESET);
    /// Software caused connection abort
    pub const ECONNABORTED: Errno = errno!(libc::ECONNABORTED);
    /// Connection reset by peer
    pub const ECONNRESET: Errno = errno!(libc::ECONNRESET);
    /// No buffer space available
    pub const ENOBUFS: Errno = errno!(libc::ENOBUFS);
    /// Transport endpoint is already connected
    pub const EISCONN: Errno = errno!(libc::EISCONN);
    /// Transport endpoint is not connected
    pub const ENOTCONN: Errno = errno!(libc::ENOTCONN);
    /// Cannot send after transport endpoint shutdown
    pub const ESHUTDOWN: Errno = errno!(libc::ESHUTDOWN);
    /// Too many references: cannot splice
    pub const ETOOMANYREFS: Errno = errno!(libc::ETOOMANYREFS);
    /// Connection timed out
    pub const ETIMEDOUT: Errno = errno!(libc::ETIMEDOUT);
    /// Connection refused
    pub const ECONNREFUSED: Errno = errno!(libc::ECONNREFUSED);
    /// Host is down
    pub const EHOSTDOWN: Errno = errno!(libc::EHOSTDOWN);
    /// No route to host
    pub const EHOSTUNREACH: Errno = errno!(libc::EHOSTUNREACH);
    /// Operation already in progress
    pub const EALREADY: Errno = errno!(libc::EALREADY);
    /// Operation now in progress
    pub const EINPROGRESS: Errno = errno!(libc::EINPROGRESS);
    /// Stale file handle
    pub const ESTALE: Errno = errno!(libc::ESTALE);
    /// Disk quota exceeded
    pub const EDQUOT: Errno = errno!(libc::EDQUOT);
    /// Operation cancelled
    pub const ECANCELED: Errno = errno!(libc::ECANCELED);
    /// Owner died
    pub const EOWNERDEAD: Errno = errno!(libc::EOWNERDEAD);
    /// State not recoverable
    pub const ENOTRECOVERABLE: Errno = errno!(libc::ENOTRECOVERABLE);
    /// Operation not supported
    pub const ENOTSUP: Errno = errno!(libc::ENOTSUP);

    /// No data available
    #[cfg(target_os = "linux")]
    pub const ENODATA: Errno = errno!(libc::ENODATA);
    /// Attribute not found
    #[cfg(not(target_os = "linux"))]
    pub const ENOATTR: Errno = errno!(libc::ENOATTR);

    /// Use this as an error return from getxattr/removexattr to indicate that the xattr doesn't
    /// exist.  This resolves to the appropriate platform specific error code.
    #[cfg(target_os = "linux")]
    pub const NO_XATTR: Errno = Self::ENODATA;
    #[cfg(not(target_os = "linux"))]
    pub const NO_XATTR: Errno = Self::ENOATTR;
    /// Convert libc-style error codes into `fuser::Errno`
    pub fn from_i32(err: i32) -> Errno {
        err.try_into().ok().map(Errno).unwrap_or(Errno::EIO)
    }
}
impl From<std::io::Error> for Errno {
    fn from(err: std::io::Error) -> Self {
        let errno = err.raw_os_error().unwrap_or(0);
        match errno.try_into() {
            Ok(i) => Errno(i),
            Err(_) => Errno::EIO,
        }
    }
}
impl From<nix::errno::Errno> for Errno {
    fn from(x: nix::errno::Errno) -> Self {
        let err: std::io::Error = x.into();
        err.into()
    }
}
impl From<std::io::ErrorKind> for Errno {
    fn from(x: std::io::ErrorKind) -> Self {
        let err: std::io::Error = x.into();
        err.into()
    }
}
impl From<Errno> for i32 {
    fn from(x: Errno) -> Self {
        x.0.into()
    }
}

/// A newtype for generation numbers
///
/// If the file system will be exported over NFS, the (ino, generation) pairs
/// need to be unique over the file system's lifetime (rather than just the
/// mount time). So if the file system reuses an inode after it has been
/// deleted, it must assign a new, previously unused generation number to the
/// inode at the same time.
#[derive(Debug, Clone, Copy, PartialEq, Eq, PartialOrd, Ord)]
pub struct Generation(pub u64);
impl From<Generation> for u64 {
    fn from(fh: Generation) -> Self {
        fh.0
    }
}

#[cfg(test)]
mod test {
    use std::io::IoSlice;
    use std::ops::{Deref, DerefMut};
    /// If we want to be able to cast bytes to our fuse C struct types we need it
    /// to be aligned.  This struct helps getting &[u8]s which are 8 byte aligned.
    #[cfg(test)]
    #[repr(align(8))]
    pub(crate) struct AlignedData<T>(pub T);
    impl<T> Deref for AlignedData<T> {
        type Target = T;

        fn deref(&self) -> &Self::Target {
            &self.0
        }
    }
    impl<T> DerefMut for AlignedData<T> {
        fn deref_mut(&mut self) -> &mut Self::Target {
            &mut self.0
        }
    }

    pub fn ioslice_to_vec(s: &[IoSlice<'_>]) -> Vec<u8> {
        let mut v = Vec::with_capacity(s.iter().map(|x| x.len()).sum());
        for x in s {
            v.extend_from_slice(x);
        }
        v
    }
}<|MERGE_RESOLUTION|>--- conflicted
+++ resolved
@@ -2,11 +2,7 @@
 
 mod argument;
 pub mod fuse_abi;
-<<<<<<< HEAD
-=======
 pub(crate) mod fuse_ioctl;
-#[cfg(feature = "abi-7-11")]
->>>>>>> 7b167135
 pub(crate) mod notify;
 pub(crate) mod reply;
 pub(crate) mod request;
