//! Low-level kernel communication.

mod argument;
pub mod fuse_abi;
<<<<<<< HEAD
pub(crate) mod ioctl;
=======
pub(crate) mod fuse_ioctl;
>>>>>>> bef1a953
#[cfg(feature = "abi-7-11")]
pub(crate) mod notify;
pub(crate) mod reply;
pub(crate) mod request;

use std::{convert::TryInto, num::NonZeroI32, time::SystemTime};

pub use reply::Response;
pub use request::{AnyRequest, FileHandle, INodeNo, Lock, Operation, Request, RequestId, Version};

#[derive(Copy, Clone, Hash, Eq, PartialEq, Debug)]
/// Possible input arguments for atime & mtime, which can either be set to a specified time,
/// or to the current time
pub enum TimeOrNow {
    /// Specific time provided
    SpecificTime(SystemTime),
    /// Current time
    Now,
}

macro_rules! errno {
    ($x: expr_2021) => {
        Errno(unsafe {
            // This is a static assertion that the constant $x is > 0
            const _X: [(); 0 - !{
                const ASSERT: bool = ($x > 0);
                ASSERT
            } as usize] = [];
            // Which makes this safe
            NonZeroI32::new_unchecked($x)
        })
    };
}

/// Represents an error code to be returned to the caller
#[derive(Copy, Clone, PartialEq, Debug)]
pub struct Errno(pub NonZeroI32);
impl Errno {
    /// Operation not permitted
    pub const EPERM: Errno = errno!(libc::EPERM);
    /// No such file or directory
    pub const ENOENT: Errno = errno!(libc::ENOENT);
    /// No such process
    pub const ESRCH: Errno = errno!(libc::ESRCH);
    /// Interrupted system call
    pub const EINTR: Errno = errno!(libc::EINTR);
    /// Input/output error
    pub const EIO: Errno = errno!(libc::EIO);
    /// No such device or address
    pub const ENXIO: Errno = errno!(libc::ENXIO);
    /// Argument list too long
    pub const E2BIG: Errno = errno!(libc::E2BIG);
    /// Exec format error
    pub const ENOEXEC: Errno = errno!(libc::ENOEXEC);
    /// Bad file descriptor
    pub const EBADF: Errno = errno!(libc::EBADF);
    /// No child processes
    pub const ECHILD: Errno = errno!(libc::ECHILD);
    /// Resource temporarily unavailable
    pub const EAGAIN: Errno = errno!(libc::EAGAIN);
    /// Cannot allocate memory
    pub const ENOMEM: Errno = errno!(libc::ENOMEM);
    /// Permission denied
    pub const EACCES: Errno = errno!(libc::EACCES);
    /// Bad address
    pub const EFAULT: Errno = errno!(libc::EFAULT);
    /// Block device required
    pub const ENOTBLK: Errno = errno!(libc::ENOTBLK);
    /// Device or resource busy
    pub const EBUSY: Errno = errno!(libc::EBUSY);
    /// File exists
    pub const EEXIST: Errno = errno!(libc::EEXIST);
    /// Invalid cross-device link
    pub const EXDEV: Errno = errno!(libc::EXDEV);
    /// No such device
    pub const ENODEV: Errno = errno!(libc::ENODEV);
    /// Not a directory
    pub const ENOTDIR: Errno = errno!(libc::ENOTDIR);
    /// Is a directory
    pub const EISDIR: Errno = errno!(libc::EISDIR);
    /// Invalid argument
    pub const EINVAL: Errno = errno!(libc::EINVAL);
    /// Too many open files in system
    pub const ENFILE: Errno = errno!(libc::ENFILE);
    /// Too many open files
    pub const EMFILE: Errno = errno!(libc::EMFILE);
    /// Inappropriate ioctl for device
    pub const ENOTTY: Errno = errno!(libc::ENOTTY);
    /// Text file busy
    pub const ETXTBSY: Errno = errno!(libc::ETXTBSY);
    /// File too large
    pub const EFBIG: Errno = errno!(libc::EFBIG);
    /// No space left on device
    pub const ENOSPC: Errno = errno!(libc::ENOSPC);
    /// Illegal seek
    pub const ESPIPE: Errno = errno!(libc::ESPIPE);
    /// Read-only file system
    pub const EROFS: Errno = errno!(libc::EROFS);
    /// Too many links
    pub const EMLINK: Errno = errno!(libc::EMLINK);
    /// Broken pipe
    pub const EPIPE: Errno = errno!(libc::EPIPE);
    /// Numerical argument out of domain
    pub const EDOM: Errno = errno!(libc::EDOM);
    /// Numerical result out of range
    pub const ERANGE: Errno = errno!(libc::ERANGE);
    /// Resource deadlock avoided
    pub const EDEADLK: Errno = errno!(libc::EDEADLK);
    /// File name too long
    pub const ENAMETOOLONG: Errno = errno!(libc::ENAMETOOLONG);
    /// No locks available
    pub const ENOLCK: Errno = errno!(libc::ENOLCK);
    /// Function not implemented
    pub const ENOSYS: Errno = errno!(libc::ENOSYS);
    /// Directory not empty
    pub const ENOTEMPTY: Errno = errno!(libc::ENOTEMPTY);
    /// Too many levels of symbolic links
    pub const ELOOP: Errno = errno!(libc::ELOOP);
    /// Resource temporarily unavailable
    pub const EWOULDBLOCK: Errno = errno!(libc::EWOULDBLOCK);
    /// No message of desired type
    pub const ENOMSG: Errno = errno!(libc::ENOMSG);
    /// Identifier removed
    pub const EIDRM: Errno = errno!(libc::EIDRM);
    /// Object is remote
    pub const EREMOTE: Errno = errno!(libc::EREMOTE);
    /// Link has been severed
    pub const ENOLINK: Errno = errno!(libc::ENOLINK);
    /// Protocol error
    pub const EPROTO: Errno = errno!(libc::EPROTO);
    /// Multihop attempted
    pub const EMULTIHOP: Errno = errno!(libc::EMULTIHOP);
    /// Bad message
    pub const EBADMSG: Errno = errno!(libc::EBADMSG);
    /// Value too large for defined data type
    pub const EOVERFLOW: Errno = errno!(libc::EOVERFLOW);
    /// Invalid or incomplete multibyte or wide character
    pub const EILSEQ: Errno = errno!(libc::EILSEQ);
    /// Too many users
    pub const EUSERS: Errno = errno!(libc::EUSERS);
    /// Socket operation on non-socket
    pub const ENOTSOCK: Errno = errno!(libc::ENOTSOCK);
    /// Destination address required
    pub const EDESTADDRREQ: Errno = errno!(libc::EDESTADDRREQ);
    /// Message too long
    pub const EMSGSIZE: Errno = errno!(libc::EMSGSIZE);
    /// Protocol wrong type for socket
    pub const EPROTOTYPE: Errno = errno!(libc::EPROTOTYPE);
    /// Protocol not available
    pub const ENOPROTOOPT: Errno = errno!(libc::ENOPROTOOPT);
    /// Protocol not supported
    pub const EPROTONOSUPPORT: Errno = errno!(libc::EPROTONOSUPPORT);
    /// Socket type not supported
    pub const ESOCKTNOSUPPORT: Errno = errno!(libc::ESOCKTNOSUPPORT);
    /// Operation not supported
    pub const EOPNOTSUPP: Errno = errno!(libc::EOPNOTSUPP);
    /// Protocol family not supported
    pub const EPFNOSUPPORT: Errno = errno!(libc::EPFNOSUPPORT);
    /// Address family not supported by protocol
    pub const EAFNOSUPPORT: Errno = errno!(libc::EAFNOSUPPORT);
    /// Address already in use
    pub const EADDRINUSE: Errno = errno!(libc::EADDRINUSE);
    /// Cannot assign requested address
    pub const EADDRNOTAVAIL: Errno = errno!(libc::EADDRNOTAVAIL);
    /// Network is down
    pub const ENETDOWN: Errno = errno!(libc::ENETDOWN);
    /// Network is unreachable
    pub const ENETUNREACH: Errno = errno!(libc::ENETUNREACH);
    /// Network dropped connection on reset
    pub const ENETRESET: Errno = errno!(libc::ENETRESET);
    /// Software caused connection abort
    pub const ECONNABORTED: Errno = errno!(libc::ECONNABORTED);
    /// Connection reset by peer
    pub const ECONNRESET: Errno = errno!(libc::ECONNRESET);
    /// No buffer space available
    pub const ENOBUFS: Errno = errno!(libc::ENOBUFS);
    /// Transport endpoint is already connected
    pub const EISCONN: Errno = errno!(libc::EISCONN);
    /// Transport endpoint is not connected
    pub const ENOTCONN: Errno = errno!(libc::ENOTCONN);
    /// Cannot send after transport endpoint shutdown
    pub const ESHUTDOWN: Errno = errno!(libc::ESHUTDOWN);
    /// Too many references: cannot splice
    pub const ETOOMANYREFS: Errno = errno!(libc::ETOOMANYREFS);
    /// Connection timed out
    pub const ETIMEDOUT: Errno = errno!(libc::ETIMEDOUT);
    /// Connection refused
    pub const ECONNREFUSED: Errno = errno!(libc::ECONNREFUSED);
    /// Host is down
    pub const EHOSTDOWN: Errno = errno!(libc::EHOSTDOWN);
    /// No route to host
    pub const EHOSTUNREACH: Errno = errno!(libc::EHOSTUNREACH);
    /// Operation already in progress
    pub const EALREADY: Errno = errno!(libc::EALREADY);
    /// Operation now in progress
    pub const EINPROGRESS: Errno = errno!(libc::EINPROGRESS);
    /// Stale file handle
    pub const ESTALE: Errno = errno!(libc::ESTALE);
    /// Disk quota exceeded
    pub const EDQUOT: Errno = errno!(libc::EDQUOT);
    /// Operation cancelled
    pub const ECANCELED: Errno = errno!(libc::ECANCELED);
    /// Owner died
    pub const EOWNERDEAD: Errno = errno!(libc::EOWNERDEAD);
    /// State not recoverable
    pub const ENOTRECOVERABLE: Errno = errno!(libc::ENOTRECOVERABLE);
    /// Operation not supported
    pub const ENOTSUP: Errno = errno!(libc::ENOTSUP);

    /// No data available
    #[cfg(target_os = "linux")]
    pub const ENODATA: Errno = errno!(libc::ENODATA);
    /// Attribute not found
    #[cfg(not(target_os = "linux"))]
    pub const ENOATTR: Errno = errno!(libc::ENOATTR);

    /// Use this as an error return from getxattr/removexattr to indicate that the xattr doesn't
    /// exist.  This resolves to the appropriate platform-specific error code.
    #[cfg(target_os = "linux")]
    pub const NO_XATTR: Errno = Self::ENODATA;
    /// Use this as an error return from getxattr/removexattr to indicate that the xattr doesn't
    /// exist.  This resolves to the appropriate platform-specific error code.
    #[cfg(not(target_os = "linux"))]
    pub const NO_XATTR: Errno = Self::ENOATTR;

    /// Use this to try to convert an integer error code into a fuser Errno
    pub fn from_i32(err: i32) -> Errno {
        err.try_into().ok().map_or(Errno::EIO, Errno)
    }
}
impl From<std::io::Error> for Errno {
    fn from(err: std::io::Error) -> Self {
        let errno = err.raw_os_error().unwrap_or(0);
        match errno.try_into() {
            Ok(i) => Errno(i),
            Err(_) => Errno::EIO,
        }
    }
}
impl From<nix::errno::Errno> for Errno {
    fn from(x: nix::errno::Errno) -> Self {
        let err: std::io::Error = x.into();
        err.into()
    }
}
impl From<std::io::ErrorKind> for Errno {
    fn from(x: std::io::ErrorKind) -> Self {
        let err: std::io::Error = x.into();
        err.into()
    }
}
impl From<Errno> for i32 {
    fn from(x: Errno) -> Self {
        x.0.into()
    }
}

/// A newtype for generation numbers
///
/// If the file system will be exported over NFS, the (ino, generation) pairs
/// need to be unique over the file system's lifetime (rather than just the
/// mount time). So if the file system reuses an inode after it has been
/// deleted, it must assign a new, previously unused generation number to the
/// inode at the same time.
#[derive(Copy, Clone, Eq, PartialEq, Ord, PartialOrd, Debug)]
pub struct Generation(pub u64);
impl From<Generation> for u64 {
    fn from(fh: Generation) -> Self {
        fh.0
    }
}

#[cfg(test)]
mod test {
    use std::io::IoSlice;
    use std::ops::{Deref, DerefMut};
    /// If we want to be able to cast bytes to our fuse C struct types we need it
    /// to be aligned.  This struct helps getting &[u8]s which are 8 byte aligned.
    #[cfg(test)]
    #[repr(align(8))]
    pub(crate) struct AlignedData<T>(pub T);
    impl<T> Deref for AlignedData<T> {
        type Target = T;

        fn deref(&self) -> &Self::Target {
            &self.0
        }
    }
    impl<T> DerefMut for AlignedData<T> {
        fn deref_mut(&mut self) -> &mut Self::Target {
            &mut self.0
        }
    }

    pub fn ioslice_to_vec(s: &[IoSlice<'_>]) -> Vec<u8> {
        let mut v = Vec::with_capacity(s.iter().map(|x| x.len()).sum());
        for x in s {
            v.extend_from_slice(x);
        }
        v
    }
}<|MERGE_RESOLUTION|>--- conflicted
+++ resolved
@@ -2,11 +2,7 @@
 
 mod argument;
 pub mod fuse_abi;
-<<<<<<< HEAD
-pub(crate) mod ioctl;
-=======
 pub(crate) mod fuse_ioctl;
->>>>>>> bef1a953
 #[cfg(feature = "abi-7-11")]
 pub(crate) mod notify;
 pub(crate) mod reply;
