--- conflicted
+++ resolved
@@ -58,12 +58,7 @@
         Ok(f(&v))
     }
 
-<<<<<<< HEAD
-    pub(crate) fn new_inval_entry(parent: u64, name: &'a OsStr) -> Result<Self, TryFromIntError> {
-=======
-    #[cfg(feature = "abi-7-12")]
     pub(crate) fn new_inval_entry(parent: u64, name: &'a [u8]) -> Result<Self, TryFromIntError> {
->>>>>>> 7b167135
         let r = abi::fuse_notify_inval_entry_out {
             parent,
             namelen: name.len().try_into()?,
