use std::{
    convert::TryInto,
    io::IoSlice,
    mem::size_of,
    time::{Duration, SystemTime, UNIX_EPOCH},
};

use crate::FileType;

use super::{Errno, FileHandle, Generation, INodeNo, fuse_abi as abi};
use super::{Lock, RequestId};
use smallvec::{SmallVec, smallvec};
use zerocopy::{Immutable, IntoBytes};

const INLINE_DATA_THRESHOLD: usize = size_of::<u64>() * 4;
pub(crate) type ResponseBuf = SmallVec<[u8; INLINE_DATA_THRESHOLD]>;

#[derive(Debug)]
pub enum Response<'a> {
    Error(i32),
    Data(ResponseBuf),
    Slice(&'a [u8]),
}

impl<'a> Response<'a> {
    pub(crate) fn with_iovec<F: FnOnce(&[IoSlice<'_>]) -> T, T>(
        &self,
        unique: RequestId,
        f: F,
    ) -> T {
        let datalen = match &self {
            Response::Error(_) => 0,
            Response::Data(v) => v.len(),
            Response::Slice(d) => d.len(),
        };
        let header = abi::fuse_out_header {
            unique: unique.0,
            error: if let Response::Error(errno) = self {
                -errno
            } else {
                0
            },
            len: (size_of::<abi::fuse_out_header>() + datalen)
                .try_into()
                .expect("Too much data"),
        };
        let mut v: SmallVec<[IoSlice<'_>; 3]> = smallvec![IoSlice::new(header.as_bytes())];
        match &self {
            Response::Error(_) => {}
            Response::Data(d) => v.push(IoSlice::new(d)),
            Response::Slice(d) => v.push(IoSlice::new(d)),
        }
        f(&v)
    }

    // Constructors
    pub(crate) fn new_empty() -> Self {
        Self::Error(0)
    }

    pub(crate) fn new_error(error: Errno) -> Self {
        Self::Error(error.into())
    }

    pub(crate) fn new_data<T: AsRef<[u8]> + Into<Vec<u8>>>(data: T) -> Self {
        Self::Data(if data.as_ref().len() <= INLINE_DATA_THRESHOLD {
            ResponseBuf::from_slice(data.as_ref())
        } else {
            ResponseBuf::from_vec(data.into())
        })
    }

    pub(crate) fn new_slice(data: &'a [u8]) -> Self {
        Self::Slice(data)
    }

    pub(crate) fn new_entry(
        ino: INodeNo,
        generation: Generation,
        entry_ttl: Duration,
        attr: &crate::FileAttr,
        attr_ttl: Duration,
        attr_ttl_override: bool,
    ) -> Self {
        let d = abi::fuse_entry_out {
            nodeid: ino.into(),
            generation: generation.into(),
            entry_valid: entry_ttl.as_secs(),
            attr_valid: if attr_ttl_override {
                0
            } else {
                attr_ttl.as_secs()
            },
            entry_valid_nsec: entry_ttl.subsec_nanos(),
            attr_valid_nsec: if attr_ttl_override {
                0
            } else {
                attr_ttl.subsec_nanos()
            },
            attr: fuse_attr_from_attr(attr),
        };
        Self::from_struct(d.as_bytes())
    }

<<<<<<< HEAD
    pub(crate) fn new_attr(ttl: &Duration, attr: &crate::FileAttr, attr_ttl_override: bool) -> Self {
=======
    pub(crate) fn new_attr(
        ttl: &Duration,
        attr: &crate::FileAttr,
        attr_ttl_override: bool,
    ) -> Self {
>>>>>>> 7b167135
        let r = abi::fuse_attr_out {
            attr_valid: if attr_ttl_override { 0 } else { ttl.as_secs() },
            attr_valid_nsec: if attr_ttl_override {
                0
            } else {
                ttl.subsec_nanos()
            },
            dummy: 0,
            attr: fuse_attr_from_attr(attr),
        };
        Self::from_struct(&r)
    }

    #[cfg(target_os = "macos")]
    pub(crate) fn new_xtimes(bkuptime: SystemTime, crtime: SystemTime) -> Self {
        let (bkuptime_secs, bkuptime_nanos) = time_from_system_time(&bkuptime);
        let (crtime_secs, crtime_nanos) = time_from_system_time(&crtime);
        let r = abi::fuse_getxtimes_out {
            bkuptime: bkuptime_secs as u64,
            crtime: crtime_secs as u64,
            bkuptimensec: bkuptime_nanos,
            crtimensec: crtime_nanos,
        };
        Self::from_struct(&r)
    }

    // TODO: Could flags be more strongly typed?
    pub(crate) fn new_open(fh: FileHandle, flags: u32, backing_id: u32) -> Self {
        #[cfg(not(feature = "abi-7-40"))]
        let _ = backing_id;

        let r = abi::fuse_open_out {
            fh: fh.into(),
            open_flags: flags,
            #[cfg(not(feature = "abi-7-40"))]
            padding: 0,
            #[cfg(feature = "abi-7-40")]
            backing_id,
        };
        Self::from_struct(&r)
    }

    pub(crate) fn new_lock(lock: &Lock) -> Self {
        let r = abi::fuse_lk_out {
            lk: abi::fuse_file_lock {
                start: lock.range.0,
                end: lock.range.1,
                typ: lock.typ,
                pid: lock.pid,
            },
        };
        Self::from_struct(&r)
    }

    pub(crate) fn new_bmap(block: u64) -> Self {
        let r = abi::fuse_bmap_out { block };
        Self::from_struct(&r)
    }

    pub(crate) fn new_write(written: u32) -> Self {
        let r = abi::fuse_write_out {
            size: written,
            padding: 0,
        };
        Self::from_struct(&r)
    }

    #[allow(clippy::too_many_arguments)]
    pub(crate) fn new_statfs(
        blocks: u64,
        bfree: u64,
        bavail: u64,
        files: u64,
        ffree: u64,
        bsize: u32,
        namelen: u32,
        frsize: u32,
    ) -> Self {
        let r = abi::fuse_statfs_out {
            st: abi::fuse_kstatfs {
                blocks,
                bfree,
                bavail,
                files,
                ffree,
                bsize,
                namelen,
                frsize,
                padding: 0,
                spare: [0; 6],
            },
        };
        Self::from_struct(&r)
    }

    // TODO: Can flags be more strongly typed?
    #[allow(clippy::too_many_arguments)]
    pub(crate) fn new_create(
        file_ttl: &Duration,
        attr: &Attr,
        attr_ttl: &Duration,
        attr_ttl_override: bool,
        generation: Generation,
        fh: FileHandle,
        flags: u32,
        backing_id: u32,
    ) -> Self {
        #[cfg(not(feature = "abi-7-40"))]
        let _ = backing_id;

        let r = abi::fuse_create_out(
            abi::fuse_entry_out {
                nodeid: attr.attr.ino,
                generation: generation.into(),
                entry_valid: file_ttl.as_secs(),
                attr_valid: if attr_ttl_override {
                    0
                } else {
                    attr_ttl.as_secs()
                },
                entry_valid_nsec: file_ttl.subsec_nanos(),
                attr_valid_nsec: if attr_ttl_override {
                    0
                } else {
                    attr_ttl.subsec_nanos()
                },
                attr: attr.attr,
            },
            abi::fuse_open_out {
                fh: fh.into(),
                open_flags: flags,
                #[cfg(not(feature = "abi-7-40"))]
                padding: 0,
                #[cfg(feature = "abi-7-40")]
                backing_id,
            },
        );
        Self::from_struct(&r)
    }

    #[cfg(feature = "abi-7-11")]
    // TODO: Are you allowed to send data while result != 0?
    // TODO: This used to be IoSlice -- does that have any additional utility here?
    #[cfg(feature = "abi-7-11")]
    pub(crate) fn new_ioctl(result: i32, data: &[IoSlice<'_>]) -> Self {
        let r = abi::fuse_ioctl_out {
            result,
            // these fields are only needed for unrestricted ioctls
            flags: 0,
            in_iovs: 1,
            out_iovs: if data.is_empty() { 0 } else { 1 },
        };
        // TODO: Don't copy this data
        let mut v: ResponseBuf = ResponseBuf::from_slice(r.as_bytes());
        for x in data {
            v.extend_from_slice(x)
        }
        Self::Data(v)
    }

    #[cfg(feature = "abi-7-11")]
    pub(crate) fn new_poll(revents: u32) -> Self {
        let r = abi::fuse_poll_out {
            revents,
            padding: 0,
        };
        Self::from_struct(&r)
    }

    pub(crate) fn new_directory(list: EntListBuf) -> Self {
        assert!(list.buf.len() <= list.max_size);
        Self::Data(list.buf)
    }

    pub(crate) fn new_xattr_size(size: u32) -> Self {
        let r = abi::fuse_getxattr_out { size, padding: 0 };
        Self::from_struct(&r)
    }

    #[cfg(feature = "abi-7-24")]
    pub(crate) fn new_lseek(offset: i64) -> Self {
        let r = abi::fuse_lseek_out { offset };
        Self::from_struct(&r)
    }

    pub(crate) fn from_struct<T: IntoBytes + Immutable + ?Sized>(data: &T) -> Self {
        Self::Data(SmallVec::from_slice(data.as_bytes()))
    }
}

pub(crate) fn time_from_system_time(system_time: &SystemTime) -> (i64, u32) {
    // Convert to signed 64-bit time with epoch at 0
    match system_time.duration_since(UNIX_EPOCH) {
        Ok(duration) => (duration.as_secs() as i64, duration.subsec_nanos()),
        Err(before_epoch_error) => (
            -(before_epoch_error.duration().as_secs() as i64),
            before_epoch_error.duration().subsec_nanos(),
        ),
    }
}
// Some platforms like Linux x86_64 have mode_t = u32, and lint warns of a trivial_numeric_casts.
// But others like macOS x86_64 have mode_t = u16, requiring a typecast.  So, just silence lint.
#[allow(trivial_numeric_casts)]
#[allow(clippy::unnecessary_cast)]
/// Returns the mode for a given file kind and permission
pub(crate) fn mode_from_kind_and_perm(kind: FileType, perm: u16) -> u32 {
    (match kind {
        FileType::NamedPipe => libc::S_IFIFO,
        FileType::CharDevice => libc::S_IFCHR,
        FileType::BlockDevice => libc::S_IFBLK,
        FileType::Directory => libc::S_IFDIR,
        FileType::RegularFile => libc::S_IFREG,
        FileType::Symlink => libc::S_IFLNK,
        FileType::Socket => libc::S_IFSOCK,
    }) as u32
        | u32::from(perm)
}
<<<<<<< HEAD
/// Returns a `fuse_attr` from `FileAttr`
=======
/// Returns a fuse_attr from FileAttr
>>>>>>> 7b167135
pub(crate) fn fuse_attr_from_attr(attr: &crate::FileAttr) -> abi::fuse_attr {
    let (atime_secs, atime_nanos) = time_from_system_time(&attr.atime);
    let (mtime_secs, mtime_nanos) = time_from_system_time(&attr.mtime);
    let (ctime_secs, ctime_nanos) = time_from_system_time(&attr.ctime);
    #[cfg(target_os = "macos")]
    let (crtime_secs, crtime_nanos) = time_from_system_time(&attr.crtime);

    abi::fuse_attr {
        ino: attr.ino,
        size: attr.size,
        blocks: attr.blocks,
        atime: atime_secs,
        mtime: mtime_secs,
        ctime: ctime_secs,
        #[cfg(target_os = "macos")]
        crtime: crtime_secs as u64,
        atimensec: atime_nanos,
        mtimensec: mtime_nanos,
        ctimensec: ctime_nanos,
        #[cfg(target_os = "macos")]
        crtimensec: crtime_nanos,
        mode: mode_from_kind_and_perm(attr.kind, attr.perm),
        nlink: attr.nlink,
        uid: attr.uid,
        gid: attr.gid,
        rdev: attr.rdev,
        #[cfg(target_os = "macos")]
        flags: attr.flags,
        #[cfg(feature = "abi-7-9")]
        blksize: attr.blksize,
        #[cfg(feature = "abi-7-9")]
        padding: 0,
    }
}

// TODO: Add methods for creating this without making a `FileAttr` first.
#[derive(Debug, Clone, Copy)]
pub struct Attr {
    pub(crate) attr: abi::fuse_attr,
}
impl From<&crate::FileAttr> for Attr {
    fn from(attr: &crate::FileAttr) -> Self {
        Self {
            attr: fuse_attr_from_attr(attr),
        }
    }
}
impl From<crate::FileAttr> for Attr {
    fn from(attr: crate::FileAttr) -> Self {
        Self {
            attr: fuse_attr_from_attr(&attr),
        }
    }
}

#[derive(Debug)]
/// A generic data buffer
pub(crate) struct EntListBuf {
    max_size: usize,
    buf: ResponseBuf,
}
impl EntListBuf {
    pub fn new(max_size: usize) -> Self {
        Self {
            max_size,
            buf: ResponseBuf::new(),
        }
    }

    /// Add an entry to the directory reply buffer. Returns true if the buffer is full.
    /// A transparent offset value can be provided for each entry. The kernel uses these
    /// value to request the next entries in further readdir calls
    #[must_use]
    pub fn push(&mut self, ent: [&[u8]; 2]) -> bool {
        let entlen = ent[0].len() + ent[1].len();
        let entsize = (entlen + size_of::<u64>() - 1) & !(size_of::<u64>() - 1); // 64bit align
        if self.buf.len() + entsize > self.max_size {
            return true;
        }
        self.buf.extend_from_slice(ent[0]);
        self.buf.extend_from_slice(ent[1]);
        let padlen = entsize - entlen;
        self.buf.extend_from_slice(&[0u8; 8][..padlen]);
        false
    }
}

/*
// TODO: strong typing on `offset` values.
#[derive(Debug, PartialEq, Eq, Clone, Copy, PartialOrd, Ord)]
pub struct DirEntOffset(pub i64);
impl From<DirEntOffset> for i64 {
    fn from(x: DirEntOffset) -> Self {
        x.0
    }
}
*/

<<<<<<< HEAD
/// Data buffer used to respond to [`Readdir`] requests.
=======
/* Note: the Legacy Callback module has its own implementation of this feature. This one is for future Sync/Asycn filesystems
/// Used to respond to [ReadDir] requests.
>>>>>>> 7b167135
#[derive(Debug)]
pub(crate) struct DirentBuf(EntListBuf);
impl From<DirentBuf> for Response<'_> {
    fn from(l: DirentBuf) -> Self {
        assert!(l.0.buf.len() <= l.0.max_size);
        Response::new_directory(l.0)
    }
}

impl DirentBuf {
    pub(crate) fn new(max_size: usize) -> Self {
        Self(EntListBuf::new(max_size))
    }
    /// Add an entry to the directory reply buffer. Returns true if the buffer is full.
    /// A transparent offset value can be provided for each entry. The kernel uses these
    /// value to request the next entries in further readdir calls
    #[must_use]
    pub fn push(&mut self, ent: &crate::reply::Dirent) -> bool {
    }
}

/// Data buffer used to respond to [`ReaddirPlus`] requests.
#[cfg(feature = "abi-7-21")]
#[derive(Debug)]
pub(crate) struct DirentPlusBuf(EntListBuf);

#[cfg(feature = "abi-7-21")]
impl From<DirentPlusBuf> for Response<'_> {
    fn from(l: DirentPlusBuf) -> Self {
        assert!(l.0.buf.len() <= l.0.max_size);
        Response::new_directory(l.0)
    }
}

#[cfg(feature = "abi-7-21")]
impl DirentPlusBuf {
    pub(crate) fn new(max_size: usize) -> Self {
        Self(EntListBuf::new(max_size))
    }
    /// Add an entry to the directory reply buffer. Returns true if the buffer is full.
    /// A transparent offset value can be provided for each entry. The kernel uses these
    /// value to request the next entries in further readdir calls
    pub fn push(
        &mut self,
<<<<<<< HEAD
        x: &crate::Dirent,
        y: &crate::Entry,
        attr_ttl_override: bool,
    ) -> bool {
        let header = abi::fuse_direntplus {
            entry_out: abi::fuse_entry_out {
                nodeid: y.ino,
                generation: y.generation.unwrap_or(1),
                entry_valid: y.file_ttl.as_secs(),
                attr_valid: if attr_ttl_override {
                    0
                } else {
                    y.attr_ttl.as_secs()
                },
                entry_valid_nsec: y.file_ttl.subsec_nanos(),
                attr_valid_nsec: if attr_ttl_override {
                    0
                } else {
                    y.attr_ttl.subsec_nanos()
                },
                attr: fuse_attr_from_attr(&y.attr),
            },
            dirent: abi::fuse_dirent {
                ino: x.ino,
                off: x.offset,
                namelen: x.name.len().try_into().expect("Name too long"),
                typ: mode_from_kind_and_perm(x.kind, 0) >> 12,
            },
        };
        self.0.push([header.as_bytes(), &x.name])
=======
        x: &crate::reply::Dirent,
        y: &crate::reply::Entry,
        attr_ttl_override: bool,
    ) -> bool {
>>>>>>> 7b167135
    }
}
*/

#[cfg(test)]
#[allow(clippy::cast_possible_truncation)] // these byte literals are not in danger of being truncated
mod test {
    use std::num::NonZeroI32;

    use super::super::test::ioslice_to_vec;
    #[allow(clippy::wildcard_imports)]
    use super::*;

    #[test]
    fn reply_empty() {
        let r = Response::new_empty();
        assert_eq!(
            r.with_iovec(RequestId(0xdeadbeef), ioslice_to_vec),
            vec![
                0x10, 0x00, 0x00, 0x00, 0x00, 0x00, 0x00, 0x00, 0xef, 0xbe, 0xad, 0xde, 0x00, 0x00,
                0x00, 0x00,
            ],
        );
    }

    #[test]
    fn reply_error() {
        let r = Response::new_error(Errno(NonZeroI32::new(66).unwrap()));
        assert_eq!(
            r.with_iovec(RequestId(0xdeadbeef), ioslice_to_vec),
            vec![
                0x10, 0x00, 0x00, 0x00, 0xbe, 0xff, 0xff, 0xff, 0xef, 0xbe, 0xad, 0xde, 0x00, 0x00,
                0x00, 0x00,
            ],
        );
    }

    #[test]
    fn reply_data() {
        let r = Response::new_data([0xde, 0xad, 0xbe, 0xef].as_ref());
        assert_eq!(
            r.with_iovec(RequestId(0xdeadbeef), ioslice_to_vec),
            vec![
                0x14, 0x00, 0x00, 0x00, 0x00, 0x00, 0x00, 0x00, 0xef, 0xbe, 0xad, 0xde, 0x00, 0x00,
                0x00, 0x00, 0xde, 0xad, 0xbe, 0xef,
            ],
        );
    }

    #[test]
    fn reply_entry() {
        let mut expected = if cfg!(target_os = "macos") {
            vec![
                0x98, 0x00, 0x00, 0x00, 0x00, 0x00, 0x00, 0x00, 0xef, 0xbe, 0xad, 0xde, 0x00, 0x00,
                0x00, 0x00, 0x11, 0x00, 0x00, 0x00, 0x00, 0x00, 0x00, 0x00, 0xaa, 0x00, 0x00, 0x00,
                0x00, 0x00, 0x00, 0x00, 0x65, 0x87, 0x00, 0x00, 0x00, 0x00, 0x00, 0x00, 0x65, 0x87,
                0x00, 0x00, 0x00, 0x00, 0x00, 0x00, 0x21, 0x43, 0x00, 0x00, 0x21, 0x43, 0x00, 0x00,
                0x11, 0x00, 0x00, 0x00, 0x00, 0x00, 0x00, 0x00, 0x22, 0x00, 0x00, 0x00, 0x00, 0x00,
                0x00, 0x00, 0x33, 0x00, 0x00, 0x00, 0x00, 0x00, 0x00, 0x00, 0x34, 0x12, 0x00, 0x00,
                0x00, 0x00, 0x00, 0x00, 0x34, 0x12, 0x00, 0x00, 0x00, 0x00, 0x00, 0x00, 0x34, 0x12,
                0x00, 0x00, 0x00, 0x00, 0x00, 0x00, 0x34, 0x12, 0x00, 0x00, 0x00, 0x00, 0x00, 0x00,
                0x78, 0x56, 0x00, 0x00, 0x78, 0x56, 0x00, 0x00, 0x78, 0x56, 0x00, 0x00, 0x78, 0x56,
                0x00, 0x00, 0xa4, 0x81, 0x00, 0x00, 0x55, 0x00, 0x00, 0x00, 0x66, 0x00, 0x00, 0x00,
                0x77, 0x00, 0x00, 0x00, 0x88, 0x00, 0x00, 0x00, 0x99, 0x00, 0x00, 0x00,
            ]
        } else {
            vec![
                0x88, 0x00, 0x00, 0x00, 0x00, 0x00, 0x00, 0x00, 0xef, 0xbe, 0xad, 0xde, 0x00, 0x00,
                0x00, 0x00, 0x11, 0x00, 0x00, 0x00, 0x00, 0x00, 0x00, 0x00, 0xaa, 0x00, 0x00, 0x00,
                0x00, 0x00, 0x00, 0x00, 0x65, 0x87, 0x00, 0x00, 0x00, 0x00, 0x00, 0x00, 0x65, 0x87,
                0x00, 0x00, 0x00, 0x00, 0x00, 0x00, 0x21, 0x43, 0x00, 0x00, 0x21, 0x43, 0x00, 0x00,
                0x11, 0x00, 0x00, 0x00, 0x00, 0x00, 0x00, 0x00, 0x22, 0x00, 0x00, 0x00, 0x00, 0x00,
                0x00, 0x00, 0x33, 0x00, 0x00, 0x00, 0x00, 0x00, 0x00, 0x00, 0x34, 0x12, 0x00, 0x00,
                0x00, 0x00, 0x00, 0x00, 0x34, 0x12, 0x00, 0x00, 0x00, 0x00, 0x00, 0x00, 0x34, 0x12,
                0x00, 0x00, 0x00, 0x00, 0x00, 0x00, 0x78, 0x56, 0x00, 0x00, 0x78, 0x56, 0x00, 0x00,
                0x78, 0x56, 0x00, 0x00, 0xa4, 0x81, 0x00, 0x00, 0x55, 0x00, 0x00, 0x00, 0x66, 0x00,
                0x00, 0x00, 0x77, 0x00, 0x00, 0x00, 0x88, 0x00, 0x00, 0x00,
            ]
        };

        if cfg!(feature = "abi-7-9") {
            expected.extend(vec![0xbb, 0x00, 0x00, 0x00, 0x00, 0x00, 0x00, 0x00]);
        }
        expected[0] = (expected.len()) as u8;

        let time = UNIX_EPOCH + Duration::new(0x1234, 0x5678);
        let ttl = Duration::new(0x8765, 0x4321);
        let attr = crate::FileAttr {
            ino: 0x11,
            size: 0x22,
            blocks: 0x33,
            atime: time,
            mtime: time,
            ctime: time,
            crtime: time,
            kind: FileType::RegularFile,
            perm: 0o644,
            nlink: 0x55,
            uid: 0x66,
            gid: 0x77,
            rdev: 0x88,
            flags: 0x99,
            blksize: 0xbb,
        };
        let r = Response::new_entry(INodeNo(0x11), Generation(0xaa), ttl, &attr, ttl, false);
        assert_eq!(
            r.with_iovec(RequestId(0xdeadbeef), ioslice_to_vec),
            expected
        );
    }

    #[test]
    fn reply_attr() {
        let mut expected = if cfg!(target_os = "macos") {
            vec![
                0x80, 0x00, 0x00, 0x00, 0x00, 0x00, 0x00, 0x00, 0xef, 0xbe, 0xad, 0xde, 0x00, 0x00,
                0x00, 0x00, 0x65, 0x87, 0x00, 0x00, 0x00, 0x00, 0x00, 0x00, 0x21, 0x43, 0x00, 0x00,
                0x00, 0x00, 0x00, 0x00, 0x11, 0x00, 0x00, 0x00, 0x00, 0x00, 0x00, 0x00, 0x22, 0x00,
                0x00, 0x00, 0x00, 0x00, 0x00, 0x00, 0x33, 0x00, 0x00, 0x00, 0x00, 0x00, 0x00, 0x00,
                0x34, 0x12, 0x00, 0x00, 0x00, 0x00, 0x00, 0x00, 0x34, 0x12, 0x00, 0x00, 0x00, 0x00,
                0x00, 0x00, 0x34, 0x12, 0x00, 0x00, 0x00, 0x00, 0x00, 0x00, 0x34, 0x12, 0x00, 0x00,
                0x00, 0x00, 0x00, 0x00, 0x78, 0x56, 0x00, 0x00, 0x78, 0x56, 0x00, 0x00, 0x78, 0x56,
                0x00, 0x00, 0x78, 0x56, 0x00, 0x00, 0xa4, 0x81, 0x00, 0x00, 0x55, 0x00, 0x00, 0x00,
                0x66, 0x00, 0x00, 0x00, 0x77, 0x00, 0x00, 0x00, 0x88, 0x00, 0x00, 0x00, 0x99, 0x00,
                0x00, 0x00,
            ]
        } else {
            vec![
                0x70, 0x00, 0x00, 0x00, 0x00, 0x00, 0x00, 0x00, 0xef, 0xbe, 0xad, 0xde, 0x00, 0x00,
                0x00, 0x00, 0x65, 0x87, 0x00, 0x00, 0x00, 0x00, 0x00, 0x00, 0x21, 0x43, 0x00, 0x00,
                0x00, 0x00, 0x00, 0x00, 0x11, 0x00, 0x00, 0x00, 0x00, 0x00, 0x00, 0x00, 0x22, 0x00,
                0x00, 0x00, 0x00, 0x00, 0x00, 0x00, 0x33, 0x00, 0x00, 0x00, 0x00, 0x00, 0x00, 0x00,
                0x34, 0x12, 0x00, 0x00, 0x00, 0x00, 0x00, 0x00, 0x34, 0x12, 0x00, 0x00, 0x00, 0x00,
                0x00, 0x00, 0x34, 0x12, 0x00, 0x00, 0x00, 0x00, 0x00, 0x00, 0x78, 0x56, 0x00, 0x00,
                0x78, 0x56, 0x00, 0x00, 0x78, 0x56, 0x00, 0x00, 0xa4, 0x81, 0x00, 0x00, 0x55, 0x00,
                0x00, 0x00, 0x66, 0x00, 0x00, 0x00, 0x77, 0x00, 0x00, 0x00, 0x88, 0x00, 0x00, 0x00,
            ]
        };

        if cfg!(feature = "abi-7-9") {
            expected.extend_from_slice(&[0xbb, 0x00, 0x00, 0x00, 0x00, 0x00, 0x00, 0x00]);
        }
        expected[0] = expected.len() as u8;

        let time = UNIX_EPOCH + Duration::new(0x1234, 0x5678);
        let ttl = Duration::new(0x8765, 0x4321);
        let attr = crate::FileAttr {
            ino: 0x11,
            size: 0x22,
            blocks: 0x33,
            atime: time,
            mtime: time,
            ctime: time,
            crtime: time,
            kind: FileType::RegularFile,
            perm: 0o644,
            nlink: 0x55,
            uid: 0x66,
            gid: 0x77,
            rdev: 0x88,
            flags: 0x99,
            blksize: 0xbb,
        };
<<<<<<< HEAD
        let r = Response::new_attr(&ttl, &attr.into(), false);
=======
        let r = Response::new_attr(&ttl, &attr, false);
>>>>>>> 7b167135
        assert_eq!(
            r.with_iovec(RequestId(0xdeadbeef), ioslice_to_vec),
            expected
        );
    }

    #[test]
    #[cfg(target_os = "macos")]
    fn reply_xtimes() {
        let expected = vec![
            0x28, 0x00, 0x00, 0x00, 0x00, 0x00, 0x00, 0x00, 0xef, 0xbe, 0xad, 0xde, 0x00, 0x00,
            0x00, 0x00, 0x34, 0x12, 0x00, 0x00, 0x00, 0x00, 0x00, 0x00, 0x34, 0x12, 0x00, 0x00,
            0x00, 0x00, 0x00, 0x00, 0x78, 0x56, 0x00, 0x00, 0x78, 0x56, 0x00, 0x00,
        ];
        let time = UNIX_EPOCH + Duration::new(0x1234, 0x5678);
        let r = Response::new_xtimes(time, time);
        assert_eq!(
            r.with_iovec(RequestId(0xdeadbeef), ioslice_to_vec),
            expected
        );
    }

    #[test]
    fn reply_open() {
        let expected = vec![
            0x20, 0x00, 0x00, 0x00, 0x00, 0x00, 0x00, 0x00, 0xef, 0xbe, 0xad, 0xde, 0x00, 0x00,
            0x00, 0x00, 0x22, 0x11, 0x00, 0x00, 0x00, 0x00, 0x00, 0x00, 0x33, 0x00, 0x00, 0x00,
            0x00, 0x00, 0x00, 0x00,
        ];
        let r = Response::new_open(FileHandle(0x1122), 0x33, 0);
        assert_eq!(
            r.with_iovec(RequestId(0xdeadbeef), ioslice_to_vec),
            expected
        );
    }

    #[test]
    fn reply_write() {
        let expected = vec![
            0x18, 0x00, 0x00, 0x00, 0x00, 0x00, 0x00, 0x00, 0xef, 0xbe, 0xad, 0xde, 0x00, 0x00,
            0x00, 0x00, 0x22, 0x11, 0x00, 0x00, 0x00, 0x00, 0x00, 0x00,
        ];
        let r = Response::new_write(0x1122);
        assert_eq!(
            r.with_iovec(RequestId(0xdeadbeef), ioslice_to_vec),
            expected
        );
    }

    #[test]
    fn reply_statfs() {
        let expected = vec![
            0x60, 0x00, 0x00, 0x00, 0x00, 0x00, 0x00, 0x00, 0xef, 0xbe, 0xad, 0xde, 0x00, 0x00,
            0x00, 0x00, 0x11, 0x00, 0x00, 0x00, 0x00, 0x00, 0x00, 0x00, 0x22, 0x00, 0x00, 0x00,
            0x00, 0x00, 0x00, 0x00, 0x33, 0x00, 0x00, 0x00, 0x00, 0x00, 0x00, 0x00, 0x44, 0x00,
            0x00, 0x00, 0x00, 0x00, 0x00, 0x00, 0x55, 0x00, 0x00, 0x00, 0x00, 0x00, 0x00, 0x00,
            0x66, 0x00, 0x00, 0x00, 0x77, 0x00, 0x00, 0x00, 0x88, 0x00, 0x00, 0x00, 0x00, 0x00,
            0x00, 0x00, 0x00, 0x00, 0x00, 0x00, 0x00, 0x00, 0x00, 0x00, 0x00, 0x00, 0x00, 0x00,
            0x00, 0x00, 0x00, 0x00, 0x00, 0x00, 0x00, 0x00, 0x00, 0x00, 0x00, 0x00,
        ];
        let r = Response::new_statfs(0x11, 0x22, 0x33, 0x44, 0x55, 0x66, 0x77, 0x88);
        assert_eq!(
            r.with_iovec(RequestId(0xdeadbeef), ioslice_to_vec),
            expected
        );
    }

    #[test]
    fn reply_create() {
        let mut expected = if cfg!(target_os = "macos") {
            vec![
                0xa8, 0x00, 0x00, 0x00, 0x00, 0x00, 0x00, 0x00, 0xef, 0xbe, 0xad, 0xde, 0x00, 0x00,
                0x00, 0x00, 0x11, 0x00, 0x00, 0x00, 0x00, 0x00, 0x00, 0x00, 0xaa, 0x00, 0x00, 0x00,
                0x00, 0x00, 0x00, 0x00, 0x65, 0x87, 0x00, 0x00, 0x00, 0x00, 0x00, 0x00, 0x65, 0x87,
                0x00, 0x00, 0x00, 0x00, 0x00, 0x00, 0x21, 0x43, 0x00, 0x00, 0x21, 0x43, 0x00, 0x00,
                0x11, 0x00, 0x00, 0x00, 0x00, 0x00, 0x00, 0x00, 0x22, 0x00, 0x00, 0x00, 0x00, 0x00,
                0x00, 0x00, 0x33, 0x00, 0x00, 0x00, 0x00, 0x00, 0x00, 0x00, 0x34, 0x12, 0x00, 0x00,
                0x00, 0x00, 0x00, 0x00, 0x34, 0x12, 0x00, 0x00, 0x00, 0x00, 0x00, 0x00, 0x34, 0x12,
                0x00, 0x00, 0x00, 0x00, 0x00, 0x00, 0x34, 0x12, 0x00, 0x00, 0x00, 0x00, 0x00, 0x00,
                0x78, 0x56, 0x00, 0x00, 0x78, 0x56, 0x00, 0x00, 0x78, 0x56, 0x00, 0x00, 0x78, 0x56,
                0x00, 0x00, 0xa4, 0x81, 0x00, 0x00, 0x55, 0x00, 0x00, 0x00, 0x66, 0x00, 0x00, 0x00,
                0x77, 0x00, 0x00, 0x00, 0x88, 0x00, 0x00, 0x00, 0x99, 0x00, 0x00, 0x00, 0xbb, 0x00,
                0x00, 0x00, 0x00, 0x00, 0x00, 0x00, 0xcc, 0x00, 0x00, 0x00, 0x00, 0x00, 0x00, 0x00,
            ]
        } else {
            vec![
                0x98, 0x00, 0x00, 0x00, 0x00, 0x00, 0x00, 0x00, 0xef, 0xbe, 0xad, 0xde, 0x00, 0x00,
                0x00, 0x00, 0x11, 0x00, 0x00, 0x00, 0x00, 0x00, 0x00, 0x00, 0xaa, 0x00, 0x00, 0x00,
                0x00, 0x00, 0x00, 0x00, 0x65, 0x87, 0x00, 0x00, 0x00, 0x00, 0x00, 0x00, 0x65, 0x87,
                0x00, 0x00, 0x00, 0x00, 0x00, 0x00, 0x21, 0x43, 0x00, 0x00, 0x21, 0x43, 0x00, 0x00,
                0x11, 0x00, 0x00, 0x00, 0x00, 0x00, 0x00, 0x00, 0x22, 0x00, 0x00, 0x00, 0x00, 0x00,
                0x00, 0x00, 0x33, 0x00, 0x00, 0x00, 0x00, 0x00, 0x00, 0x00, 0x34, 0x12, 0x00, 0x00,
                0x00, 0x00, 0x00, 0x00, 0x34, 0x12, 0x00, 0x00, 0x00, 0x00, 0x00, 0x00, 0x34, 0x12,
                0x00, 0x00, 0x00, 0x00, 0x00, 0x00, 0x78, 0x56, 0x00, 0x00, 0x78, 0x56, 0x00, 0x00,
                0x78, 0x56, 0x00, 0x00, 0xa4, 0x81, 0x00, 0x00, 0x55, 0x00, 0x00, 0x00, 0x66, 0x00,
                0x00, 0x00, 0x77, 0x00, 0x00, 0x00, 0x88, 0x00, 0x00, 0x00, 0xbb, 0x00, 0x00, 0x00,
                0x00, 0x00, 0x00, 0x00, 0xcc, 0x00, 0x00, 0x00, 0x00, 0x00, 0x00, 0x00,
            ]
        };

        if cfg!(feature = "abi-7-9") {
            let insert_at = expected.len() - 16;
            expected.splice(
                insert_at..insert_at,
                vec![0xdd, 0x00, 0x00, 0x00, 0x00, 0x00, 0x00, 0x00],
            );
        }
        expected[0] = (expected.len()) as u8;

        let time = UNIX_EPOCH + Duration::new(0x1234, 0x5678);
        let ttl = Duration::new(0x8765, 0x4321);
        let attr = crate::FileAttr {
            ino: 0x11,
            size: 0x22,
            blocks: 0x33,
            atime: time,
            mtime: time,
            ctime: time,
            crtime: time,
            kind: FileType::RegularFile,
            perm: 0o644,
            nlink: 0x55,
            uid: 0x66,
            gid: 0x77,
            rdev: 0x88,
            flags: 0x99,
            blksize: 0xdd,
        };
        let r = Response::new_create(
            &ttl,
            &attr.into(),
            &ttl,
            false,
            Generation(0xaa),
            FileHandle(0xbb),
            0xcc,
            0,
        );
        assert_eq!(
            r.with_iovec(RequestId(0xdeadbeef), ioslice_to_vec),
            expected
        );
    }

    #[test]
    fn reply_lock() {
        let expected = vec![
            0x28, 0x00, 0x00, 0x00, 0x00, 0x00, 0x00, 0x00, 0xef, 0xbe, 0xad, 0xde, 0x00, 0x00,
            0x00, 0x00, 0x11, 0x00, 0x00, 0x00, 0x00, 0x00, 0x00, 0x00, 0x22, 0x00, 0x00, 0x00,
            0x00, 0x00, 0x00, 0x00, 0x33, 0x00, 0x00, 0x00, 0x44, 0x00, 0x00, 0x00,
        ];
        let r = Response::new_lock(&Lock {
            range: (0x11, 0x22),
            typ: 0x33,
            pid: 0x44,
        });
        assert_eq!(
            r.with_iovec(RequestId(0xdeadbeef), ioslice_to_vec),
            expected
        );
    }

    #[test]
    fn reply_bmap() {
        let expected = vec![
            0x18, 0x00, 0x00, 0x00, 0x00, 0x00, 0x00, 0x00, 0xef, 0xbe, 0xad, 0xde, 0x00, 0x00,
            0x00, 0x00, 0x34, 0x12, 0x00, 0x00, 0x00, 0x00, 0x00, 0x00,
        ];
        let r = Response::new_bmap(0x1234);
        assert_eq!(
            r.with_iovec(RequestId(0xdeadbeef), ioslice_to_vec),
            expected
        );
    }

    #[test]
    fn reply_xattr_size() {
        let expected = vec![
            0x18, 0x00, 0x00, 0x00, 0x00, 0x00, 0x00, 0x00, 0xEF, 0xBE, 0xAD, 0xDE, 0x00, 0x00,
            0x00, 0x00, 0x78, 0x56, 0x34, 0x12, 0x00, 0x00, 0x00, 0x00,
        ];
        let r = Response::new_xattr_size(0x12345678);
        assert_eq!(
            r.with_iovec(RequestId(0xdeadbeef), ioslice_to_vec),
            expected
        );
    }

    #[test]
    fn reply_xattr_data() {
        let expected = vec![
            0x14, 0x00, 0x00, 0x00, 0x00, 0x00, 0x00, 0x00, 0xEF, 0xBE, 0xAD, 0xDE, 0x00, 0x00,
            0x00, 0x00, 0x11, 0x22, 0x33, 0x44,
        ];
        let r = Response::new_data([0x11, 0x22, 0x33, 0x44].as_ref());
        assert_eq!(
            r.with_iovec(RequestId(0xdeadbeef), ioslice_to_vec),
            expected
        );
    }

    #[test]
    fn reply_directory() {}
}<|MERGE_RESOLUTION|>--- conflicted
+++ resolved
@@ -102,15 +102,11 @@
         Self::from_struct(d.as_bytes())
     }
 
-<<<<<<< HEAD
-    pub(crate) fn new_attr(ttl: &Duration, attr: &crate::FileAttr, attr_ttl_override: bool) -> Self {
-=======
     pub(crate) fn new_attr(
         ttl: &Duration,
         attr: &crate::FileAttr,
         attr_ttl_override: bool,
     ) -> Self {
->>>>>>> 7b167135
         let r = abi::fuse_attr_out {
             attr_valid: if attr_ttl_override { 0 } else { ttl.as_secs() },
             attr_valid_nsec: if attr_ttl_override {
@@ -328,11 +324,7 @@
     }) as u32
         | u32::from(perm)
 }
-<<<<<<< HEAD
 /// Returns a `fuse_attr` from `FileAttr`
-=======
-/// Returns a fuse_attr from FileAttr
->>>>>>> 7b167135
 pub(crate) fn fuse_attr_from_attr(attr: &crate::FileAttr) -> abi::fuse_attr {
     let (atime_secs, atime_nanos) = time_from_system_time(&attr.atime);
     let (mtime_secs, mtime_nanos) = time_from_system_time(&attr.mtime);
@@ -431,12 +423,7 @@
 }
 */
 
-<<<<<<< HEAD
 /// Data buffer used to respond to [`Readdir`] requests.
-=======
-/* Note: the Legacy Callback module has its own implementation of this feature. This one is for future Sync/Asycn filesystems
-/// Used to respond to [ReadDir] requests.
->>>>>>> 7b167135
 #[derive(Debug)]
 pub(crate) struct DirentBuf(EntListBuf);
 impl From<DirentBuf> for Response<'_> {
@@ -455,6 +442,13 @@
     /// value to request the next entries in further readdir calls
     #[must_use]
     pub fn push(&mut self, ent: &crate::reply::Dirent) -> bool {
+        let header = abi::fuse_dirent {
+            ino: ent.ino.into(),
+            off: ent.offset,
+            namelen: ent.name.len().try_into().expect("Name too long"),
+            typ: mode_from_kind_and_perm(ent.kind, 0) >> 12,
+        };
+        self.0.push([header.as_bytes(), &ent.name])
     }
 }
 
@@ -481,7 +475,6 @@
     /// value to request the next entries in further readdir calls
     pub fn push(
         &mut self,
-<<<<<<< HEAD
         x: &crate::Dirent,
         y: &crate::Entry,
         attr_ttl_override: bool,
@@ -512,15 +505,8 @@
             },
         };
         self.0.push([header.as_bytes(), &x.name])
-=======
-        x: &crate::reply::Dirent,
-        y: &crate::reply::Entry,
-        attr_ttl_override: bool,
-    ) -> bool {
->>>>>>> 7b167135
-    }
-}
-*/
+    }
+}
 
 #[cfg(test)]
 #[allow(clippy::cast_possible_truncation)] // these byte literals are not in danger of being truncated
@@ -681,11 +667,7 @@
             flags: 0x99,
             blksize: 0xbb,
         };
-<<<<<<< HEAD
-        let r = Response::new_attr(&ttl, &attr.into(), false);
-=======
         let r = Response::new_attr(&ttl, &attr, false);
->>>>>>> 7b167135
         assert_eq!(
             r.with_iovec(RequestId(0xdeadbeef), ioslice_to_vec),
             expected
@@ -888,5 +870,36 @@
     }
 
     #[test]
-    fn reply_directory() {}
+    fn reply_directory() {
+        let expected = vec![
+            0x50, 0x00, 0x00, 0x00, 0x00, 0x00, 0x00, 0x00, 0xef, 0xbe, 0xad, 0xde, 0x00, 0x00,
+            0x00, 0x00, 0xbb, 0xaa, 0x00, 0x00, 0x00, 0x00, 0x00, 0x00, 0x01, 0x00, 0x00, 0x00,
+            0x00, 0x00, 0x00, 0x00, 0x05, 0x00, 0x00, 0x00, 0x04, 0x00, 0x00, 0x00, 0x68, 0x65,
+            0x6c, 0x6c, 0x6f, 0x00, 0x00, 0x00, 0xdd, 0xcc, 0x00, 0x00, 0x00, 0x00, 0x00, 0x00,
+            0x02, 0x00, 0x00, 0x00, 0x00, 0x00, 0x00, 0x00, 0x08, 0x00, 0x00, 0x00, 0x08, 0x00,
+            0x00, 0x00, 0x77, 0x6f, 0x72, 0x6c, 0x64, 0x2e, 0x72, 0x73,
+        ];
+        let mut buf = DirentBuf::new(4096);
+        assert!(
+            !buf.push(&crate::reply::Dirent {
+                ino: 0xaabb,
+                offset: 1,
+                kind: FileType::Directory,
+                name: "hello".into()
+            })
+        );
+        assert!(
+            !buf.push(&crate::reply::Dirent {
+                ino: 0xccdd,
+                offset: 2,
+                kind: FileType::RegularFile,
+                name: "world.rs".into()
+            })
+        );
+        let r: Response<'_> = buf.into();
+        assert_eq!(
+            r.with_iovec(RequestId(0xdeadbeef), ioslice_to_vec),
+            expected
+        );
+    }
 }