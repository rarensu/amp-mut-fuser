#![allow(clippy::needless_return)]
#![allow(clippy::unnecessary_cast)] // libc::S_* are u16 or u32 depending on the platform
#![allow(clippy::cast_possible_truncation)] // u32 -> u16 without error handling
#![allow(clippy::cast_sign_loss)] // i64 -> u32 without error handling

use clap::{Arg, ArgAction, Command, crate_version};
use fuser::consts::FOPEN_DIRECT_IO;
#[cfg(feature = "abi-7-26")]
use fuser::consts::FUSE_HANDLE_KILLPRIV;
/* 
// Note: see fn write().
#[cfg(feature = "abi-7-31")]
use fuser::consts::FUSE_WRITE_KILL_PRIV;
*/
use fuser::TimeOrNow::Now;
use fuser::{
<<<<<<< HEAD
    Dirent, DirentList, Entry, Errno, FileAttr, trait_async::Filesystem,
    Forget, KernelConfig, MountOption, Open, RequestMeta, Statfs, TimeOrNow, Xattr,
    FUSE_ROOT_ID,
};
use async_trait::async_trait;
use bytes::Bytes;
#[allow(unused_imports)]
use log::{debug, info, warn, error, LevelFilter};
=======
    FUSE_ROOT_ID, Filesystem, KernelConfig, MountOption, ReplyAttr, ReplyCreate, ReplyData,
    ReplyDirectory, ReplyEmpty, ReplyEntry, ReplyOpen, ReplyStatfs, ReplyWrite, ReplyXattr,
    Request, TimeOrNow,
};
#[cfg(feature = "abi-7-26")]
use log::info;
use log::{LevelFilter, error};
use log::{debug, warn};
>>>>>>> 0d2e17c4
use serde::{Deserialize, Serialize};
use std::cmp::min;
use std::collections::BTreeMap;
use std::fs::{File, OpenOptions};
use std::io::{BufRead, BufReader, ErrorKind, Read, Seek, SeekFrom, Write};
use std::os::raw::c_int;
use std::ffi::OsStr;
use std::os::unix::ffi::OsStrExt;
use std::path::{Path, PathBuf};
use std::os::unix::fs::FileExt;
#[cfg(target_os = "linux")]
use std::os::unix::io::IntoRawFd;
use std::sync::atomic::{AtomicU64, Ordering};
use std::time::{Duration, SystemTime, UNIX_EPOCH};
use std::{env, fs, io};
use std::sync::Mutex;

const BLOCK_SIZE: u32 = 512;
const MAX_NAME_LENGTH: u32 = 255;
const MAX_FILE_SIZE: u64 = 1024 * 1024 * 1024 * 1024;

// Top two file handle bits are used to store permissions
// Note: This isn't safe, since the client can modify those bits. However, this implementation
// is just a toy
const FILE_HANDLE_READ_BIT: u64 = 1 << 63;
const FILE_HANDLE_WRITE_BIT: u64 = 1 << 62;

const FMODE_EXEC: i32 = 0x20;

type Inode = u64;

type DirectoryDescriptor = BTreeMap<Vec<u8>, (Inode, FileKind)>;

#[derive(Serialize, Deserialize, Copy, Clone, PartialEq)]
enum FileKind {
    File,
    Directory,
    Symlink,
}

impl From<FileKind> for fuser::FileType {
    fn from(kind: FileKind) -> Self {
        match kind {
            FileKind::File => fuser::FileType::RegularFile,
            FileKind::Directory => fuser::FileType::Directory,
            FileKind::Symlink => fuser::FileType::Symlink,
        }
    }
}

#[derive(Debug)]
enum XattrNamespace {
    Security,
    System,
    Trusted,
    User,
}

fn parse_xattr_namespace(key: &[u8]) -> Result<XattrNamespace, c_int> {
    let user = b"user.";
    if key.len() < user.len() {
        return Err(libc::ENOTSUP);
    }
    if key[..user.len()].eq(user) {
        return Ok(XattrNamespace::User);
    }

    let system = b"system.";
    if key.len() < system.len() {
        return Err(libc::ENOTSUP);
    }
    if key[..system.len()].eq(system) {
        return Ok(XattrNamespace::System);
    }

    let trusted = b"trusted.";
    if key.len() < trusted.len() {
        return Err(libc::ENOTSUP);
    }
    if key[..trusted.len()].eq(trusted) {
        return Ok(XattrNamespace::Trusted);
    }

    let security = b"security";
    if key.len() < security.len() {
        return Err(libc::ENOTSUP);
    }
    if key[..security.len()].eq(security) {
        return Ok(XattrNamespace::Security);
    }

    return Err(libc::ENOTSUP);
}

fn clear_suid_sgid(attr: &mut InodeAttributes) {
    attr.mode &= !libc::S_ISUID as u16;
    // SGID is only suppose to be cleared if XGRP is set
    if attr.mode & libc::S_IXGRP as u16 != 0 {
        attr.mode &= !libc::S_ISGID as u16;
    }
}

fn creation_gid(parent: &InodeAttributes, gid: u32) -> u32 {
    if parent.mode & libc::S_ISGID as u16 != 0 {
        return parent.gid;
    }

    gid
}

fn xattr_access_check(
    key: &[u8],
    access_mask: i32,
    inode_attrs: &InodeAttributes,
    request: RequestMeta,
) -> Result<(), c_int> {
    match parse_xattr_namespace(key)? {
        XattrNamespace::Security => {
            if access_mask != libc::R_OK && request.uid != 0 {
                return Err(libc::EPERM);
            }
        }
        XattrNamespace::Trusted => {
            if request.uid != 0 {
                return Err(libc::EPERM);
            }
        }
        XattrNamespace::System => {
            if key.eq(b"system.posix_acl_access") {
                if !check_access(
                    inode_attrs.uid,
                    inode_attrs.gid,
                    inode_attrs.mode,
                    request.uid,
                    request.gid,
                    access_mask,
                ) {
                    return Err(libc::EPERM);
                }
            } else if key.eq(b"system.posix_acl_default") | key.eq(b"system.nfs4_acl") {
                return Err(libc::EOPNOTSUPP);
            } else if request.uid != 0 {
                return Err(libc::EPERM);
            }
        }
        XattrNamespace::User => {
            if !check_access(
                inode_attrs.uid,
                inode_attrs.gid,
                inode_attrs.mode,
                request.uid,
                request.gid,
                access_mask,
            ) {
                return Err(libc::EPERM);
            }
        }
    }

    Ok(())
}

fn time_now() -> (i64, u32) {
    time_from_system_time(&SystemTime::now())
}

fn system_time_from_time(secs: i64, nsecs: u32) -> SystemTime {
    if secs >= 0 {
        UNIX_EPOCH + Duration::new(secs as u64, nsecs)
    } else {
        UNIX_EPOCH - Duration::new((-secs) as u64, nsecs)
    }
}

fn time_from_system_time(system_time: &SystemTime) -> (i64, u32) {
    // Convert to signed 64-bit time with epoch at 0
    match system_time.duration_since(UNIX_EPOCH) {
        Ok(duration) => (duration.as_secs() as i64, duration.subsec_nanos()),
        Err(before_epoch_error) => (
            -(before_epoch_error.duration().as_secs() as i64),
            before_epoch_error.duration().subsec_nanos(),
        ),
    }
}

#[derive(Serialize, Deserialize)]
struct InodeAttributes {
    pub inode: Inode,
    pub open_file_handles: u64, // Ref count of open file handles to this inode
    pub size: u64,
    pub last_accessed: (i64, u32),
    pub last_modified: (i64, u32),
    pub last_metadata_changed: (i64, u32),
    pub kind: FileKind,
    // Permissions and special mode bits
    pub mode: u16,
    pub hardlinks: u32,
    pub uid: u32,
    pub gid: u32,
    pub xattrs: BTreeMap<Vec<u8>, Vec<u8>>,
}

impl From<InodeAttributes> for FileAttr {
    fn from(attrs: InodeAttributes) -> Self {
        FileAttr {
            ino: attrs.inode,
            size: attrs.size,
<<<<<<< HEAD
            blocks: attrs.size.div_ceil(u64::from(BLOCK_SIZE)),
=======
            blocks: attrs.size.div_ceil(BLOCK_SIZE),
>>>>>>> 0d2e17c4
            atime: system_time_from_time(attrs.last_accessed.0, attrs.last_accessed.1),
            mtime: system_time_from_time(attrs.last_modified.0, attrs.last_modified.1),
            ctime: system_time_from_time(
                attrs.last_metadata_changed.0,
                attrs.last_metadata_changed.1,
            ),
            crtime: SystemTime::UNIX_EPOCH,
            kind: attrs.kind.into(),
            perm: attrs.mode,
            nlink: attrs.hardlinks,
            uid: attrs.uid,
            gid: attrs.gid,
            rdev: 0,
            blksize: BLOCK_SIZE,
            flags: 0,
        }
    }
}

// Stores inode metadata data in "$data_dir/inodes" and file contents in "$data_dir/contents"
// Directory data is stored in the file's contents, as a serialized DirectoryDescriptor
struct SimpleFS {
    data_dir: String,
    next_file_handle: AtomicU64,
    direct_io: bool,
    suid_support: bool,
    usermode: bool,
    // Protects on-disk inode and directory mutations that previously used &mut self
    state_lock: Mutex<()>,
}

impl SimpleFS {
    fn new(
        data_dir: String,
        direct_io: bool,
        #[allow(unused_variables)] suid_support: bool,
        usermode: bool
    ) -> SimpleFS {
        #[cfg(feature = "abi-7-26")]
        {
            SimpleFS {
                data_dir,
                next_file_handle: AtomicU64::new(1),
                direct_io,
                suid_support,
                usermode,
                state_lock: Mutex::new(()),
            }
        }
        #[cfg(not(feature = "abi-7-26"))]
        {
            SimpleFS {
                data_dir,
                next_file_handle: AtomicU64::new(1),
                direct_io,
                suid_support: false,
                usermode,
                state_lock: Mutex::new(()),
            }
        }
    }

    fn creation_mode(&self, mode: u32) -> u16 {
        if self.suid_support {
            mode as u16
        } else {
            (mode & !(libc::S_ISUID | libc::S_ISGID) as u32) as u16
        }
    }

    fn allocate_next_inode(&self) -> Inode {
        let path = Path::new(&self.data_dir).join("superblock");
        let current_inode = match File::open(&path) {
            Ok(file) => bincode::deserialize_from(file).unwrap(),
            _ => fuser::FUSE_ROOT_ID,
        };

        let file = OpenOptions::new()
            .write(true)
            .create(true)
            .truncate(true)
            .open(&path)
            .unwrap();
        bincode::serialize_into(file, &(current_inode + 1)).unwrap();

        current_inode + 1
    }

    fn allocate_next_file_handle(&self, read: bool, write: bool) -> u64 {
        let mut fh = self.next_file_handle.fetch_add(1, Ordering::SeqCst);
        // Assert that we haven't run out of file handles
        assert!(fh < FILE_HANDLE_READ_BIT.min(FILE_HANDLE_WRITE_BIT));
        if read {
            fh |= FILE_HANDLE_READ_BIT;
        }
        if write {
            fh |= FILE_HANDLE_WRITE_BIT;
        }

        fh
    }

    fn check_file_handle_read(&self, file_handle: u64) -> bool {
        (file_handle & FILE_HANDLE_READ_BIT) != 0
    }

    fn check_file_handle_write(&self, file_handle: u64) -> bool {
        (file_handle & FILE_HANDLE_WRITE_BIT) != 0
    }

    fn content_path(&self, inode: Inode) -> PathBuf {
        Path::new(&self.data_dir)
            .join("contents")
            .join(inode.to_string())
    }

    fn get_directory_content(&self, inode: Inode) -> Result<DirectoryDescriptor, c_int> {
        let path = Path::new(&self.data_dir)
            .join("contents")
            .join(inode.to_string());
        match File::open(path) {
            Ok(file) => Ok(bincode::deserialize_from(file).unwrap()),
            _ => Err(libc::ENOENT),
        }
    }

    fn write_directory_content(&self, inode: Inode, entries: &DirectoryDescriptor) {
        let path = Path::new(&self.data_dir)
            .join("contents")
            .join(inode.to_string());
        let file = OpenOptions::new()
            .write(true)
            .create(true)
            .truncate(true)
            .open(path)
            .unwrap();
        bincode::serialize_into(file, &entries).unwrap();
    }

    fn get_inode(&self, inode: Inode) -> Result<InodeAttributes, c_int> {
        let path = Path::new(&self.data_dir)
            .join("inodes")
            .join(inode.to_string());
        match File::open(path) {
            Ok(file) => Ok(bincode::deserialize_from(file).unwrap()),
            _ => Err(libc::ENOENT),
        }
    }

    fn write_inode(&self, inode: &InodeAttributes) {
        let path = Path::new(&self.data_dir)
            .join("inodes")
            .join(inode.inode.to_string());
        let file = OpenOptions::new()
            .write(true)
            .create(true)
            .truncate(true)
            .open(path)
            .unwrap();
        bincode::serialize_into(file, inode).unwrap();
    }

    // Check whether a file should be removed from storage. Should be called after decrementing
    // the link count, or closing a file handle
    fn gc_inode(&self, inode: &InodeAttributes) -> bool {
        if inode.hardlinks == 0 && inode.open_file_handles == 0 {
            let inode_path = Path::new(&self.data_dir)
                .join("inodes")
                .join(inode.inode.to_string());
            fs::remove_file(inode_path).unwrap();
            let content_path = Path::new(&self.data_dir)
                .join("contents")
                .join(inode.inode.to_string());
            fs::remove_file(content_path).unwrap();

            return true;
        }

        return false;
    }

    fn truncate(
        &self,
        inode: Inode,
        new_length: u64,
        uid: u32,
        gid: u32,
    ) -> Result<InodeAttributes, c_int> {
        if new_length > MAX_FILE_SIZE {
            return Err(libc::EFBIG);
        }

        let mut attrs = self.get_inode(inode)?;

        if !check_access(attrs.uid, attrs.gid, attrs.mode, uid, gid, libc::W_OK) {
            return Err(libc::EACCES);
        }

        let path = self.content_path(inode);
        let file = OpenOptions::new().write(true).open(path).unwrap();
        file.set_len(new_length).unwrap();

        attrs.size = new_length;
        attrs.last_metadata_changed = time_now();
        attrs.last_modified = time_now();

        // Clear SETUID & SETGID on truncate
        clear_suid_sgid(&mut attrs);

        self.write_inode(&attrs);

        Ok(attrs)
    }

    fn lookup_name(&self, parent: u64, name: &OsStr) -> Result<InodeAttributes, c_int> {
        let entries = self.get_directory_content(parent)?;
        if let Some((inode, _)) = entries.get(name.as_bytes()) {
            return self.get_inode(*inode);
        }
        return Err(libc::ENOENT);
    }

    fn insert_link(
        &self,
        req: RequestMeta,
        parent: u64,
        name: &OsStr,
        inode: u64,
        kind: FileKind,
    ) -> Result<(), c_int> {
        if self.lookup_name(parent, name).is_ok() {
            return Err(libc::EEXIST);
        }

        let mut parent_attrs = self.get_inode(parent)?;

        if !check_access(
            parent_attrs.uid,
            parent_attrs.gid,
            parent_attrs.mode,
            req.uid,
            req.gid,
            libc::W_OK,
        ) {
            return Err(libc::EACCES);
        }
        parent_attrs.last_modified = time_now();
        parent_attrs.last_metadata_changed = time_now();
        self.write_inode(&parent_attrs);

        let mut entries = self.get_directory_content(parent).unwrap();
        entries.insert(name.as_bytes().to_vec(), (inode, kind));
        self.write_directory_content(parent, &entries);

        Ok(())
    }
}

#[async_trait]
impl Filesystem for SimpleFS {
    async fn init(
        &self,
        _req: RequestMeta,
        config: KernelConfig,
    ) -> Result<KernelConfig, Errno> {
        let _guard = self.state_lock.lock().unwrap();
        #[cfg(feature = "abi-7-26")]
        let config = {
            let mut config = config;
            config.add_capabilities(FUSE_HANDLE_KILLPRIV).unwrap();
            config
        };
        fs::create_dir_all(Path::new(&self.data_dir).join("inodes")).unwrap();
        fs::create_dir_all(Path::new(&self.data_dir).join("contents")).unwrap();
        // guarded by state_lock via init()
        if self.get_inode(FUSE_ROOT_ID).is_err() {
            // Initialize with empty filesystem
            let (init_uid, init_gid, init_mode) = if self.usermode  {
                // root dir: owned by current user, private
                use libc::{getuid, getgid};
                let current_uid = unsafe { getuid() };
                let current_gid = unsafe { getgid() };
                (current_uid, current_gid, 0o700)
            } else {
                // root dir: owned by root user, world writable
                (0, 0, 0o777)
            };
            let root = InodeAttributes {
                inode: FUSE_ROOT_ID,
                open_file_handles: 0,
                size: 0,
                last_accessed: time_now(),
                last_modified: time_now(),
                last_metadata_changed: time_now(),
                kind: FileKind::Directory,
                mode: init_mode,
                hardlinks: 2,
                uid: init_uid,
                gid: init_gid,
                xattrs: BTreeMap::default(),
            };
            self.write_inode(&root);
            let mut entries = BTreeMap::new();
            entries.insert(b".".to_vec(), (FUSE_ROOT_ID, FileKind::Directory));
            self.write_directory_content(FUSE_ROOT_ID, &entries);
        }
        Ok(config)
    }

    async fn destroy(&self) {}

    async fn lookup(&self, req: RequestMeta, parent: u64, name: &Path) -> Result<Entry, Errno> {
        if name.as_os_str().len() > MAX_NAME_LENGTH as usize {
            return Err(Errno::ENAMETOOLONG);
        }
        let parent_attrs = match self.get_inode(parent) {
            Ok(attrs) => attrs,
            Err(e) => {
                return Err(Errno::from_i32(e));
            }
        };
        if !check_access(
            parent_attrs.uid,
            parent_attrs.gid,
            parent_attrs.mode,
            req.uid,
            req.gid,
            libc::X_OK,
        ) {
            return Err(Errno::EACCES);
        }

        match self.lookup_name(parent, name.as_os_str()) {
            Ok(attrs) => Ok(Entry {
                ino: attrs.inode,
                generation: None,
                file_ttl: Duration::new(0, 0),
                attr: attrs.into(),
                attr_ttl: Duration::new(0, 0),
            }),
            Err(error_code) => Err(Errno::from_i32(error_code)),
        }
    }

    async fn forget(&self, _req: RequestMeta, _target: Forget) {}

    async fn getattr(
        &self,
        _req: RequestMeta,
        ino: u64,
        _fh: Option<u64>,
    ) -> Result<(FileAttr, Duration), Errno> {
        match self.get_inode(ino) {
            Ok(attrs) => Ok((attrs.into(), Duration::new(0, 0))),
            Err(e) => Err(Errno::from_i32(e)),
        }
    }

    async fn setattr(
        &self,
        req: RequestMeta,
        inode: u64,
        mode_option: Option<u32>,
        uid_option: Option<u32>,
        gid_option: Option<u32>,
        size_option: Option<u64>,
        atime_option: Option<TimeOrNow>,
        mtime_option: Option<TimeOrNow>,
        _ctime: Option<SystemTime>,
        fh: Option<u64>,
        _crtime: Option<SystemTime>,
        _chgtime: Option<SystemTime>,
        _bkuptime: Option<SystemTime>,
        _flags: Option<u32>,
    ) -> Result<(FileAttr, Duration), Errno> {
        let _guard = self.state_lock.lock().unwrap();
        let mut attrs = match self.get_inode(inode) {
            Ok(attrs) => attrs,
            Err(error_code) => {
                return Err(Errno::from_i32(error_code));
            }
        };

        if let Some(mode) = mode_option {
            debug!("chmod() called with {inode:?}, {mode:o}");
            if req.uid != 0 && req.uid != attrs.uid {
                return Err(Errno::EPERM);
            }
            if req.uid != 0
                && req.gid != attrs.gid
                && !get_groups(req.pid).contains(&attrs.gid)
            {
                // If SGID is set and the file belongs to a group that the caller is not part of
                // then the SGID bit is suppose to be cleared during chmod
                attrs.mode = (mode & !libc::S_ISGID as u32) as u16;
            } else {
                attrs.mode = mode as u16;
            }
            attrs.last_metadata_changed = time_now();
            self.write_inode(&attrs);
            // write protected by state_lock above
            return Ok((attrs.into(), Duration::new(0, 0)));
        }

        if uid_option.is_some() || gid_option.is_some() {
            debug!("chown() called with {inode:?} {uid_option:?} {gid_option:?}");
            if let Some(gid) = gid_option {
                // Non-root users can only change gid to a group they're in
                if req.uid != 0 && !get_groups(req.pid).contains(&gid) {
                    return Err(Errno::EPERM);
                }
            }
            if let Some(uid) = uid_option {
                if req.uid != 0
                    // but no-op changes by the owner are not an error
                    && !(uid == attrs.uid && req.uid == attrs.uid)
                {
                    return Err(Errno::EPERM);
                }
            }
            // Only owner may change the group
            if gid_option.is_some() && req.uid != 0 && req.uid != attrs.uid {
                return Err(Errno::EPERM);
            }

            if attrs.mode & (libc::S_IXUSR | libc::S_IXGRP | libc::S_IXOTH) as u16 != 0 {
                // SUID & SGID are suppose to be cleared when chown'ing an executable file
                clear_suid_sgid(&mut attrs);
            }

            if let Some(uid) = uid_option {
                attrs.uid = uid;
                // Clear SETUID on owner change
                attrs.mode &= !libc::S_ISUID as u16;
            }
            if let Some(gid) = gid_option {
                attrs.gid = gid;
                // Clear SETGID unless user is root
                if req.uid != 0 {
                    attrs.mode &= !libc::S_ISGID as u16;
                }
            }
            attrs.last_metadata_changed = time_now();
            self.write_inode(&attrs);
            return Ok((attrs.into(), Duration::new(0, 0)));
        }

        if let Some(size) = size_option {
            debug!("truncate() called with {inode:?} {size:?}");
            let truncated_attrs_result = if let Some(handle) = fh {
                if self.check_file_handle_write(handle) {
                    self.truncate(inode, size, 0, 0)
                } else {
                    return Err(Errno::EACCES);
                }
            } else {
                self.truncate(inode, size, req.uid, req.gid)
            };

            return match truncated_attrs_result {
                Ok(current_attrs) => Ok((current_attrs.into(), Duration::new(0, 0))),
                Err(error_code) => Err(Errno::from_i32(error_code)),
            };
        }
        // Note: If any of the above attributes were changed, the remaining part is not reached.
        let now = time_now();
        let mut modified_time_attr = false;
        if let Some(atime) = atime_option {
            debug!("utimens() called with {inode:?}, atime={atime:?}");

            if attrs.uid != req.uid && req.uid != 0 && atime != Now {
                return Err(Errno::EPERM);
            }

            if attrs.uid != req.uid
                && !check_access(
                    attrs.uid,
                    attrs.gid,
                    attrs.mode,
                    req.uid,
                    req.gid,
                    libc::W_OK,
                )
            {
                return Err(Errno::EACCES);
            }

            attrs.last_accessed = match atime {
                TimeOrNow::SpecificTime(time) => time_from_system_time(&time),
                Now => now,
            };
            attrs.last_metadata_changed = now;
            modified_time_attr = true;
        }
        if let Some(mtime) = mtime_option {
            debug!("utimens() called with {inode:?}, mtime={mtime:?}");

            if attrs.uid != req.uid && req.uid != 0 && mtime != Now {
                return Err(Errno::EPERM);
            }

            if attrs.uid != req.uid
                && !check_access(
                    attrs.uid,
                    attrs.gid,
                    attrs.mode,
                    req.uid,
                    req.gid,
                    libc::W_OK,
                )
            {
                return Err(Errno::EACCES);
            }

            attrs.last_modified = match mtime {
                TimeOrNow::SpecificTime(time) => time_from_system_time(&time),
                Now => now,
            };
            attrs.last_metadata_changed = now;
            modified_time_attr = true;
        }

        if modified_time_attr {
            self.write_inode(&attrs);
        }

        // If atime/mtime were set, or if no attributes were set,
        // we fetch the latest attributes and return them.
        let final_attrs = self.get_inode(inode).map_err(Errno::from_i32)?;
        Ok((final_attrs.into(), Duration::new(0, 0)))
    }

    async fn readlink(&self, _req: RequestMeta, inode: u64) -> Result<Bytes, Errno> {
        debug!("readlink() called on {inode:?}");
        let path = self.content_path(inode);
        match File::open(path) {
            Ok(mut file) => {
<<<<<<< HEAD
                let file_size = match file.metadata() {
                    Ok(md) => md.len(),
                    Err(_) => return Err(Errno::EIO), // Or some other appropriate error
                };
                let mut buffer = vec![0; file_size as usize];
                match file.read_exact(&mut buffer) {
                    Ok(()) => {
                        Ok(Bytes::from(buffer))
                    }
                    Err(_) => Err(Errno::EIO), // Or some other appropriate error
                }
            }
            Err(_) => Err(Errno::ENOENT),
=======
                let file_size = file.metadata().unwrap().len();
                let mut buffer = vec![0; file_size as usize];
                file.read_exact(&mut buffer).unwrap();
                reply.data(&buffer);
            }
            _ => {
                reply.error(libc::ENOENT);
            }
>>>>>>> 0d2e17c4
        }
    }

    async fn mknod(
        &self,
        req: RequestMeta,
        parent: u64,
        name: &Path,
        mode: u32,
        _umask: u32,
        _rdev: u32,
    ) -> Result<Entry, Errno> {
        let file_type = mode & libc::S_IFMT as u32;

        if file_type != libc::S_IFREG as u32
            && file_type != libc::S_IFLNK as u32
            && file_type != libc::S_IFDIR as u32
        {
            // TODO
<<<<<<< HEAD
            warn!("mknod() implementation is incomplete. Only supports regular files, symlinks, and directories. Got {mode:o}");
            return Err(Errno::EPERM);
=======
            warn!(
                "mknod() implementation is incomplete. Only supports regular files, symlinks, and directories. Got {:o}",
                mode
            );
            reply.error(libc::EPERM);
            return;
>>>>>>> 0d2e17c4
        }

        if self.lookup_name(parent, name.as_os_str()).is_ok() {
            return Err(Errno::EEXIST);
        }

        let mut parent_attrs = match self.get_inode(parent) {
            Ok(attrs) => attrs,
            Err(error_code) => {
                return Err(Errno::from_i32(error_code));
            }
        };

        if parent_attrs.kind != FileKind::Directory {
            return Err(Errno::ENOTDIR);
        }

        if !check_access(
            parent_attrs.uid,
            parent_attrs.gid,
            parent_attrs.mode,
            req.uid,
            req.gid,
            libc::W_OK,
        ) {
            return Err(Errno::EACCES);
        }
        parent_attrs.last_modified = time_now();
        parent_attrs.last_metadata_changed = time_now();
        self.write_inode(&parent_attrs);

        let new_mode = if req.uid != 0 {
            // regular users may not set uid or set gid
            mode & !(libc::S_ISUID | libc::S_ISGID) as u32
        } else {
            mode
        };

        let inode = self.allocate_next_inode();
        let attrs = InodeAttributes {
            inode,
            open_file_handles: 0,
            size: 0,
            last_accessed: time_now(),
            last_modified: time_now(),
            last_metadata_changed: time_now(),
            kind: as_file_kind(new_mode),
            mode: self.creation_mode(new_mode),
            hardlinks: 1,
            uid: req.uid,
            gid: creation_gid(&parent_attrs, req.gid),
            xattrs: BTreeMap::default(),
        };
        self.write_inode(&attrs);
        File::create(self.content_path(inode)).map_err(|_| Errno::EIO)?;

        if as_file_kind(new_mode) == FileKind::Directory {
            let mut entries = BTreeMap::new();
            entries.insert(b".".to_vec(), (inode, FileKind::Directory));
            entries.insert(b"..".to_vec(), (parent, FileKind::Directory));
            self.write_directory_content(inode, &entries);
        }

        let mut entries = self.get_directory_content(parent).map_err(Errno::from_i32)?;
        entries.insert(name.as_os_str().as_bytes().to_vec(), (inode, attrs.kind));
        self.write_directory_content(parent, &entries);
        Ok(Entry {
            ino: attrs.inode,
            generation: None,
            file_ttl: Duration::new(0, 0),
            attr: attrs.into(),
            attr_ttl: Duration::new(0, 0),
        })
    }

    async fn mkdir(
        &self,
        req: RequestMeta,
        parent: u64,
        name: &Path,
        mode: u32,
        #[allow(unused_variables)] _umask: u32,
    ) -> Result<Entry, Errno> {
        let _guard = self.state_lock.lock().unwrap();
        debug!("mkdir() called with {parent:?} {name:?} {mode:o}");
        if self.lookup_name(parent, name.as_os_str()).is_ok() {
            return Err(Errno::EEXIST);
        }

        let mut parent_attrs = match self.get_inode(parent) {
            Ok(attrs) => attrs,
            Err(error_code) => {
                return Err(Errno::from_i32(error_code));
            }
        };

        if parent_attrs.kind != FileKind::Directory {
            return Err(Errno::ENOTDIR);
        }

        if !check_access(
            parent_attrs.uid,
            parent_attrs.gid,
            parent_attrs.mode,
            req.uid,
            req.gid,
            libc::W_OK,
        ) {
            return Err(Errno::EACCES);
        }
        parent_attrs.last_modified = time_now();
        parent_attrs.last_metadata_changed = time_now();
        self.write_inode(&parent_attrs);
    
        let new_mode = if req.uid != 0 {
            // regular users may not set uid or set gid
            mode & !(libc::S_ISUID | libc::S_ISGID) as u32
        } else if parent_attrs.mode & libc::S_ISGID as u16 != 0 {
            // root user must set gid if the parent diretory does
            mode | libc::S_ISGID as u32
        } else {
            mode
        };

        let inode = self.allocate_next_inode();
        let attrs = InodeAttributes {
            inode,
            open_file_handles: 0,
            size: u64::from(BLOCK_SIZE),
            last_accessed: time_now(),
            last_modified: time_now(),
            last_metadata_changed: time_now(),
            kind: FileKind::Directory,
            mode: self.creation_mode(new_mode),
            hardlinks: 2, // Directories start with link count of 2, since they have a self link
            uid: req.uid,
            gid: creation_gid(&parent_attrs, req.gid),
            xattrs: BTreeMap::default(),
        };
        self.write_inode(&attrs);

        let mut entries = BTreeMap::new();
        entries.insert(b".".to_vec(), (inode, FileKind::Directory));
        entries.insert(b"..".to_vec(), (parent, FileKind::Directory));
        self.write_directory_content(inode, &entries);

        let mut entries = self.get_directory_content(parent).map_err(Errno::from_i32)?;
        entries.insert(name.as_os_str().as_bytes().to_vec(), (inode, FileKind::Directory));
        self.write_directory_content(parent, &entries);
        Ok(Entry {
            ino: attrs.inode,
            generation: None,
            file_ttl: Duration::new(0, 0),
            attr: attrs.into(),
            attr_ttl: Duration::new(0, 0),
        })
    }

    async fn unlink(&self, req: RequestMeta, parent: u64, name: &Path) -> Result<(), Errno> {
        let _guard = self.state_lock.lock().unwrap();
        debug!("unlink() called with {parent:?} {name:?}");
        let mut attrs = match self.lookup_name(parent, name.as_os_str()) {
            Ok(attrs) => attrs,
            Err(error_code) => {
                return Err(Errno::from_i32(error_code));
            }
        };

        let mut parent_attrs = match self.get_inode(parent) {
            Ok(attrs) => attrs,
            Err(error_code) => {
                return Err(Errno::from_i32(error_code));
            }
        };

        if !check_access(
            parent_attrs.uid,
            parent_attrs.gid,
            parent_attrs.mode,
            req.uid,
            req.gid,
            libc::W_OK,
        ) {
            return Err(Errno::EACCES);
        }

        let uid = req.uid;
        // "Sticky bit" handling
        if parent_attrs.mode & libc::S_ISVTX as u16 != 0
            && uid != 0
            && uid != parent_attrs.uid
            && uid != attrs.uid
        {
            return Err(Errno::EACCES);
        }

        parent_attrs.last_metadata_changed = time_now();
        parent_attrs.last_modified = time_now();
        self.write_inode(&parent_attrs);

        attrs.hardlinks -= 1;
        attrs.last_metadata_changed = time_now();
        self.write_inode(&attrs);
        self.gc_inode(&attrs);

        let mut entries = self.get_directory_content(parent).unwrap();
        entries.remove(name.as_os_str().as_bytes());
        self.write_directory_content(parent, &entries);

        Ok(())
    }

    async fn rmdir(&self, req: RequestMeta, parent: u64, name: &Path) -> Result<(), Errno> {
        let _guard = self.state_lock.lock().unwrap();
        debug!("rmdir() called with {parent:?} {name:?}");
        let mut attrs = match self.lookup_name(parent, name.as_os_str()) {
            Ok(attrs) => attrs,
            Err(error_code) => {
                return Err(Errno::from_i32(error_code));
            }
        };

        let mut parent_attrs = match self.get_inode(parent) {
            Ok(attrs) => attrs,
            Err(error_code) => {
                return Err(Errno::from_i32(error_code));
            }
        };

        // Directories always have a self and parent link
        match self.get_directory_content(attrs.inode) {
            Ok(dir_entries) => {
                if dir_entries.len() > 2 {
                    return Err(Errno::ENOTEMPTY);
                }
            }
            Err(e) => return Err(Errno::from_i32(e)),
        }
        if !check_access(
            parent_attrs.uid,
            parent_attrs.gid,
            parent_attrs.mode,
            req.uid,
            req.gid,
            libc::W_OK,
        ) {
            return Err(Errno::EACCES);
        }

        // "Sticky bit" handling
        if parent_attrs.mode & libc::S_ISVTX as u16 != 0
            && req.uid != 0
            && req.uid != parent_attrs.uid
            && req.uid != attrs.uid
        {
            return Err(Errno::EACCES);
        }

        parent_attrs.last_metadata_changed = time_now();
        parent_attrs.last_modified = time_now();
        self.write_inode(&parent_attrs);

        attrs.hardlinks = 0;
        attrs.last_metadata_changed = time_now();
        self.write_inode(&attrs);
        self.gc_inode(&attrs);

    let mut entries = self.get_directory_content(parent).map_err(Errno::from_i32)?;
        entries.remove(name.as_os_str().as_bytes());
        self.write_directory_content(parent, &entries);

        Ok(())
    }

    async fn symlink(
        &self,
        req: RequestMeta,
        parent: u64,
        link_name: &Path,
        target: &Path,
    ) -> Result<Entry, Errno> {
        let _guard = self.state_lock.lock().unwrap();
        debug!(
            "symlink() called with {parent:?} {link_name:?} {target:?}"
        );
        let mut parent_attrs = match self.get_inode(parent) {
            Ok(attrs) => attrs,
            Err(error_code) => {
                return Err(Errno::from_i32(error_code));
            }
        };

        if parent_attrs.kind != FileKind::Directory {
            return Err(Errno::ENOTDIR);
        }

        if !check_access(
            parent_attrs.uid,
            parent_attrs.gid,
            parent_attrs.mode,
            req.uid,
            req.gid,
            libc::W_OK,
        ) {
            return Err(Errno::EACCES);
        }
        parent_attrs.last_modified = time_now();
        parent_attrs.last_metadata_changed = time_now();
        self.write_inode(&parent_attrs);

        let inode = self.allocate_next_inode();
        let attrs = InodeAttributes {
            inode,
            open_file_handles: 0,
            size: target.as_os_str().as_bytes().len() as u64,
            last_accessed: time_now(),
            last_modified: time_now(),
            last_metadata_changed: time_now(),
            kind: FileKind::Symlink,
            mode: 0o777,
            hardlinks: 1,
            uid: req.uid,
            gid: creation_gid(&parent_attrs, req.gid),
            xattrs: BTreeMap::default(),
        };

        if let Err(error_code) = self.insert_link(req, parent, link_name.as_os_str(), inode, FileKind::Symlink)
        {
            return Err(Errno::from_i32(error_code));
        }
        self.write_inode(&attrs);

        let path = self.content_path(inode);
        let mut file = OpenOptions::new()
            .write(true)
            .create(true)
            .truncate(true)
            .open(path)
            .map_err(|_| Errno::EIO)?;
        file.write_all(target.as_os_str().as_bytes())
            .map_err(|_| Errno::EIO)?;
        Ok(Entry {
            ino: attrs.inode,
            generation: None,
            file_ttl: Duration::new(0, 0),
            attr: attrs.into(),
            attr_ttl: Duration::new(0, 0),
        })
    }

    async fn rename(
        &self,
        req: RequestMeta,
        parent: u64,
        name: &Path,
        new_parent: u64,
        new_name: &Path,
        flags: u32,
    ) -> Result<(), Errno> {
        debug!(
            "rename() called with: source {parent:?} {name:?}, \
            destination {new_parent:?} {new_name:?}, flags {flags:#b}",
        );
        let mut inode_attrs = match self.lookup_name(parent, name.as_os_str()) {
            Ok(attrs) => attrs,
            Err(error_code) => {
                return Err(Errno::from_i32(error_code));
            }
        };

        let mut parent_attrs = match self.get_inode(parent) {
            Ok(attrs) => attrs,
            Err(error_code) => {
                return Err(Errno::from_i32(error_code));
            }
        };

        if !check_access(
            parent_attrs.uid,
            parent_attrs.gid,
            parent_attrs.mode,
            req.uid,
            req.gid,
            libc::W_OK,
        ) {
            return Err(Errno::EACCES);
        }

        // "Sticky bit" handling
        if parent_attrs.mode & libc::S_ISVTX as u16 != 0
            && req.uid != 0
            && req.uid != parent_attrs.uid
            && req.uid != inode_attrs.uid
        {
            return Err(Errno::EACCES);
        }

        let mut new_parent_attrs = match self.get_inode(new_parent) {
            Ok(attrs) => attrs,
            Err(error_code) => {
                return Err(Errno::from_i32(error_code));
            }
        };

        if new_parent_attrs.kind != FileKind::Directory {
            return Err(Errno::ENOTDIR);
        }

        if !check_access(
            new_parent_attrs.uid,
            new_parent_attrs.gid,
            new_parent_attrs.mode,
            req.uid,
            req.gid,
            libc::W_OK,
        ) {
            return Err(Errno::EACCES);
        }

        // "Sticky bit" handling in new_parent
        if new_parent_attrs.mode & libc::S_ISVTX as u16 != 0 {
            if let Ok(existing_attrs) = self.lookup_name(new_parent, new_name.as_os_str()) {
                if req.uid != 0
                    && req.uid != new_parent_attrs.uid
                    && req.uid != existing_attrs.uid
                {
                    return Err(Errno::EACCES);
                }
            }
        }

        #[cfg(target_os = "linux")]
        if flags & libc::RENAME_EXCHANGE as u32 != 0 {
            let mut new_inode_attrs = match self.lookup_name(new_parent, new_name.as_os_str()) {
                Ok(attrs) => attrs,
                Err(error_code) => {
                    return Err(Errno::from_i32(error_code));
                }
            };

            let mut entries = self.get_directory_content(new_parent).map_err(Errno::from_i32)?;
            entries.insert(
                new_name.as_os_str().as_bytes().to_vec(),
                (inode_attrs.inode, inode_attrs.kind),
            );
            self.write_directory_content(new_parent, &entries);

            let mut entries = self.get_directory_content(parent).map_err(Errno::from_i32)?;
            entries.insert(
                name.as_os_str().as_bytes().to_vec(),
                (new_inode_attrs.inode, new_inode_attrs.kind),
            );
            self.write_directory_content(parent, &entries);

            parent_attrs.last_metadata_changed = time_now();
            parent_attrs.last_modified = time_now();
            self.write_inode(&parent_attrs);
            new_parent_attrs.last_metadata_changed = time_now();
            new_parent_attrs.last_modified = time_now();
            self.write_inode(&new_parent_attrs);
            inode_attrs.last_metadata_changed = time_now();
            self.write_inode(&inode_attrs);
            new_inode_attrs.last_metadata_changed = time_now();
            self.write_inode(&new_inode_attrs);

            if inode_attrs.kind == FileKind::Directory {
                let mut entries = self.get_directory_content(inode_attrs.inode).map_err(Errno::from_i32)?;
                entries.insert(b"..".to_vec(), (new_parent, FileKind::Directory));
                self.write_directory_content(inode_attrs.inode, &entries);
            }
            if new_inode_attrs.kind == FileKind::Directory {
                let mut entries = self.get_directory_content(new_inode_attrs.inode).map_err(Errno::from_i32)?;
                entries.insert(b"..".to_vec(), (parent, FileKind::Directory));
                self.write_directory_content(new_inode_attrs.inode, &entries);
            }

            return Ok(());
        }

        // Only overwrite an existing directory if it's empty
        if let Ok(new_name_attrs) = self.lookup_name(new_parent, new_name.as_os_str()) {
            if new_name_attrs.kind == FileKind::Directory {
                let dir_entries = self.get_directory_content(new_name_attrs.inode).map_err(Errno::from_i32)?;
                if dir_entries.len() > 2 {
                    return Err(Errno::ENOTEMPTY);
                }
            }
        }

        // Only move an existing directory to a new parent, if we have write access to it,
        // because that will change the ".." link in it
        if inode_attrs.kind == FileKind::Directory
            && parent != new_parent
            && !check_access(
                inode_attrs.uid,
                inode_attrs.gid,
                inode_attrs.mode,
                req.uid,
                req.gid,
                libc::W_OK,
            )
        {
            return Err(Errno::EACCES);
        }

        // If target already exists decrement its hardlink count
        if let Ok(mut existing_inode_attrs) = self.lookup_name(new_parent, new_name.as_os_str()) {
            let mut entries = self.get_directory_content(new_parent).map_err(Errno::from_i32)?;
            entries.remove(new_name.as_os_str().as_bytes());
            self.write_directory_content(new_parent, &entries);

            if existing_inode_attrs.kind == FileKind::Directory {
                existing_inode_attrs.hardlinks = 0;
            } else {
                existing_inode_attrs.hardlinks -= 1;
            }
            existing_inode_attrs.last_metadata_changed = time_now();
            self.write_inode(&existing_inode_attrs);
            self.gc_inode(&existing_inode_attrs);
        }

        let mut entries = self.get_directory_content(parent).map_err(Errno::from_i32)?;
        entries.remove(name.as_os_str().as_bytes());
        self.write_directory_content(parent, &entries);

        let mut entries = self.get_directory_content(new_parent).map_err(Errno::from_i32)?;
        entries.insert(
            new_name.as_os_str().as_bytes().to_vec(),
            (inode_attrs.inode, inode_attrs.kind),
        );
        self.write_directory_content(new_parent, &entries);

        parent_attrs.last_metadata_changed = time_now();
        parent_attrs.last_modified = time_now();
        self.write_inode(&parent_attrs);
        new_parent_attrs.last_metadata_changed = time_now();
        new_parent_attrs.last_modified = time_now();
        self.write_inode(&new_parent_attrs);
        inode_attrs.last_metadata_changed = time_now();
        self.write_inode(&inode_attrs);

        if inode_attrs.kind == FileKind::Directory {
            let mut entries = self.get_directory_content(inode_attrs.inode).map_err(Errno::from_i32)?;
            entries.insert(b"..".to_vec(), (new_parent, FileKind::Directory));
            self.write_directory_content(inode_attrs.inode, &entries);
        }

        Ok(())
    }

    async fn link(
        &self,
        req: RequestMeta,
        inode: u64,
        new_parent: u64,
        new_name: &Path,
    ) -> Result<Entry, Errno> {
        let _guard = self.state_lock.lock().unwrap();
        debug!(
            "link() called for {inode}, {new_parent}, {new_name:?}"
        );
        let mut attrs = match self.get_inode(inode) {
            Ok(attrs) => attrs,
            Err(error_code) => {
                return Err(Errno::from_i32(error_code));
            }
        };
        if let Err(error_code) = self.insert_link(req, new_parent, new_name.as_os_str(), inode, attrs.kind) {
            return Err(Errno::from_i32(error_code));
        }
        attrs.hardlinks += 1;
        attrs.last_metadata_changed = time_now();
        self.write_inode(&attrs);
        return Ok(Entry {
            ino: attrs.inode,
            generation: None,
            file_ttl: Duration::new(0, 0),
            attr: attrs.into(),
            attr_ttl: Duration::new(0, 0),
        });
    }

    async fn open(&self, req: RequestMeta, inode: u64, flags: i32) -> Result<Open, Errno> {
        let _guard = self.state_lock.lock().unwrap();
        debug!("open() called for {inode:?}");
        let (access_mask, read, write) = match flags & libc::O_ACCMODE {
            libc::O_RDONLY => {
                // Behavior is undefined, but most filesystems return EACCES
                if flags & libc::O_TRUNC != 0 {
                    return Err(Errno::EACCES);
                }
                if flags & FMODE_EXEC != 0 {
                    // Open is from internal exec syscall
                    (libc::X_OK, true, false)
                } else {
                    (libc::R_OK, true, false)
                }
            }
            libc::O_WRONLY => (libc::W_OK, false, true),
            libc::O_RDWR => (libc::R_OK | libc::W_OK, true, true),
            // Exactly one access mode flag must be specified
            _ => {
                return Err(Errno::EINVAL);
            }
        };

        match self.get_inode(inode) {
            Ok(mut attr) => {
                if check_access(
                    attr.uid,
                    attr.gid,
                    attr.mode,
                    req.uid,
                    req.gid,
                    access_mask,
                ) {
                    attr.open_file_handles += 1;
                    self.write_inode(&attr);
                    let open_flags = if self.direct_io { FOPEN_DIRECT_IO } else { 0 };
                    return Ok(Open {
                        fh: self.allocate_next_file_handle(read, write),
                        flags: open_flags,
                        backing_id: None,
                    });
                }
                return Err(Errno::EACCES);
            }
            Err(error_code) => return Err(Errno::from_i32(error_code)),
        }
    }

    async fn read(
        &self,
        _req: RequestMeta,
        inode: u64,
        fh: u64,
        offset: i64,
        size: u32,
        _flags: i32,
        _lock_owner: Option<u64>,
    ) -> Result<Bytes, Errno> {
        // read path is read-only; no state_lock needed
        debug!("read() called on {inode:?} offset={offset:?} size={size:?}");
        assert!(offset >= 0);
        if !self.check_file_handle_read(fh) {
            return Err(Errno::EACCES);
        }
        let path = self.content_path(inode);
<<<<<<< HEAD
        if let Ok(file) = File::open(path) {
            let file_size = file.metadata().unwrap().len();
            // Could underflow if file length is less than local_start
            let read_size = min(size, file_size.saturating_sub(offset as u64) as u32);

            let mut buffer = vec![0; read_size as usize];
            file.read_exact_at(&mut buffer, offset as u64).unwrap();
            Ok(Bytes::from(buffer))
        } else {
            Err(Errno::ENOENT)
=======
        match File::open(path) {
            Ok(file) => {
                let file_size = file.metadata().unwrap().len();
                // Could underflow if file length is less than local_start
                let read_size = min(size, file_size.saturating_sub(offset as u64) as u32);

                let mut buffer = vec![0; read_size as usize];
                file.read_exact_at(&mut buffer, offset as u64).unwrap();
                reply.data(&buffer);
            }
            _ => {
                reply.error(libc::ENOENT);
            }
>>>>>>> 0d2e17c4
        }
    }

    async fn write(
        &self,
        _req: RequestMeta,
        inode: u64,
        fh: u64,
        offset: i64,
        data: &[u8],
        _write_flags: u32,
        _flags: i32,
        _lock_owner: Option<u64>,
    ) -> Result<u32, Errno> {
        let _guard = self.state_lock.lock().unwrap();
        debug!("write() called with {:?} size={:?}", inode, data.len());
        assert!(offset >= 0);
        if !self.check_file_handle_write(fh) {
            return Err(Errno::EACCES);
        }

        let path = self.content_path(inode);
        match OpenOptions::new().write(true).open(path) {
            Ok(mut file) => {
                file.seek(SeekFrom::Start(offset as u64)).unwrap();
                file.write_all(data).unwrap();

                let mut attrs = self.get_inode(inode).unwrap();
                attrs.last_metadata_changed = time_now();
                attrs.last_modified = time_now();
                if data.len() + offset as usize > attrs.size as usize {
                    attrs.size = (data.len() + offset as usize) as u64;
                }
                // #[cfg(feature = "abi-7-31")]
                // if flags & FUSE_WRITE_KILL_PRIV as i32 != 0 {
                //     clear_suid_sgid(&mut attrs);
                // }
                // XXX: In theory we should only need to do this when WRITE_KILL_PRIV is set for 7.31+
                // However, xfstests fail in that case
                clear_suid_sgid(&mut attrs);
                self.write_inode(&attrs);

<<<<<<< HEAD
            Ok(data.len() as u32)
        } else {
            Err(Errno::EBADF)
=======
                reply.written(data.len() as u32);
            }
            _ => {
                reply.error(libc::EBADF);
            }
>>>>>>> 0d2e17c4
        }
    }

    async fn release(
        &self,
        _req: RequestMeta,
        inode: u64,
        _fh: u64,
        _flags: i32,
        _lock_owner: Option<u64>,
        _flush: bool,
    ) -> Result<(), Errno> {
        if let Ok(mut attrs) = self.get_inode(inode) {
            // persisted by write_inode paths; here release just decrements counter and GC occurs in other ops
            attrs.open_file_handles -= 1;
        }
        Ok(())
    }

    async fn opendir(&self, req: RequestMeta, inode: u64, flags: i32) -> Result<Open, Errno> {
        let _guard = self.state_lock.lock().unwrap();
        debug!("opendir() called on {inode:?}");
        let (access_mask, read, write) = match flags & libc::O_ACCMODE {
            libc::O_RDONLY => {
                // Behavior is undefined, but most filesystems return EACCES
                if flags & libc::O_TRUNC != 0 {
                    return Err(Errno::EACCES);
                }
                (libc::R_OK, true, false)
            }
            libc::O_WRONLY => (libc::W_OK, false, true),
            libc::O_RDWR => (libc::R_OK | libc::W_OK, true, true),
            // Exactly one access mode flag must be specified
            _ => {
                return Err(Errno::EINVAL);
            }
        };

        match self.get_inode(inode) {
            Ok(mut attr) => {
                if check_access(
                    attr.uid,
                    attr.gid,
                    attr.mode,
                    req.uid,
                    req.gid,
                    access_mask,
                ) {
                    attr.open_file_handles += 1;
                    self.write_inode(&attr);
                    let open_flags = if self.direct_io { FOPEN_DIRECT_IO } else { 0 };
                    return Ok(Open {
                        fh: self.allocate_next_file_handle(read, write),
                        flags: open_flags,
                        backing_id: None,
                    });
                }
                return Err(Errno::EACCES);
            }
            Err(error_code) => return Err(Errno::from_i32(error_code)),
        }
    }

    async fn readdir(
        &self,
        _req: RequestMeta,
        inode: u64,
        _fh: u64,
        offset: i64,
        _max_bytes: u32,
    ) -> Result<DirentList, Errno> {
        // directory read path is read-only; no state_lock needed
        debug!("readdir() called with {inode:?}");
        assert!(offset >= 0);
        // get_directory_content() returns an owned tree structure, or an error.
        let tree = match self.get_directory_content(inode) {
            Ok(tree) => tree,
            Err(error_code) => {
                return Err(Errno::from_i32(error_code));
            }
        };
        let mut entries = Vec::new();
        // into_iter() moves ownership of the elements into the loop variables, to avoid a copy
        // This tree structure does not include an index; enumerate() adds an index
        for (index, (name_bytes, (ino, file_kind))) in
            tree.into_iter().enumerate().skip(offset as usize)
        {
            let dir_entry_data = Dirent {
                ino,
                offset: index as i64 + 1, // directory offsets are 1-indexed
                kind: file_kind.into(),
                name: Bytes::from(name_bytes),
            };
            entries.push(dir_entry_data);
            // TODO: Optionally, stop if bytes > _max_bytes
            // if not here, then fuser library will still ensure that max_bytes is respected.
        }
        // In this example, into() moves ownership of the Vec<Dirent<'_>> into the matching enum variant.
        Ok(entries.into())
    }

    async fn releasedir(
        &self,
        _req: RequestMeta,
        inode: u64,
        _fh: u64,
        _flags: i32,
    ) -> Result<(), Errno> {
        if let Ok(mut attrs) = self.get_inode(inode) {
            // persisted elsewhere; here we just decrement in-memory structure
            attrs.open_file_handles -= 1;
        }
        Ok(())
    }

    async fn statfs(&self, _req: RequestMeta, _ino: u64) -> Result<Statfs, Errno> {
        warn!("statfs() implementation is a stub");
        // TODO: real implementation of this
        Ok(Statfs {
            blocks: 10_000,
            bfree: 10_000,
            bavail: 10_000,
            files: 1,
            ffree: 10_000,
            bsize: BLOCK_SIZE,
            namelen: MAX_NAME_LENGTH,
            frsize: BLOCK_SIZE,
        })
    }

    async fn setxattr(
        &self,
        request: RequestMeta,
        inode: u64,
        key: &OsStr,
        value: &[u8],
        _flags: i32,
        _position: u32,
    ) -> Result<(), Errno> {
        let _guard = self.state_lock.lock().unwrap();
        if let Ok(mut attrs) = self.get_inode(inode) {
            if let Err(error) = xattr_access_check(key.as_bytes(), libc::W_OK, &attrs, request) {
                return Err(Errno::from_i32(error));
            }

            attrs.xattrs.insert(key.as_bytes().to_vec(), value.to_vec());
            attrs.last_metadata_changed = time_now();
            self.write_inode(&attrs);
            Ok(())
        } else {
            Err(Errno::EBADF)
        }
    }

    async fn getxattr(
        &self,
        request: RequestMeta,
        inode: u64,
        key: &OsStr,
        size: u32,
    ) -> Result<Xattr, Errno> {
        // attrs is declared mutable so that it can be disassembled for parts later.
        if let Ok(mut attrs) = self.get_inode(inode) {
            if let Err(error) = xattr_access_check(key.as_bytes(), libc::R_OK, &attrs, request) {
                return Err(Errno::from_i32(error));
            }
            // bmap.remove() takes ownership of the value, avoiding a copy. 
            if let Some(data) = attrs.xattrs.remove(key.as_bytes()) {
                if size == 0 {
                    return Ok(Xattr::Size(data.len() as u32));
                } else if data.len() <= size as usize {
                    // vec.into_boxed_slice() takes ownership of the value, avoiding a copy.
                    return Ok(Xattr::Data(Bytes::from(data)));
                }
                return Err(Errno::ERANGE);
            }
            return Err(Errno::NO_XATTR);
        }
        Err(Errno::EBADF)
    }

    async fn listxattr(
        &self,
        _req: RequestMeta,
        inode: u64,
        size: u32
    ) -> Result<Xattr, Errno> {
        if let Ok(attrs) = self.get_inode(inode) {
            let mut bytes = vec![];
            // into_keys() takes ownership, potentially avoiding an accidental copy
            // but probably a copy is unavoidable during the following reorganization.
            for key in attrs.xattrs.into_keys()
            {
                bytes.extend(key); // concatenate keys
                bytes.push(0); // as null-terminated
            }
            if size == 0 {
                return Ok(Xattr::Size(bytes.len() as u32));
            } else if bytes.len() <= size as usize {
                return Ok(Xattr::Data(Bytes::from(bytes)));
            }
            return Err(Errno::ERANGE);
        }
        Err(Errno::EBADF)
    }

    async fn removexattr(
        &self,
        request: RequestMeta,
        inode: u64,
        key: &OsStr,
    ) -> Result<(), Errno> {
        let _guard = self.state_lock.lock().unwrap();
        if let Ok(mut attrs) = self.get_inode(inode) {
            if let Err(error) = xattr_access_check(key.as_bytes(), libc::W_OK, &attrs, request) {
                return Err(Errno::from_i32(error));
            }

            if attrs.xattrs.remove(key.as_bytes()).is_none() {
                #[cfg(target_os = "linux")]
                return Err(Errno::ENODATA);
                #[cfg(not(target_os = "linux"))]
                return Err(Errno::ENOATTR);
            }
            attrs.last_metadata_changed = time_now();
            self.write_inode(&attrs);
            Ok(())
        } else {
            Err(Errno::EBADF)
        }
    }

    async fn access(
        &self,
        req: RequestMeta,
        inode: u64,
        mask: i32
    ) -> Result<(), Errno> {
        debug!("access() called with {inode:?} {mask:?}");
        match self.get_inode(inode) {
            Ok(attr) => {
                if check_access(attr.uid, attr.gid, attr.mode, req.uid, req.gid, mask) {
                    return Ok(());
                }
                Err(Errno::EACCES)
            }
            Err(error_code) => Err(Errno::from_i32(error_code)),
        }
    }

    async fn create(
        &self,
        req: RequestMeta,
        parent: u64,
        name: &Path,
        mut mode: u32,
        _umask: u32,
        flags: i32,
    ) -> Result<(Entry, Open), Errno> {
        debug!("create() called with {parent:?} {name:?}");
        if self.lookup_name(parent, name.as_os_str()).is_ok() {
            return Err(Errno::EEXIST);
        }

        let (read, write) = match flags & libc::O_ACCMODE {
            libc::O_RDONLY => (true, false),
            libc::O_WRONLY => (false, true),
            libc::O_RDWR => (true, true),
            // Exactly one access mode flag must be specified
            _ => {
                return Err(Errno::EINVAL);
            }
        };

        let mut parent_attrs = match self.get_inode(parent) {
            Ok(attrs) => attrs,
            Err(error_code) => {
                return Err(Errno::from_i32(error_code));
            }
        };

        if parent_attrs.kind != FileKind::Directory {
            return Err(Errno::ENOTDIR);
        }

        if !check_access(
            parent_attrs.uid,
            parent_attrs.gid,
            parent_attrs.mode,
            req.uid,
            req.gid,
            libc::W_OK,
        ) {
            return Err(Errno::EACCES);
        }
        parent_attrs.last_modified = time_now();
        parent_attrs.last_metadata_changed = time_now();
        self.write_inode(&parent_attrs);

        if req.uid != 0 {
            mode &= !(libc::S_ISUID | libc::S_ISGID) as u32;
        }

        let inode = self.allocate_next_inode();
        let attrs = InodeAttributes {
            inode,
            open_file_handles: 1,
            size: 0,
            last_accessed: time_now(),
            last_modified: time_now(),
            last_metadata_changed: time_now(),
            kind: as_file_kind(mode),
            mode: self.creation_mode(mode),
            hardlinks: 1,
            uid: req.uid,
            gid: creation_gid(&parent_attrs, req.gid),
            xattrs: BTreeMap::default(),
        };
        self.write_inode(&attrs);
        File::create(self.content_path(inode)).unwrap();

        if as_file_kind(mode) == FileKind::Directory {
            let mut entries = BTreeMap::new();
            entries.insert(b".".to_vec(), (inode, FileKind::Directory));
            entries.insert(b"..".to_vec(), (parent, FileKind::Directory));
            self.write_directory_content(inode, &entries);
        }

        let mut entries = self.get_directory_content(parent).unwrap();
        entries.insert(name.as_os_str().as_bytes().to_vec(), (inode, attrs.kind));
        self.write_directory_content(parent, &entries);

        // TODO: implement flags
        return Ok((
            Entry {
                ino: attrs.inode,
                generation: None,
                file_ttl: Duration::new(0, 0),
                attr: attrs.into(),
                attr_ttl: Duration::new(0, 0),
            },
            Open {
                fh: self.allocate_next_file_handle(read, write),
                flags: 0,
                backing_id: None,
            },
        ));
    }

    #[cfg(target_os = "linux")]
    async fn fallocate(
        &self,
        _req: RequestMeta,
        inode: u64,
        _fh: u64,
        offset: i64,
        length: i64,
        mode: i32,
    ) -> Result<(), Errno> {
        let _guard = self.state_lock.lock().unwrap();
        let path = self.content_path(inode);
        match OpenOptions::new().write(true).open(path) {
            Ok(file) => {
                unsafe {
                    libc::fallocate64(file.into_raw_fd(), mode, offset, length);
                }
                if mode & libc::FALLOC_FL_KEEP_SIZE == 0 {
                    let mut attrs = self.get_inode(inode).unwrap();
                    attrs.last_metadata_changed = time_now();
                    attrs.last_modified = time_now();
                    if (offset + length) as u64 > attrs.size {
                        attrs.size = (offset + length) as u64;
                    }
                    self.write_inode(&attrs);
                }
                reply.ok();
            }
            _ => {
                reply.error(libc::ENOENT);
            }
<<<<<<< HEAD
            Ok(())
        } else {
            Err(Errno::ENOENT)
=======
>>>>>>> 0d2e17c4
        }
    }

    async fn copy_file_range(
        &self,
        _req: RequestMeta,
        src_inode: u64,
        src_fh: u64,
        src_offset: i64,
        dest_inode: u64,
        dest_fh: u64,
        dest_offset: i64,
        size: u64,
        _flags: u32,
    ) -> Result<u32, Errno> {
        let _guard = self.state_lock.lock().unwrap();
        debug!("copy_file_range() called with src=({src_fh}, {src_inode}, {src_offset}) dest=({dest_fh}, {dest_inode}, {dest_offset}) size={size}");
        if !self.check_file_handle_read(src_fh) {
            return Err(Errno::EACCES);
        }
        if !self.check_file_handle_write(dest_fh) {
            return Err(Errno::EACCES);
        }

        let src_path = self.content_path(src_inode);
        match File::open(src_path) {
            Ok(file) => {
                let file_size = file.metadata().unwrap().len();
                // Could underflow if file length is less than local_start
                let read_size = min(size, file_size.saturating_sub(src_offset as u64));

                let mut data = vec![0; read_size as usize];
                file.read_exact_at(&mut data, src_offset as u64).unwrap();

                let dest_path = self.content_path(dest_inode);
                match OpenOptions::new().write(true).open(dest_path) {
                    Ok(mut file) => {
                        file.seek(SeekFrom::Start(dest_offset as u64)).unwrap();
                        file.write_all(&data).unwrap();

                        let mut attrs = self.get_inode(dest_inode).unwrap();
                        attrs.last_metadata_changed = time_now();
                        attrs.last_modified = time_now();
                        if data.len() + dest_offset as usize > attrs.size as usize {
                            attrs.size = (data.len() + dest_offset as usize) as u64;
                        }
                        self.write_inode(&attrs);

                        reply.written(data.len() as u32);
                    }
                    _ => {
                        reply.error(libc::EBADF);
                    }
                }
<<<<<<< HEAD
                self.write_inode(&attrs);

                return Ok(data.len() as u32);
            }
            return Err(Errno::EBADF);
=======
            }
            _ => {
                reply.error(libc::ENOENT);
            }
>>>>>>> 0d2e17c4
        }
        return Err(Errno::ENOENT);
    }
}

#[must_use]
pub fn check_access(
    file_uid: u32,
    file_gid: u32,
    file_mode: u16,
    uid: u32,
    gid: u32,
    mut access_mask: i32,
) -> bool {
    // F_OK tests for existence of file
    if access_mask == libc::F_OK {
        return true;
    }
    let file_mode = i32::from(file_mode);

    // root is allowed to read & write anything
    if uid == 0 {
        // root only allowed to exec if one of the X bits is set
        access_mask &= libc::X_OK;
        access_mask -= access_mask & (file_mode >> 6);
        access_mask -= access_mask & (file_mode >> 3);
        access_mask -= access_mask & file_mode;
        return access_mask == 0;
    }

    if uid == file_uid {
        access_mask -= access_mask & (file_mode >> 6);
    } else if gid == file_gid {
        access_mask -= access_mask & (file_mode >> 3);
    } else {
        access_mask -= access_mask & file_mode;
    }

    return access_mask == 0;
}

fn as_file_kind(mut mode: u32) -> FileKind {
    mode &= libc::S_IFMT as u32;

    if mode == libc::S_IFREG as u32 {
        return FileKind::File;
    } else if mode == libc::S_IFLNK as u32 {
        return FileKind::Symlink;
    } else if mode == libc::S_IFDIR as u32 {
        return FileKind::Directory;
    }
    unimplemented!("{}", mode);
}

fn get_groups(pid: u32) -> Vec<u32> {
    if cfg!(not(target_os = "macos")) {
        let path = format!("/proc/{pid}/task/{pid}/status");
        let file = File::open(path).unwrap();
        for line in BufReader::new(file).lines() {
            let line = line.unwrap();
            if line.starts_with("Groups:") {
                return line["Groups: ".len()..]
                    .split(' ')
                    .filter(|x| !x.trim().is_empty())
                    .map(|x| x.parse::<u32>().unwrap())
                    .collect();
            }
        }
    }

    vec![]
}

fn fuse_allow_other_enabled() -> io::Result<bool> {
    let file = File::open("/etc/fuse.conf")?;
    for line in BufReader::new(file).lines() {
        if line?.trim_start().starts_with("user_allow_other") {
            return Ok(true);
        }
    }
    Ok(false)
}

fn main() {
    let matches = Command::new("Fuser")
        .version(crate_version!())
        .author("Christopher Berner")
        .arg(
            Arg::new("data-dir")
                .long("data-dir")
                .value_name("DIR")
                .default_value("/tmp/fuser")
                .help("Set local directory used to store data"),
        )
        .arg(
            Arg::new("mount-point")
                .long("mount-point")
                .value_name("MOUNT_POINT")
                .default_value("")
                .help("Act as a client, and mount FUSE at given path"),
        )
        .arg(
            Arg::new("direct-io")
                .long("direct-io")
                .action(ArgAction::SetTrue)
                .requires("mount-point")
                .help("Mount FUSE with direct IO"),
        )
        .arg(
            Arg::new("fsck")
                .long("fsck")
                .action(ArgAction::SetTrue)
                .help("Run a filesystem check"),
        )
        .arg(
            Arg::new("suid")
                .long("suid")
                .action(ArgAction::SetTrue)
                .help("Enable setuid support when run as root"),
        )
        .arg(
            Arg::new("user")
                .long("user")
                .action(ArgAction::SetTrue)
                .help("disable root-priviledge features"),
        )
        .arg(
            Arg::new("v")
                .short('v')
                .action(ArgAction::Count)
                .help("Sets the level of verbosity"),
        )
        .get_matches();

    let verbosity = matches.get_count("v");
    let log_level = match verbosity {
        0 => LevelFilter::Error,
        1 => LevelFilter::Warn,
        2 => LevelFilter::Info,
        3 => LevelFilter::Debug,
        _ => LevelFilter::Trace,
    };
    env_logger::builder()
        .format_timestamp_nanos()
        .filter_level(log_level)
        .init();

    let mut options = vec![MountOption::FSName("fuser".to_string())];

    if !matches.get_flag("user"){
        #[cfg(feature = "abi-7-26")]
        {
            if matches.get_flag("suid") {
                info!("setuid bit support enabled");
                options.push(MountOption::Suid);
            } else {
                options.push(MountOption::AutoUnmount);
            }
        }
        #[cfg(not(feature = "abi-7-26"))]
        {
            options.push(MountOption::AutoUnmount);
        }
        if let Ok(enabled) = fuse_allow_other_enabled() {
            if enabled {
                options.push(MountOption::AllowOther);
            }
        } else {
            eprintln!("Unable to read /etc/fuse.conf");
        }
    }

    let data_dir = matches.get_one::<String>("data-dir").unwrap().to_string();

    let mountpoint: String = matches
        .get_one::<String>("mount-point")
        .unwrap()
        .to_string();

    let result = fuser::mount2(
        SimpleFS::new(
            data_dir,
            matches.get_flag("direct-io"),
            matches.get_flag("suid"),
            matches.get_flag("user")
        ).into(),
        mountpoint,
        &options,
    );
    if let Err(e) = result {
        // Return a special error code for permission denied, which usually indicates that
        // "user_allow_other" is missing from /etc/fuse.conf
        if e.kind() == ErrorKind::PermissionDenied {
            error!("{e}");
            std::process::exit(2);
        }
    }
}

#[cfg(test)]
mod test {
    use super::*;

    fn dummy_meta() -> RequestMeta {
        RequestMeta { unique: 0, uid: 1000, gid: 1000, pid: 2000 }
    }

    // Helper function to initialize a SimpleFS without a session mount
    fn setup_test_fs(name: &str) -> SimpleFS {
        let dir_path = format!("/tmp/tests/{}", name);
        let fs = SimpleFS::new(dir_path.clone(), false, false, true);
        // Ensure the directory structure is created
        std::fs::create_dir_all(format!("{}/inodes", dir_path)).unwrap();
        std::fs::create_dir_all(format!("{}/contents", dir_path)).unwrap();
        // Initialize root inode
        let root_attrs = InodeAttributes {
            inode: FUSE_ROOT_ID,
            open_file_handles: 0,
            size: 0,
            last_accessed: time_now(),
            last_modified: time_now(),
            last_metadata_changed: time_now(),
            kind: FileKind::Directory,
            mode: 0o755,
            hardlinks: 2,
            uid: 1000,
            gid: 1000,
            xattrs: BTreeMap::default(),
        };
        fs.write_inode(&root_attrs);
        let mut root_entries = BTreeMap::new();
        root_entries.insert(b".".to_vec(), (FUSE_ROOT_ID, FileKind::Directory));
        root_entries.insert(b"..".to_vec(), (FUSE_ROOT_ID, FileKind::Directory));
        fs.write_directory_content(FUSE_ROOT_ID, &root_entries);
        // Create a test file inode
        let file_attrs = InodeAttributes {
            inode: 2,
            open_file_handles: 0,
            size: 0,
            last_accessed: time_now(),
            last_modified: time_now(),
            last_metadata_changed: time_now(),
            kind: FileKind::File,
            mode: 0o644,
            hardlinks: 1,
            uid: 1000,
            gid: 1000,
            xattrs: BTreeMap::default(),
        };
        fs.write_inode(&file_attrs);
        File::create(fs.content_path(2)).unwrap();
        let mut root_entries = fs.get_directory_content(FUSE_ROOT_ID).unwrap();
        root_entries.insert(b"testfile.txt".to_vec(), (2, FileKind::File));
        fs.write_directory_content(FUSE_ROOT_ID, &root_entries);
        fs
    }

    #[test]
    fn test_setattr_mode_change_success() {
        let fs = setup_test_fs("setattr_success");
        let req = dummy_meta();
        let new_mode = 0o664;
        let result = futures::executor::block_on(
            fs.setattr(req, 2, Some(new_mode), None, None, None, None, None, None, None, None, None, None, None)
        );
        assert!(result.is_ok(), "Setattr should succeed for mode change as owner");
        if let Ok((attr, _ttl)) = result {
            assert_eq!(attr.perm, new_mode as u16, "Mode should be updated to 0o664");
        }
    }

    #[test]
    fn test_setattr_mode_change_fail_permission() {
        let fs = setup_test_fs("setattr_fail");
        let mut req = dummy_meta();
        req.uid = 2000; // Different UID to simulate non-owner
        let new_mode = 0o664;
        let result = futures::executor::block_on(
            fs.setattr(req, 2, Some(new_mode), None, None, None, None, None, None, None, None, None, None, None)
        );
        assert!(result.is_err(), "Setattr should fail for mode change as non-owner");
        if let Err(e) = result {
            assert_eq!(e, Errno::EPERM, "Should return EPERM for permission denied");
        }
    }

    #[test]
    fn test_symlink_readlink_success() {
        let fs = setup_test_fs("symlink_success");
        let req = dummy_meta();
        let target = PathBuf::from("test_target.txt");
        let symlink_result = futures::executor::block_on(
            fs.symlink(req, FUSE_ROOT_ID, &PathBuf::from("testlink"), &target)
        );
        assert!(symlink_result.is_ok(), "Symlink creation should succeed");
        if let Ok(entry) = symlink_result {
            let readlink_result = futures::executor::block_on(
                fs.readlink(req, entry.attr.ino)
            );
            assert!(readlink_result.is_ok(), "Readlink should succeed");
            if let Ok(target_data) = readlink_result {
                assert_eq!(target_data.as_ref(), target.as_os_str().as_bytes(), "Readlink should return the correct target");
            }
        }
    }

    #[test]
    fn test_readlink_fail_invalid_inode() {
        let fs = setup_test_fs("readlink_fail");
        let req = dummy_meta();
        let result = futures::executor::block_on(
            fs.readlink(req, 9999)
        );
        assert!(result.is_err(), "Readlink should fail for invalid inode");
        if let Err(e) = result {
            assert_eq!(e, Errno::ENOENT, "Should return ENOENT for non-existent inode");
        }
    }
}<|MERGE_RESOLUTION|>--- conflicted
+++ resolved
@@ -14,7 +14,6 @@
 */
 use fuser::TimeOrNow::Now;
 use fuser::{
-<<<<<<< HEAD
     Dirent, DirentList, Entry, Errno, FileAttr, trait_async::Filesystem,
     Forget, KernelConfig, MountOption, Open, RequestMeta, Statfs, TimeOrNow, Xattr,
     FUSE_ROOT_ID,
@@ -23,16 +22,6 @@
 use bytes::Bytes;
 #[allow(unused_imports)]
 use log::{debug, info, warn, error, LevelFilter};
-=======
-    FUSE_ROOT_ID, Filesystem, KernelConfig, MountOption, ReplyAttr, ReplyCreate, ReplyData,
-    ReplyDirectory, ReplyEmpty, ReplyEntry, ReplyOpen, ReplyStatfs, ReplyWrite, ReplyXattr,
-    Request, TimeOrNow,
-};
-#[cfg(feature = "abi-7-26")]
-use log::info;
-use log::{LevelFilter, error};
-use log::{debug, warn};
->>>>>>> 0d2e17c4
 use serde::{Deserialize, Serialize};
 use std::cmp::min;
 use std::collections::BTreeMap;
@@ -240,11 +229,7 @@
         FileAttr {
             ino: attrs.inode,
             size: attrs.size,
-<<<<<<< HEAD
             blocks: attrs.size.div_ceil(u64::from(BLOCK_SIZE)),
-=======
-            blocks: attrs.size.div_ceil(BLOCK_SIZE),
->>>>>>> 0d2e17c4
             atime: system_time_from_time(attrs.last_accessed.0, attrs.last_accessed.1),
             mtime: system_time_from_time(attrs.last_modified.0, attrs.last_modified.1),
             ctime: system_time_from_time(
@@ -782,7 +767,6 @@
         let path = self.content_path(inode);
         match File::open(path) {
             Ok(mut file) => {
-<<<<<<< HEAD
                 let file_size = match file.metadata() {
                     Ok(md) => md.len(),
                     Err(_) => return Err(Errno::EIO), // Or some other appropriate error
@@ -796,16 +780,6 @@
                 }
             }
             Err(_) => Err(Errno::ENOENT),
-=======
-                let file_size = file.metadata().unwrap().len();
-                let mut buffer = vec![0; file_size as usize];
-                file.read_exact(&mut buffer).unwrap();
-                reply.data(&buffer);
-            }
-            _ => {
-                reply.error(libc::ENOENT);
-            }
->>>>>>> 0d2e17c4
         }
     }
 
@@ -825,17 +799,8 @@
             && file_type != libc::S_IFDIR as u32
         {
             // TODO
-<<<<<<< HEAD
             warn!("mknod() implementation is incomplete. Only supports regular files, symlinks, and directories. Got {mode:o}");
             return Err(Errno::EPERM);
-=======
-            warn!(
-                "mknod() implementation is incomplete. Only supports regular files, symlinks, and directories. Got {:o}",
-                mode
-            );
-            reply.error(libc::EPERM);
-            return;
->>>>>>> 0d2e17c4
         }
 
         if self.lookup_name(parent, name.as_os_str()).is_ok() {
@@ -1484,32 +1449,17 @@
             return Err(Errno::EACCES);
         }
         let path = self.content_path(inode);
-<<<<<<< HEAD
-        if let Ok(file) = File::open(path) {
-            let file_size = file.metadata().unwrap().len();
-            // Could underflow if file length is less than local_start
-            let read_size = min(size, file_size.saturating_sub(offset as u64) as u32);
-
-            let mut buffer = vec![0; read_size as usize];
-            file.read_exact_at(&mut buffer, offset as u64).unwrap();
-            Ok(Bytes::from(buffer))
-        } else {
-            Err(Errno::ENOENT)
-=======
         match File::open(path) {
             Ok(file) => {
                 let file_size = file.metadata().unwrap().len();
                 // Could underflow if file length is less than local_start
                 let read_size = min(size, file_size.saturating_sub(offset as u64) as u32);
 
-                let mut buffer = vec![0; read_size as usize];
-                file.read_exact_at(&mut buffer, offset as u64).unwrap();
-                reply.data(&buffer);
-            }
-            _ => {
-                reply.error(libc::ENOENT);
-            }
->>>>>>> 0d2e17c4
+            let mut buffer = vec![0; read_size as usize];
+            file.read_exact_at(&mut buffer, offset as u64).unwrap();
+            Ok(Bytes::from(buffer))
+            }
+            _ => Err(Errno::ENOENT)
         }
     }
 
@@ -1552,17 +1502,9 @@
                 clear_suid_sgid(&mut attrs);
                 self.write_inode(&attrs);
 
-<<<<<<< HEAD
             Ok(data.len() as u32)
-        } else {
-            Err(Errno::EBADF)
-=======
-                reply.written(data.len() as u32);
-            }
-            _ => {
-                reply.error(libc::EBADF);
-            }
->>>>>>> 0d2e17c4
+            }
+            _ => Err(Errno::EBADF)
         }
     }
 
@@ -1924,31 +1866,22 @@
     ) -> Result<(), Errno> {
         let _guard = self.state_lock.lock().unwrap();
         let path = self.content_path(inode);
-        match OpenOptions::new().write(true).open(path) {
-            Ok(file) => {
-                unsafe {
-                    libc::fallocate64(file.into_raw_fd(), mode, offset, length);
+        if let Ok(file) = OpenOptions::new().write(true).open(path) {
+            unsafe {
+                libc::fallocate64(file.into_raw_fd(), mode, offset, length);
+            }
+            if mode & libc::FALLOC_FL_KEEP_SIZE == 0 {
+                let mut attrs = self.get_inode(inode).unwrap();
+                attrs.last_metadata_changed = time_now();
+                attrs.last_modified = time_now();
+                if (offset + length) as u64 > attrs.size {
+                    attrs.size = (offset + length) as u64;
                 }
-                if mode & libc::FALLOC_FL_KEEP_SIZE == 0 {
-                    let mut attrs = self.get_inode(inode).unwrap();
-                    attrs.last_metadata_changed = time_now();
-                    attrs.last_modified = time_now();
-                    if (offset + length) as u64 > attrs.size {
-                        attrs.size = (offset + length) as u64;
-                    }
-                    self.write_inode(&attrs);
-                }
-                reply.ok();
-            }
-            _ => {
-                reply.error(libc::ENOENT);
-            }
-<<<<<<< HEAD
+                self.write_inode(&attrs);
+            }
             Ok(())
         } else {
             Err(Errno::ENOENT)
-=======
->>>>>>> 0d2e17c4
         }
     }
 
@@ -1996,27 +1929,17 @@
                             attrs.size = (data.len() + dest_offset as usize) as u64;
                         }
                         self.write_inode(&attrs);
-
-                        reply.written(data.len() as u32);
+                        return Ok(data.len() as u32);
                     }
                     _ => {
-                        reply.error(libc::EBADF);
+                        return Err(Errno::EBADF);
                     }
                 }
-<<<<<<< HEAD
-                self.write_inode(&attrs);
-
-                return Ok(data.len() as u32);
-            }
-            return Err(Errno::EBADF);
-=======
             }
             _ => {
-                reply.error(libc::ENOENT);
-            }
->>>>>>> 0d2e17c4
-        }
-        return Err(Errno::ENOENT);
+                return Err(Errno::ENOENT);
+            }
+        }
     }
 }
 
