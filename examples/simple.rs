#![allow(clippy::needless_return)]
#![allow(clippy::unnecessary_cast)] // libc::S_* are u16 or u32 depending on the platform
#![allow(clippy::cast_possible_truncation)] // u32 -> u16 without error handling
#![allow(clippy::cast_sign_loss)] // i64 -> u32 without error handling

use clap::{Arg, ArgAction, Command, crate_version};
use fuser::consts::FOPEN_DIRECT_IO;
#[cfg(feature = "abi-7-26")]
use fuser::consts::FUSE_HANDLE_KILLPRIV;
/*
// Note: see fn write().
#[cfg(feature = "abi-7-31")]
use fuser::consts::FUSE_WRITE_KILL_PRIV;
*/
use async_trait::async_trait;
use bytes::Bytes;
use fuser::TimeOrNow::Now;
use fuser::{
    Dirent, DirentList, Entry, Errno, FUSE_ROOT_ID, FileAttr, Forget, KernelConfig, MountOption,
    Open, RequestMeta, Statfs, TimeOrNow, Xattr, trait_async::Filesystem,
};
#[allow(unused_imports)]
use log::{LevelFilter, debug, error, info, warn};
use serde::{Deserialize, Serialize};
use std::cmp::min;
use std::collections::BTreeMap;
use std::ffi::OsStr;
use std::fs::{File, OpenOptions};
use std::io::{BufRead, BufReader, ErrorKind, Read, Seek, SeekFrom, Write};
use std::os::raw::c_int;
use std::os::unix::ffi::OsStrExt;
use std::os::unix::fs::FileExt;
#[cfg(target_os = "linux")]
use std::os::unix::io::IntoRawFd;
use std::path::{Path, PathBuf};
use std::sync::Mutex;
use std::sync::atomic::{AtomicU64, Ordering};
use std::time::{Duration, SystemTime, UNIX_EPOCH};
use std::{env, fs, io};

const BLOCK_SIZE: u32 = 512;
const MAX_NAME_LENGTH: u32 = 255;
const MAX_FILE_SIZE: u64 = 1024 * 1024 * 1024 * 1024;

// Top two file handle bits are used to store permissions
// Note: This isn't safe, since the client can modify those bits. However, this implementation
// is just a toy
const FILE_HANDLE_READ_BIT: u64 = 1 << 63;
const FILE_HANDLE_WRITE_BIT: u64 = 1 << 62;

const FMODE_EXEC: i32 = 0x20;

type Inode = u64;

type DirectoryDescriptor = BTreeMap<Vec<u8>, (Inode, FileKind)>;

#[derive(Serialize, Deserialize, Copy, Clone, PartialEq)]
enum FileKind {
    File,
    Directory,
    Symlink,
}

impl From<FileKind> for fuser::FileType {
    fn from(kind: FileKind) -> Self {
        match kind {
            FileKind::File => fuser::FileType::RegularFile,
            FileKind::Directory => fuser::FileType::Directory,
            FileKind::Symlink => fuser::FileType::Symlink,
        }
    }
}

#[derive(Debug)]
enum XattrNamespace {
    Security,
    System,
    Trusted,
    User,
}

fn parse_xattr_namespace(key: &[u8]) -> Result<XattrNamespace, c_int> {
    let user = b"user.";
    if key.len() < user.len() {
        return Err(libc::ENOTSUP);
    }
    if key[..user.len()].eq(user) {
        return Ok(XattrNamespace::User);
    }

    let system = b"system.";
    if key.len() < system.len() {
        return Err(libc::ENOTSUP);
    }
    if key[..system.len()].eq(system) {
        return Ok(XattrNamespace::System);
    }

    let trusted = b"trusted.";
    if key.len() < trusted.len() {
        return Err(libc::ENOTSUP);
    }
    if key[..trusted.len()].eq(trusted) {
        return Ok(XattrNamespace::Trusted);
    }

    let security = b"security";
    if key.len() < security.len() {
        return Err(libc::ENOTSUP);
    }
    if key[..security.len()].eq(security) {
        return Ok(XattrNamespace::Security);
    }

    return Err(libc::ENOTSUP);
}

fn clear_suid_sgid(attr: &mut InodeAttributes) {
    attr.mode &= !libc::S_ISUID as u16;
    // SGID is only suppose to be cleared if XGRP is set
    if attr.mode & libc::S_IXGRP as u16 != 0 {
        attr.mode &= !libc::S_ISGID as u16;
    }
}

fn creation_gid(parent: &InodeAttributes, gid: u32) -> u32 {
    if parent.mode & libc::S_ISGID as u16 != 0 {
        return parent.gid;
    }

    gid
}

fn xattr_access_check(
    key: &[u8],
    access_mask: i32,
    inode_attrs: &InodeAttributes,
    request: RequestMeta,
) -> Result<(), c_int> {
    match parse_xattr_namespace(key)? {
        XattrNamespace::Security => {
            if access_mask != libc::R_OK && request.uid != 0 {
                return Err(libc::EPERM);
            }
        }
        XattrNamespace::Trusted => {
            if request.uid != 0 {
                return Err(libc::EPERM);
            }
        }
        XattrNamespace::System => {
            if key.eq(b"system.posix_acl_access") {
                if !check_access(
                    inode_attrs.uid,
                    inode_attrs.gid,
                    inode_attrs.mode,
                    request.uid,
                    request.gid,
                    access_mask,
                ) {
                    return Err(libc::EPERM);
                }
            } else if key.eq(b"system.posix_acl_default") | key.eq(b"system.nfs4_acl") {
                return Err(libc::EOPNOTSUPP);
            } else if request.uid != 0 {
                return Err(libc::EPERM);
            }
        }
        XattrNamespace::User => {
            if !check_access(
                inode_attrs.uid,
                inode_attrs.gid,
                inode_attrs.mode,
                request.uid,
                request.gid,
                access_mask,
            ) {
                return Err(libc::EPERM);
            }
        }
    }

    Ok(())
}

fn time_now() -> (i64, u32) {
    time_from_system_time(&SystemTime::now())
}

fn system_time_from_time(secs: i64, nsecs: u32) -> SystemTime {
    if secs >= 0 {
        UNIX_EPOCH + Duration::new(secs as u64, nsecs)
    } else {
        UNIX_EPOCH - Duration::new((-secs) as u64, nsecs)
    }
}

fn time_from_system_time(system_time: &SystemTime) -> (i64, u32) {
    // Convert to signed 64-bit time with epoch at 0
    match system_time.duration_since(UNIX_EPOCH) {
        Ok(duration) => (duration.as_secs() as i64, duration.subsec_nanos()),
        Err(before_epoch_error) => (
            -(before_epoch_error.duration().as_secs() as i64),
            before_epoch_error.duration().subsec_nanos(),
        ),
    }
}

#[derive(Serialize, Deserialize)]
struct InodeAttributes {
    pub inode: Inode,
    pub open_file_handles: u64, // Ref count of open file handles to this inode
    pub size: u64,
    pub last_accessed: (i64, u32),
    pub last_modified: (i64, u32),
    pub last_metadata_changed: (i64, u32),
    pub kind: FileKind,
    // Permissions and special mode bits
    pub mode: u16,
    pub hardlinks: u32,
    pub uid: u32,
    pub gid: u32,
    pub xattrs: BTreeMap<Vec<u8>, Vec<u8>>,
}

impl From<InodeAttributes> for FileAttr {
    fn from(attrs: InodeAttributes) -> Self {
        FileAttr {
            ino: attrs.inode,
            size: attrs.size,
            blocks: attrs.size.div_ceil(u64::from(BLOCK_SIZE)),
            atime: system_time_from_time(attrs.last_accessed.0, attrs.last_accessed.1),
            mtime: system_time_from_time(attrs.last_modified.0, attrs.last_modified.1),
            ctime: system_time_from_time(
                attrs.last_metadata_changed.0,
                attrs.last_metadata_changed.1,
            ),
            crtime: SystemTime::UNIX_EPOCH,
            kind: attrs.kind.into(),
            perm: attrs.mode,
            nlink: attrs.hardlinks,
            uid: attrs.uid,
            gid: attrs.gid,
            rdev: 0,
            blksize: BLOCK_SIZE,
            flags: 0,
        }
    }
}

// Stores inode metadata data in "$data_dir/inodes" and file contents in "$data_dir/contents"
// Directory data is stored in the file's contents, as a serialized DirectoryDescriptor
struct SimpleFS {
    data_dir: String,
    next_file_handle: AtomicU64,
    direct_io: bool,
    suid_support: bool,
    usermode: bool,
    // Protects on-disk inode and directory mutations that previously used &mut self
    state_lock: Mutex<()>,
}

impl SimpleFS {
    fn new(
        data_dir: String,
        direct_io: bool,
        #[allow(unused_variables)] suid_support: bool,
        usermode: bool,
    ) -> SimpleFS {
        #[cfg(feature = "abi-7-26")]
        {
            SimpleFS {
                data_dir,
                next_file_handle: AtomicU64::new(1),
                direct_io,
                suid_support,
                usermode,
                state_lock: Mutex::new(()),
            }
        }
        #[cfg(not(feature = "abi-7-26"))]
        {
            SimpleFS {
                data_dir,
                next_file_handle: AtomicU64::new(1),
                direct_io,
                suid_support: false,
                usermode,
                state_lock: Mutex::new(()),
            }
        }
    }

    fn creation_mode(&self, mode: u32) -> u16 {
        if self.suid_support {
            mode as u16
        } else {
            (mode & !(libc::S_ISUID | libc::S_ISGID) as u32) as u16
        }
    }

    fn allocate_next_inode(&self) -> Inode {
        let path = Path::new(&self.data_dir).join("superblock");
        let current_inode = match File::open(&path) {
            Ok(file) => bincode::deserialize_from(file).unwrap(),
            _ => fuser::FUSE_ROOT_ID,
        };

        let file = OpenOptions::new()
            .write(true)
            .create(true)
            .truncate(true)
            .open(&path)
            .unwrap();
        bincode::serialize_into(file, &(current_inode + 1)).unwrap();

        current_inode + 1
    }

    fn allocate_next_file_handle(&self, read: bool, write: bool) -> u64 {
        let mut fh = self.next_file_handle.fetch_add(1, Ordering::SeqCst);
        // Assert that we haven't run out of file handles
        assert!(fh < FILE_HANDLE_READ_BIT.min(FILE_HANDLE_WRITE_BIT));
        if read {
            fh |= FILE_HANDLE_READ_BIT;
        }
        if write {
            fh |= FILE_HANDLE_WRITE_BIT;
        }

        fh
    }

    fn check_file_handle_read(&self, file_handle: u64) -> bool {
        (file_handle & FILE_HANDLE_READ_BIT) != 0
    }

    fn check_file_handle_write(&self, file_handle: u64) -> bool {
        (file_handle & FILE_HANDLE_WRITE_BIT) != 0
    }

    fn content_path(&self, inode: Inode) -> PathBuf {
        Path::new(&self.data_dir)
            .join("contents")
            .join(inode.to_string())
    }

    fn get_directory_content(&self, inode: Inode) -> Result<DirectoryDescriptor, c_int> {
        let path = Path::new(&self.data_dir)
            .join("contents")
            .join(inode.to_string());
        match File::open(path) {
            Ok(file) => Ok(bincode::deserialize_from(file).unwrap()),
            _ => Err(libc::ENOENT),
        }
    }

    fn write_directory_content(&self, inode: Inode, entries: &DirectoryDescriptor) {
        let path = Path::new(&self.data_dir)
            .join("contents")
            .join(inode.to_string());
        let file = OpenOptions::new()
            .write(true)
            .create(true)
            .truncate(true)
            .open(path)
            .unwrap();
        bincode::serialize_into(file, &entries).unwrap();
    }

    fn get_inode(&self, inode: Inode) -> Result<InodeAttributes, c_int> {
        let path = Path::new(&self.data_dir)
            .join("inodes")
            .join(inode.to_string());
        match File::open(path) {
            Ok(file) => Ok(bincode::deserialize_from(file).unwrap()),
            _ => Err(libc::ENOENT),
        }
    }

    fn write_inode(&self, inode: &InodeAttributes) {
        let path = Path::new(&self.data_dir)
            .join("inodes")
            .join(inode.inode.to_string());
        let file = OpenOptions::new()
            .write(true)
            .create(true)
            .truncate(true)
            .open(path)
            .unwrap();
        bincode::serialize_into(file, inode).unwrap();
    }

    // Check whether a file should be removed from storage. Should be called after decrementing
    // the link count, or closing a file handle
    fn gc_inode(&self, inode: &InodeAttributes) -> bool {
        if inode.hardlinks == 0 && inode.open_file_handles == 0 {
            let inode_path = Path::new(&self.data_dir)
                .join("inodes")
                .join(inode.inode.to_string());
            fs::remove_file(inode_path).unwrap();
            let content_path = Path::new(&self.data_dir)
                .join("contents")
                .join(inode.inode.to_string());
            fs::remove_file(content_path).unwrap();

            return true;
        }

        return false;
    }

    fn truncate(
        &self,
        inode: Inode,
        new_length: u64,
        uid: u32,
        gid: u32,
    ) -> Result<InodeAttributes, c_int> {
        if new_length > MAX_FILE_SIZE {
            return Err(libc::EFBIG);
        }

        let mut attrs = self.get_inode(inode)?;

        if !check_access(attrs.uid, attrs.gid, attrs.mode, uid, gid, libc::W_OK) {
            return Err(libc::EACCES);
        }

        let path = self.content_path(inode);
        let file = OpenOptions::new().write(true).open(path).unwrap();
        file.set_len(new_length).unwrap();

        attrs.size = new_length;
        attrs.last_metadata_changed = time_now();
        attrs.last_modified = time_now();

        // Clear SETUID & SETGID on truncate
        clear_suid_sgid(&mut attrs);

        self.write_inode(&attrs);

        Ok(attrs)
    }

    fn lookup_name(&self, parent: u64, name: &OsStr) -> Result<InodeAttributes, c_int> {
        let entries = self.get_directory_content(parent)?;
        if let Some((inode, _)) = entries.get(name.as_bytes()) {
            return self.get_inode(*inode);
        }
        return Err(libc::ENOENT);
    }

    fn insert_link(
        &self,
        req: RequestMeta,
        parent: u64,
        name: &OsStr,
        inode: u64,
        kind: FileKind,
    ) -> Result<(), c_int> {
        if self.lookup_name(parent, name).is_ok() {
            return Err(libc::EEXIST);
        }

        let mut parent_attrs = self.get_inode(parent)?;

        if !check_access(
            parent_attrs.uid,
            parent_attrs.gid,
            parent_attrs.mode,
            req.uid,
            req.gid,
            libc::W_OK,
        ) {
            return Err(libc::EACCES);
        }
        parent_attrs.last_modified = time_now();
        parent_attrs.last_metadata_changed = time_now();
        self.write_inode(&parent_attrs);

        let mut entries = self.get_directory_content(parent).unwrap();
        entries.insert(name.as_bytes().to_vec(), (inode, kind));
        self.write_directory_content(parent, &entries);

        Ok(())
    }
}

#[async_trait]
impl Filesystem for SimpleFS {
    async fn init(&self, _req: RequestMeta, config: KernelConfig) -> Result<KernelConfig, Errno> {
        let _guard = self.state_lock.lock().unwrap();
        #[cfg(feature = "abi-7-26")]
        let config = {
            let mut config = config;
            config.add_capabilities(FUSE_HANDLE_KILLPRIV).unwrap();
            config
        };
        fs::create_dir_all(Path::new(&self.data_dir).join("inodes")).unwrap();
        fs::create_dir_all(Path::new(&self.data_dir).join("contents")).unwrap();
        // guarded by state_lock via init()
        if self.get_inode(FUSE_ROOT_ID).is_err() {
            // Initialize with empty filesystem
            let (init_uid, init_gid, init_mode) = if self.usermode {
                // root dir: owned by current user, private
                use libc::{getgid, getuid};
                let current_uid = unsafe { getuid() };
                let current_gid = unsafe { getgid() };
                (current_uid, current_gid, 0o700)
            } else {
                // root dir: owned by root user, world writable
                (0, 0, 0o777)
            };
            let root = InodeAttributes {
                inode: FUSE_ROOT_ID,
                open_file_handles: 0,
                size: 0,
                last_accessed: time_now(),
                last_modified: time_now(),
                last_metadata_changed: time_now(),
                kind: FileKind::Directory,
                mode: init_mode,
                hardlinks: 2,
                uid: init_uid,
                gid: init_gid,
                xattrs: BTreeMap::default(),
            };
            self.write_inode(&root);
            let mut entries = BTreeMap::new();
            entries.insert(b".".to_vec(), (FUSE_ROOT_ID, FileKind::Directory));
            self.write_directory_content(FUSE_ROOT_ID, &entries);
        }
        Ok(config)
    }

    async fn destroy(&self) {}

    async fn lookup(&self, req: RequestMeta, parent: u64, name: &OsStr) -> Result<Entry, Errno> {
        if name.len() > MAX_NAME_LENGTH as usize {
            return Err(Errno::ENAMETOOLONG);
        }
        let parent_attrs = match self.get_inode(parent) {
            Ok(attrs) => attrs,
            Err(e) => {
                return Err(Errno::from_i32(e));
            }
        };
        if !check_access(
            parent_attrs.uid,
            parent_attrs.gid,
            parent_attrs.mode,
            req.uid,
            req.gid,
            libc::X_OK,
        ) {
            return Err(Errno::EACCES);
        }

        match self.lookup_name(parent, name) {
            Ok(attrs) => Ok(Entry {
                ino: attrs.inode,
                generation: None,
                file_ttl: Duration::new(0, 0),
                attr: attrs.into(),
                attr_ttl: Duration::new(0, 0),
            }),
            Err(error_code) => Err(Errno::from_i32(error_code)),
        }
    }

    async fn forget(&self, _req: RequestMeta, _target: Forget) {}

    async fn getattr(
        &self,
        _req: RequestMeta,
        ino: u64,
        _fh: Option<u64>,
    ) -> Result<(FileAttr, Duration), Errno> {
        match self.get_inode(ino) {
            Ok(attrs) => Ok((attrs.into(), Duration::new(0, 0))),
            Err(e) => Err(Errno::from_i32(e)),
        }
    }

    async fn setattr(
        &self,
        req: RequestMeta,
        inode: u64,
        mode_option: Option<u32>,
        uid_option: Option<u32>,
        gid_option: Option<u32>,
        size_option: Option<u64>,
        atime_option: Option<TimeOrNow>,
        mtime_option: Option<TimeOrNow>,
        _ctime: Option<SystemTime>,
        fh: Option<u64>,
        _crtime: Option<SystemTime>,
        _chgtime: Option<SystemTime>,
        _bkuptime: Option<SystemTime>,
        _flags: Option<u32>,
    ) -> Result<(FileAttr, Duration), Errno> {
        let _guard = self.state_lock.lock().unwrap();
        let mut attrs = match self.get_inode(inode) {
            Ok(attrs) => attrs,
            Err(error_code) => {
                return Err(Errno::from_i32(error_code));
            }
        };

<<<<<<< HEAD
        if let Some(mode) = mode {
            debug!("chmod() called with {:?}, {:o}", inode, mode);
            #[cfg(target_os = "freebsd")]
            {
                // FreeBSD: sticky bit only valid on directories; otherwise EFTYPE
                if req.uid() != 0
                    && (mode as u16 & libc::S_ISVTX as u16) != 0
                    && attrs.kind != FileKind::Directory
                {
                    reply.error(libc::EFTYPE);
                    return;
                }
            }
            if req.uid() != 0 && req.uid() != attrs.uid {
                reply.error(libc::EPERM);
                return;
=======
        if let Some(mode) = mode_option {
            debug!("chmod() called with {inode:?}, {mode:o}");
            if req.uid != 0 && req.uid != attrs.uid {
                return Err(Errno::EPERM);
>>>>>>> 85b83330
            }
            if req.uid != 0 && req.gid != attrs.gid && !get_groups(req.pid).contains(&attrs.gid) {
                // If SGID is set and the file belongs to a group that the caller is not part of
                // then the SGID bit is suppose to be cleared during chmod
                attrs.mode = (mode & !libc::S_ISGID as u32) as u16;
            } else {
                attrs.mode = mode as u16;
            }
            attrs.last_metadata_changed = time_now();
            self.write_inode(&attrs);
            // write protected by state_lock above
            return Ok((attrs.into(), Duration::new(0, 0)));
        }

        if uid_option.is_some() || gid_option.is_some() {
            debug!("chown() called with {inode:?} {uid_option:?} {gid_option:?}");
            if let Some(gid) = gid_option {
                // Non-root users can only change gid to a group they're in
                if req.uid != 0 && !get_groups(req.pid).contains(&gid) {
                    return Err(Errno::EPERM);
                }
            }
            if let Some(uid) = uid_option {
                if req.uid != 0
                    // but no-op changes by the owner are not an error
                    && !(uid == attrs.uid && req.uid == attrs.uid)
                {
                    return Err(Errno::EPERM);
                }
            }
            // Only owner may change the group
            if gid_option.is_some() && req.uid != 0 && req.uid != attrs.uid {
                return Err(Errno::EPERM);
            }

            if attrs.mode & (libc::S_IXUSR | libc::S_IXGRP | libc::S_IXOTH) as u16 != 0 {
                // SUID & SGID are suppose to be cleared when chown'ing an executable file
                clear_suid_sgid(&mut attrs);
            }

            if let Some(uid) = uid_option {
                attrs.uid = uid;
                // Clear SETUID on owner change
                attrs.mode &= !libc::S_ISUID as u16;
            }
            if let Some(gid) = gid_option {
                attrs.gid = gid;
                // Clear SETGID unless user is root
                if req.uid != 0 {
                    attrs.mode &= !libc::S_ISGID as u16;
                }
            }
            attrs.last_metadata_changed = time_now();
            self.write_inode(&attrs);
            return Ok((attrs.into(), Duration::new(0, 0)));
        }

        if let Some(size) = size_option {
            debug!("truncate() called with {inode:?} {size:?}");
            let truncated_attrs_result = if let Some(handle) = fh {
                if self.check_file_handle_write(handle) {
                    self.truncate(inode, size, 0, 0)
                } else {
                    return Err(Errno::EACCES);
                }
            } else {
                self.truncate(inode, size, req.uid, req.gid)
            };

            return match truncated_attrs_result {
                Ok(current_attrs) => Ok((current_attrs.into(), Duration::new(0, 0))),
                Err(error_code) => Err(Errno::from_i32(error_code)),
            };
        }
        // Note: If any of the above attributes were changed, the remaining part is not reached.
        let now = time_now();
        let mut modified_time_attr = false;
        if let Some(atime) = atime_option {
            debug!("utimens() called with {inode:?}, atime={atime:?}");

            if attrs.uid != req.uid && req.uid != 0 && atime != Now {
                return Err(Errno::EPERM);
            }

            if attrs.uid != req.uid
                && !check_access(
                    attrs.uid,
                    attrs.gid,
                    attrs.mode,
                    req.uid,
                    req.gid,
                    libc::W_OK,
                )
            {
                return Err(Errno::EACCES);
            }

            attrs.last_accessed = match atime {
                TimeOrNow::SpecificTime(time) => time_from_system_time(&time),
                Now => now,
            };
            attrs.last_metadata_changed = now;
            modified_time_attr = true;
        }
        if let Some(mtime) = mtime_option {
            debug!("utimens() called with {inode:?}, mtime={mtime:?}");

            if attrs.uid != req.uid && req.uid != 0 && mtime != Now {
                return Err(Errno::EPERM);
            }

            if attrs.uid != req.uid
                && !check_access(
                    attrs.uid,
                    attrs.gid,
                    attrs.mode,
                    req.uid,
                    req.gid,
                    libc::W_OK,
                )
            {
                return Err(Errno::EACCES);
            }

            attrs.last_modified = match mtime {
                TimeOrNow::SpecificTime(time) => time_from_system_time(&time),
                Now => now,
            };
            attrs.last_metadata_changed = now;
            modified_time_attr = true;
        }

        if modified_time_attr {
            self.write_inode(&attrs);
        }

        // If atime/mtime were set, or if no attributes were set,
        // we fetch the latest attributes and return them.
        let final_attrs = self.get_inode(inode).map_err(Errno::from_i32)?;
        Ok((final_attrs.into(), Duration::new(0, 0)))
    }

    async fn readlink(&self, _req: RequestMeta, inode: u64) -> Result<Bytes, Errno> {
        debug!("readlink() called on {inode:?}");
        let path = self.content_path(inode);
        match File::open(path) {
            Ok(mut file) => {
                let file_size = match file.metadata() {
                    Ok(md) => md.len(),
                    Err(_) => return Err(Errno::EIO), // Or some other appropriate error
                };
                let mut buffer = vec![0; file_size as usize];
                match file.read_exact(&mut buffer) {
                    Ok(()) => Ok(Bytes::from(buffer)),
                    Err(_) => Err(Errno::EIO), // Or some other appropriate error
                }
            }
            Err(_) => Err(Errno::ENOENT),
        }
    }

    async fn mknod(
        &self,
        req: RequestMeta,
        parent: u64,
        name: &OsStr,
        mode: u32,
        _umask: u32,
        _rdev: u32,
    ) -> Result<Entry, Errno> {
        let file_type = mode & libc::S_IFMT as u32;

        if file_type != libc::S_IFREG as u32
            && file_type != libc::S_IFLNK as u32
            && file_type != libc::S_IFDIR as u32
        {
            // TODO
            warn!(
                "mknod() implementation is incomplete. Only supports regular files, symlinks, and directories. Got {mode:o}"
            );
            return Err(Errno::EPERM);
        }

        if self.lookup_name(parent, name).is_ok() {
            return Err(Errno::EEXIST);
        }

        let mut parent_attrs = match self.get_inode(parent) {
            Ok(attrs) => attrs,
            Err(error_code) => {
                return Err(Errno::from_i32(error_code));
            }
        };

        if parent_attrs.kind != FileKind::Directory {
            return Err(Errno::ENOTDIR);
        }

        if !check_access(
            parent_attrs.uid,
            parent_attrs.gid,
            parent_attrs.mode,
            req.uid,
            req.gid,
            libc::W_OK,
        ) {
            return Err(Errno::EACCES);
        }
        parent_attrs.last_modified = time_now();
        parent_attrs.last_metadata_changed = time_now();
        self.write_inode(&parent_attrs);

        let new_mode = if req.uid != 0 {
            // regular users may not set uid or set gid
            mode & !(libc::S_ISUID | libc::S_ISGID) as u32
        } else {
            mode
        };

        #[cfg(target_os = "freebsd")]
        {
            let kind = as_file_kind(mode);
            // FreeBSD: sticky bit only valid on directories; otherwise EFTYPE
            if req.uid() != 0
                && (mode as u16 & libc::S_ISVTX as u16) != 0
                && kind != FileKind::Directory
            {
                reply.error(libc::EFTYPE);
                return;
            }
        }

        let inode = self.allocate_next_inode();
        let attrs = InodeAttributes {
            inode,
            open_file_handles: 0,
            size: 0,
            last_accessed: time_now(),
            last_modified: time_now(),
            last_metadata_changed: time_now(),
            kind: as_file_kind(new_mode),
            mode: self.creation_mode(new_mode),
            hardlinks: 1,
            uid: req.uid,
            gid: creation_gid(&parent_attrs, req.gid),
            xattrs: BTreeMap::default(),
        };
        self.write_inode(&attrs);
        File::create(self.content_path(inode)).map_err(|_| Errno::EIO)?;

        if as_file_kind(new_mode) == FileKind::Directory {
            let mut entries = BTreeMap::new();
            entries.insert(b".".to_vec(), (inode, FileKind::Directory));
            entries.insert(b"..".to_vec(), (parent, FileKind::Directory));
            self.write_directory_content(inode, &entries);
        }

        let mut entries = self
            .get_directory_content(parent)
            .map_err(Errno::from_i32)?;
        entries.insert(name.as_bytes().to_vec(), (inode, attrs.kind));
        self.write_directory_content(parent, &entries);
        Ok(Entry {
            ino: attrs.inode,
            generation: None,
            file_ttl: Duration::new(0, 0),
            attr: attrs.into(),
            attr_ttl: Duration::new(0, 0),
        })
    }

    async fn mkdir(
        &self,
        req: RequestMeta,
        parent: u64,
        name: &OsStr,
        mode: u32,
        #[allow(unused_variables)] _umask: u32,
    ) -> Result<Entry, Errno> {
        let _guard = self.state_lock.lock().unwrap();
        debug!("mkdir() called with {parent:?} {name:?} {mode:o}");
        if self.lookup_name(parent, name).is_ok() {
            return Err(Errno::EEXIST);
        }

        let mut parent_attrs = match self.get_inode(parent) {
            Ok(attrs) => attrs,
            Err(error_code) => {
                return Err(Errno::from_i32(error_code));
            }
        };

        if parent_attrs.kind != FileKind::Directory {
            return Err(Errno::ENOTDIR);
        }

        if !check_access(
            parent_attrs.uid,
            parent_attrs.gid,
            parent_attrs.mode,
            req.uid,
            req.gid,
            libc::W_OK,
        ) {
            return Err(Errno::EACCES);
        }
        parent_attrs.last_modified = time_now();
        parent_attrs.last_metadata_changed = time_now();
        self.write_inode(&parent_attrs);

        let new_mode = if req.uid != 0 {
            // regular users may not set uid or set gid
            mode & !(libc::S_ISUID | libc::S_ISGID) as u32
        } else if parent_attrs.mode & libc::S_ISGID as u16 != 0 {
            // root user must set gid if the parent diretory does
            mode | libc::S_ISGID as u32
        } else {
            mode
        };

        let inode = self.allocate_next_inode();
        let attrs = InodeAttributes {
            inode,
            open_file_handles: 0,
            size: u64::from(BLOCK_SIZE),
            last_accessed: time_now(),
            last_modified: time_now(),
            last_metadata_changed: time_now(),
            kind: FileKind::Directory,
            mode: self.creation_mode(new_mode),
            hardlinks: 2, // Directories start with link count of 2, since they have a self link
            uid: req.uid,
            gid: creation_gid(&parent_attrs, req.gid),
            xattrs: BTreeMap::default(),
        };
        self.write_inode(&attrs);

        let mut entries = BTreeMap::new();
        entries.insert(b".".to_vec(), (inode, FileKind::Directory));
        entries.insert(b"..".to_vec(), (parent, FileKind::Directory));
        self.write_directory_content(inode, &entries);

        let mut entries = self
            .get_directory_content(parent)
            .map_err(Errno::from_i32)?;
        entries.insert(name.as_bytes().to_vec(), (inode, FileKind::Directory));
        self.write_directory_content(parent, &entries);
        Ok(Entry {
            ino: attrs.inode,
            generation: None,
            file_ttl: Duration::new(0, 0),
            attr: attrs.into(),
            attr_ttl: Duration::new(0, 0),
        })
    }

    async fn unlink(&self, req: RequestMeta, parent: u64, name: &OsStr) -> Result<(), Errno> {
        let _guard = self.state_lock.lock().unwrap();
        debug!("unlink() called with {parent:?} {name:?}");
        let mut attrs = match self.lookup_name(parent, name) {
            Ok(attrs) => attrs,
            Err(error_code) => {
                return Err(Errno::from_i32(error_code));
            }
        };

        let mut parent_attrs = match self.get_inode(parent) {
            Ok(attrs) => attrs,
            Err(error_code) => {
                return Err(Errno::from_i32(error_code));
            }
        };

        if !check_access(
            parent_attrs.uid,
            parent_attrs.gid,
            parent_attrs.mode,
            req.uid,
            req.gid,
            libc::W_OK,
        ) {
            return Err(Errno::EACCES);
        }

        let uid = req.uid;
        // "Sticky bit" handling
        if parent_attrs.mode & libc::S_ISVTX as u16 != 0
            && uid != 0
            && uid != parent_attrs.uid
            && uid != attrs.uid
        {
            return Err(Errno::EACCES);
        }

        parent_attrs.last_metadata_changed = time_now();
        parent_attrs.last_modified = time_now();
        self.write_inode(&parent_attrs);

        attrs.hardlinks -= 1;
        attrs.last_metadata_changed = time_now();
        self.write_inode(&attrs);
        self.gc_inode(&attrs);

        let mut entries = self.get_directory_content(parent).unwrap();
        entries.remove(name.as_bytes());
        self.write_directory_content(parent, &entries);

        Ok(())
    }

    async fn rmdir(&self, req: RequestMeta, parent: u64, name: &OsStr) -> Result<(), Errno> {
        let _guard = self.state_lock.lock().unwrap();
        debug!("rmdir() called with {parent:?} {name:?}");
        let mut attrs = match self.lookup_name(parent, name) {
            Ok(attrs) => attrs,
            Err(error_code) => {
                return Err(Errno::from_i32(error_code));
            }
        };

        let mut parent_attrs = match self.get_inode(parent) {
            Ok(attrs) => attrs,
            Err(error_code) => {
                return Err(Errno::from_i32(error_code));
            }
        };

        // Directories always have a self and parent link
        match self.get_directory_content(attrs.inode) {
            Ok(dir_entries) => {
                if dir_entries.len() > 2 {
                    return Err(Errno::ENOTEMPTY);
                }
            }
            Err(e) => return Err(Errno::from_i32(e)),
        }
        if !check_access(
            parent_attrs.uid,
            parent_attrs.gid,
            parent_attrs.mode,
            req.uid,
            req.gid,
            libc::W_OK,
        ) {
            return Err(Errno::EACCES);
        }

        // "Sticky bit" handling
        if parent_attrs.mode & libc::S_ISVTX as u16 != 0
            && req.uid != 0
            && req.uid != parent_attrs.uid
            && req.uid != attrs.uid
        {
            return Err(Errno::EACCES);
        }

        parent_attrs.last_metadata_changed = time_now();
        parent_attrs.last_modified = time_now();
        self.write_inode(&parent_attrs);

        attrs.hardlinks = 0;
        attrs.last_metadata_changed = time_now();
        self.write_inode(&attrs);
        self.gc_inode(&attrs);

        let mut entries = self
            .get_directory_content(parent)
            .map_err(Errno::from_i32)?;
        entries.remove(name.as_bytes());
        self.write_directory_content(parent, &entries);

        Ok(())
    }

    async fn symlink(
        &self,
        req: RequestMeta,
        parent: u64,
        link_name: &OsStr,
        target: &Path,
    ) -> Result<Entry, Errno> {
        let _guard = self.state_lock.lock().unwrap();
        debug!("symlink() called with {parent:?} {link_name:?} {target:?}");
        let mut parent_attrs = match self.get_inode(parent) {
            Ok(attrs) => attrs,
            Err(error_code) => {
                return Err(Errno::from_i32(error_code));
            }
        };

        if parent_attrs.kind != FileKind::Directory {
            return Err(Errno::ENOTDIR);
        }

        if !check_access(
            parent_attrs.uid,
            parent_attrs.gid,
            parent_attrs.mode,
            req.uid,
            req.gid,
            libc::W_OK,
        ) {
            return Err(Errno::EACCES);
        }
        parent_attrs.last_modified = time_now();
        parent_attrs.last_metadata_changed = time_now();
        self.write_inode(&parent_attrs);

        let inode = self.allocate_next_inode();
        let attrs = InodeAttributes {
            inode,
            open_file_handles: 0,
            size: target.as_os_str().as_bytes().len() as u64,
            last_accessed: time_now(),
            last_modified: time_now(),
            last_metadata_changed: time_now(),
            kind: FileKind::Symlink,
            mode: 0o777,
            hardlinks: 1,
            uid: req.uid,
            gid: creation_gid(&parent_attrs, req.gid),
            xattrs: BTreeMap::default(),
        };

        if let Err(error_code) = self.insert_link(req, parent, link_name, inode, FileKind::Symlink)
        {
            return Err(Errno::from_i32(error_code));
        }
        self.write_inode(&attrs);

        let path = self.content_path(inode);
        let mut file = OpenOptions::new()
            .write(true)
            .create(true)
            .truncate(true)
            .open(path)
            .map_err(|_| Errno::EIO)?;
        file.write_all(target.as_os_str().as_bytes())
            .map_err(|_| Errno::EIO)?;
        Ok(Entry {
            ino: attrs.inode,
            generation: None,
            file_ttl: Duration::new(0, 0),
            attr: attrs.into(),
            attr_ttl: Duration::new(0, 0),
        })
    }

    async fn rename(
        &self,
        req: RequestMeta,
        parent: u64,
        name: &OsStr,
        new_parent: u64,
        new_name: &OsStr,
        flags: u32,
    ) -> Result<(), Errno> {
        debug!(
            "rename() called with: source {parent:?} {name:?}, \
            destination {new_parent:?} {new_name:?}, flags {flags:#b}",
        );
        let mut inode_attrs = match self.lookup_name(parent, name) {
            Ok(attrs) => attrs,
            Err(error_code) => {
                return Err(Errno::from_i32(error_code));
            }
        };

        let mut parent_attrs = match self.get_inode(parent) {
            Ok(attrs) => attrs,
            Err(error_code) => {
                return Err(Errno::from_i32(error_code));
            }
        };

        if !check_access(
            parent_attrs.uid,
            parent_attrs.gid,
            parent_attrs.mode,
            req.uid,
            req.gid,
            libc::W_OK,
        ) {
            return Err(Errno::EACCES);
        }

        // "Sticky bit" handling
        if parent_attrs.mode & libc::S_ISVTX as u16 != 0
            && req.uid != 0
            && req.uid != parent_attrs.uid
            && req.uid != inode_attrs.uid
        {
            return Err(Errno::EACCES);
        }

        let mut new_parent_attrs = match self.get_inode(new_parent) {
            Ok(attrs) => attrs,
            Err(error_code) => {
                return Err(Errno::from_i32(error_code));
            }
        };

        if new_parent_attrs.kind != FileKind::Directory {
            return Err(Errno::ENOTDIR);
        }

        if !check_access(
            new_parent_attrs.uid,
            new_parent_attrs.gid,
            new_parent_attrs.mode,
            req.uid,
            req.gid,
            libc::W_OK,
        ) {
            return Err(Errno::EACCES);
        }

        // "Sticky bit" handling in new_parent
        if new_parent_attrs.mode & libc::S_ISVTX as u16 != 0 {
            if let Ok(existing_attrs) = self.lookup_name(new_parent, new_name) {
                if req.uid != 0 && req.uid != new_parent_attrs.uid && req.uid != existing_attrs.uid
                {
                    return Err(Errno::EACCES);
                }
            }
        }

        #[cfg(target_os = "linux")]
        if flags & libc::RENAME_EXCHANGE as u32 != 0 {
            let mut new_inode_attrs = match self.lookup_name(new_parent, new_name) {
                Ok(attrs) => attrs,
                Err(error_code) => {
                    return Err(Errno::from_i32(error_code));
                }
            };

            let mut entries = self
                .get_directory_content(new_parent)
                .map_err(Errno::from_i32)?;
            entries.insert(
                new_name.as_bytes().to_vec(),
                (inode_attrs.inode, inode_attrs.kind),
            );
            self.write_directory_content(new_parent, &entries);

            let mut entries = self
                .get_directory_content(parent)
                .map_err(Errno::from_i32)?;
            entries.insert(
                name.as_bytes().to_vec(),
                (new_inode_attrs.inode, new_inode_attrs.kind),
            );
            self.write_directory_content(parent, &entries);

            parent_attrs.last_metadata_changed = time_now();
            parent_attrs.last_modified = time_now();
            self.write_inode(&parent_attrs);
            new_parent_attrs.last_metadata_changed = time_now();
            new_parent_attrs.last_modified = time_now();
            self.write_inode(&new_parent_attrs);
            inode_attrs.last_metadata_changed = time_now();
            self.write_inode(&inode_attrs);
            new_inode_attrs.last_metadata_changed = time_now();
            self.write_inode(&new_inode_attrs);

            if inode_attrs.kind == FileKind::Directory {
                let mut entries = self
                    .get_directory_content(inode_attrs.inode)
                    .map_err(Errno::from_i32)?;
                entries.insert(b"..".to_vec(), (new_parent, FileKind::Directory));
                self.write_directory_content(inode_attrs.inode, &entries);
            }
            if new_inode_attrs.kind == FileKind::Directory {
                let mut entries = self
                    .get_directory_content(new_inode_attrs.inode)
                    .map_err(Errno::from_i32)?;
                entries.insert(b"..".to_vec(), (parent, FileKind::Directory));
                self.write_directory_content(new_inode_attrs.inode, &entries);
            }

            return Ok(());
        }

        // Only overwrite an existing directory if it's empty
        if let Ok(new_name_attrs) = self.lookup_name(new_parent, new_name) {
            if new_name_attrs.kind == FileKind::Directory {
                let dir_entries = self
                    .get_directory_content(new_name_attrs.inode)
                    .map_err(Errno::from_i32)?;
                if dir_entries.len() > 2 {
                    return Err(Errno::ENOTEMPTY);
                }
            }
        }

        // Only move an existing directory to a new parent, if we have write access to it,
        // because that will change the ".." link in it
        if inode_attrs.kind == FileKind::Directory
            && parent != new_parent
            && !check_access(
                inode_attrs.uid,
                inode_attrs.gid,
                inode_attrs.mode,
                req.uid,
                req.gid,
                libc::W_OK,
            )
        {
            return Err(Errno::EACCES);
        }

        // If target already exists decrement its hardlink count
        if let Ok(mut existing_inode_attrs) = self.lookup_name(new_parent, new_name) {
            let mut entries = self
                .get_directory_content(new_parent)
                .map_err(Errno::from_i32)?;
            entries.remove(new_name.as_bytes());
            self.write_directory_content(new_parent, &entries);

            if existing_inode_attrs.kind == FileKind::Directory {
                existing_inode_attrs.hardlinks = 0;
            } else {
                existing_inode_attrs.hardlinks -= 1;
            }
            existing_inode_attrs.last_metadata_changed = time_now();
            self.write_inode(&existing_inode_attrs);
            self.gc_inode(&existing_inode_attrs);
        }

        let mut entries = self
            .get_directory_content(parent)
            .map_err(Errno::from_i32)?;
        entries.remove(name.as_bytes());
        self.write_directory_content(parent, &entries);

        let mut entries = self
            .get_directory_content(new_parent)
            .map_err(Errno::from_i32)?;
        entries.insert(
            new_name.as_bytes().to_vec(),
            (inode_attrs.inode, inode_attrs.kind),
        );
        self.write_directory_content(new_parent, &entries);

        parent_attrs.last_metadata_changed = time_now();
        parent_attrs.last_modified = time_now();
        self.write_inode(&parent_attrs);
        new_parent_attrs.last_metadata_changed = time_now();
        new_parent_attrs.last_modified = time_now();
        self.write_inode(&new_parent_attrs);
        inode_attrs.last_metadata_changed = time_now();
        self.write_inode(&inode_attrs);

        if inode_attrs.kind == FileKind::Directory {
            let mut entries = self
                .get_directory_content(inode_attrs.inode)
                .map_err(Errno::from_i32)?;
            entries.insert(b"..".to_vec(), (new_parent, FileKind::Directory));
            self.write_directory_content(inode_attrs.inode, &entries);
        }

        Ok(())
    }

    async fn link(
        &self,
        req: RequestMeta,
        inode: u64,
        new_parent: u64,
        new_name: &OsStr,
    ) -> Result<Entry, Errno> {
        let _guard = self.state_lock.lock().unwrap();
        debug!("link() called for {inode}, {new_parent}, {new_name:?}");
        let mut attrs = match self.get_inode(inode) {
            Ok(attrs) => attrs,
            Err(error_code) => {
                return Err(Errno::from_i32(error_code));
            }
        };
        if let Err(error_code) = self.insert_link(req, new_parent, new_name, inode, attrs.kind) {
            return Err(Errno::from_i32(error_code));
        }
        attrs.hardlinks += 1;
        attrs.last_metadata_changed = time_now();
        self.write_inode(&attrs);
        return Ok(Entry {
            ino: attrs.inode,
            generation: None,
            file_ttl: Duration::new(0, 0),
            attr: attrs.into(),
            attr_ttl: Duration::new(0, 0),
        });
    }

    async fn open(&self, req: RequestMeta, inode: u64, flags: i32) -> Result<Open, Errno> {
        let _guard = self.state_lock.lock().unwrap();
        debug!("open() called for {inode:?}");
        let (access_mask, read, write) = match flags & libc::O_ACCMODE {
            libc::O_RDONLY => {
                // Behavior is undefined, but most filesystems return EACCES
                if flags & libc::O_TRUNC != 0 {
                    return Err(Errno::EACCES);
                }
                if flags & FMODE_EXEC != 0 {
                    // Open is from internal exec syscall
                    (libc::X_OK, true, false)
                } else {
                    (libc::R_OK, true, false)
                }
            }
            libc::O_WRONLY => (libc::W_OK, false, true),
            libc::O_RDWR => (libc::R_OK | libc::W_OK, true, true),
            // Exactly one access mode flag must be specified
            _ => {
                return Err(Errno::EINVAL);
            }
        };

        match self.get_inode(inode) {
            Ok(mut attr) => {
                if check_access(attr.uid, attr.gid, attr.mode, req.uid, req.gid, access_mask) {
                    attr.open_file_handles += 1;
                    self.write_inode(&attr);
                    let open_flags = if self.direct_io { FOPEN_DIRECT_IO } else { 0 };
                    return Ok(Open {
                        fh: self.allocate_next_file_handle(read, write),
                        flags: open_flags,
                        backing_id: None,
                    });
                }
                return Err(Errno::EACCES);
            }
            Err(error_code) => return Err(Errno::from_i32(error_code)),
        }
    }

    async fn read(
        &self,
        _req: RequestMeta,
        inode: u64,
        fh: u64,
        offset: i64,
        size: u32,
        _flags: i32,
        _lock_owner: Option<u64>,
    ) -> Result<Bytes, Errno> {
        // read path is read-only; no state_lock needed
        debug!("read() called on {inode:?} offset={offset:?} size={size:?}");
        assert!(offset >= 0);
        if !self.check_file_handle_read(fh) {
            return Err(Errno::EACCES);
        }
        let path = self.content_path(inode);
        match File::open(path) {
            Ok(file) => {
                let file_size = file.metadata().unwrap().len();
                // Could underflow if file length is less than local_start
                let read_size = min(size, file_size.saturating_sub(offset as u64) as u32);

                let mut buffer = vec![0; read_size as usize];
                file.read_exact_at(&mut buffer, offset as u64).unwrap();
                Ok(Bytes::from(buffer))
            }
            _ => Err(Errno::ENOENT),
        }
    }

    async fn write(
        &self,
        _req: RequestMeta,
        inode: u64,
        fh: u64,
        offset: i64,
        data: &[u8],
        _write_flags: u32,
        _flags: i32,
        _lock_owner: Option<u64>,
    ) -> Result<u32, Errno> {
        let _guard = self.state_lock.lock().unwrap();
        debug!("write() called with {:?} size={:?}", inode, data.len());
        assert!(offset >= 0);
        if !self.check_file_handle_write(fh) {
            return Err(Errno::EACCES);
        }

        let path = self.content_path(inode);
        match OpenOptions::new().write(true).open(path) {
            Ok(mut file) => {
                file.seek(SeekFrom::Start(offset as u64)).unwrap();
                file.write_all(data).unwrap();

                let mut attrs = self.get_inode(inode).unwrap();
                attrs.last_metadata_changed = time_now();
                attrs.last_modified = time_now();
                if data.len() + offset as usize > attrs.size as usize {
                    attrs.size = (data.len() + offset as usize) as u64;
                }
                // #[cfg(feature = "abi-7-31")]
                // if flags & FUSE_WRITE_KILL_PRIV as i32 != 0 {
                //     clear_suid_sgid(&mut attrs);
                // }
                // XXX: In theory we should only need to do this when WRITE_KILL_PRIV is set for 7.31+
                // However, xfstests fail in that case
                clear_suid_sgid(&mut attrs);
                self.write_inode(&attrs);

                Ok(data.len() as u32)
            }
            _ => Err(Errno::EBADF),
        }
    }

    async fn release(
        &self,
        _req: RequestMeta,
        inode: u64,
        _fh: u64,
        _flags: i32,
        _lock_owner: Option<u64>,
        _flush: bool,
    ) -> Result<(), Errno> {
        if let Ok(mut attrs) = self.get_inode(inode) {
            // persisted by write_inode paths; here release just decrements counter and GC occurs in other ops
            attrs.open_file_handles -= 1;
        }
        Ok(())
    }

    async fn opendir(&self, req: RequestMeta, inode: u64, flags: i32) -> Result<Open, Errno> {
        let _guard = self.state_lock.lock().unwrap();
        debug!("opendir() called on {inode:?}");
        let (access_mask, read, write) = match flags & libc::O_ACCMODE {
            libc::O_RDONLY => {
                // Behavior is undefined, but most filesystems return EACCES
                if flags & libc::O_TRUNC != 0 {
                    return Err(Errno::EACCES);
                }
                (libc::R_OK, true, false)
            }
            libc::O_WRONLY => (libc::W_OK, false, true),
            libc::O_RDWR => (libc::R_OK | libc::W_OK, true, true),
            // Exactly one access mode flag must be specified
            _ => {
                return Err(Errno::EINVAL);
            }
        };

        match self.get_inode(inode) {
            Ok(mut attr) => {
                if check_access(attr.uid, attr.gid, attr.mode, req.uid, req.gid, access_mask) {
                    attr.open_file_handles += 1;
                    self.write_inode(&attr);
                    let open_flags = if self.direct_io { FOPEN_DIRECT_IO } else { 0 };
                    return Ok(Open {
                        fh: self.allocate_next_file_handle(read, write),
                        flags: open_flags,
                        backing_id: None,
                    });
                }
                return Err(Errno::EACCES);
            }
            Err(error_code) => return Err(Errno::from_i32(error_code)),
        }
    }

    async fn readdir(
        &self,
        _req: RequestMeta,
        inode: u64,
        _fh: u64,
        offset: i64,
        _max_bytes: u32,
    ) -> Result<DirentList, Errno> {
        // directory read path is read-only; no state_lock needed
        debug!("readdir() called with {inode:?}");
        assert!(offset >= 0);
        // get_directory_content() returns an owned tree structure, or an error.
        let tree = match self.get_directory_content(inode) {
            Ok(tree) => tree,
            Err(error_code) => {
                return Err(Errno::from_i32(error_code));
            }
        };
        let mut entries = Vec::new();
        // into_iter() moves ownership of the elements into the loop variables, to avoid a copy
        // This tree structure does not include an index; enumerate() adds an index
        for (index, (name_bytes, (ino, file_kind))) in
            tree.into_iter().enumerate().skip(offset as usize)
        {
            let dir_entry_data = Dirent {
                ino,
                offset: index as i64 + 1, // directory offsets are 1-indexed
                kind: file_kind.into(),
                name: Bytes::from(name_bytes),
            };
            entries.push(dir_entry_data);
            // TODO: Optionally, stop if bytes > _max_bytes
            // if not here, then fuser library will still ensure that max_bytes is respected.
        }
        // In this example, into() moves ownership of the Vec<Dirent<'_>> into the matching enum variant.
        Ok(entries.into())
    }

    async fn releasedir(
        &self,
        _req: RequestMeta,
        inode: u64,
        _fh: u64,
        _flags: i32,
    ) -> Result<(), Errno> {
        if let Ok(mut attrs) = self.get_inode(inode) {
            // persisted elsewhere; here we just decrement in-memory structure
            attrs.open_file_handles -= 1;
        }
        Ok(())
    }

    async fn statfs(&self, _req: RequestMeta, _ino: u64) -> Result<Statfs, Errno> {
        warn!("statfs() implementation is a stub");
        // TODO: real implementation of this
        Ok(Statfs {
            blocks: 10_000,
            bfree: 10_000,
            bavail: 10_000,
            files: 1,
            ffree: 10_000,
            bsize: BLOCK_SIZE,
            namelen: MAX_NAME_LENGTH,
            frsize: BLOCK_SIZE,
        })
    }

    async fn setxattr(
        &self,
        request: RequestMeta,
        inode: u64,
        key: &OsStr,
        value: &[u8],
        _flags: i32,
        _position: u32,
    ) -> Result<(), Errno> {
        let _guard = self.state_lock.lock().unwrap();
        if let Ok(mut attrs) = self.get_inode(inode) {
            if let Err(error) = xattr_access_check(key.as_bytes(), libc::W_OK, &attrs, request) {
                return Err(Errno::from_i32(error));
            }

            attrs.xattrs.insert(key.as_bytes().to_vec(), value.to_vec());
            attrs.last_metadata_changed = time_now();
            self.write_inode(&attrs);
            Ok(())
        } else {
            Err(Errno::EBADF)
        }
    }

    async fn getxattr(
        &self,
        request: RequestMeta,
        inode: u64,
        key: &OsStr,
        size: u32,
    ) -> Result<Xattr, Errno> {
        // attrs is declared mutable so that it can be disassembled for parts later.
        if let Ok(mut attrs) = self.get_inode(inode) {
            if let Err(error) = xattr_access_check(key.as_bytes(), libc::R_OK, &attrs, request) {
                return Err(Errno::from_i32(error));
            }
            // bmap.remove() takes ownership of the value, avoiding a copy.
            if let Some(data) = attrs.xattrs.remove(key.as_bytes()) {
                if size == 0 {
                    return Ok(Xattr::Size(data.len() as u32));
                } else if data.len() <= size as usize {
                    // vec.into_boxed_slice() takes ownership of the value, avoiding a copy.
                    return Ok(Xattr::Data(Bytes::from(data)));
                }
                return Err(Errno::ERANGE);
            }
            return Err(Errno::NO_XATTR);
        }
        Err(Errno::EBADF)
    }

    async fn listxattr(&self, _req: RequestMeta, inode: u64, size: u32) -> Result<Xattr, Errno> {
        if let Ok(attrs) = self.get_inode(inode) {
            let mut bytes = vec![];
            // into_keys() takes ownership, potentially avoiding an accidental copy
            // but probably a copy is unavoidable during the following reorganization.
            for key in attrs.xattrs.into_keys() {
                bytes.extend(key); // concatenate keys
                bytes.push(0); // as null-terminated
            }
            if size == 0 {
                return Ok(Xattr::Size(bytes.len() as u32));
            } else if bytes.len() <= size as usize {
                return Ok(Xattr::Data(Bytes::from(bytes)));
            }
            return Err(Errno::ERANGE);
        }
        Err(Errno::EBADF)
    }

    async fn removexattr(
        &self,
        request: RequestMeta,
        inode: u64,
        key: &OsStr,
    ) -> Result<(), Errno> {
        let _guard = self.state_lock.lock().unwrap();
        if let Ok(mut attrs) = self.get_inode(inode) {
            if let Err(error) = xattr_access_check(key.as_bytes(), libc::W_OK, &attrs, request) {
                return Err(Errno::from_i32(error));
            }

            if attrs.xattrs.remove(key.as_bytes()).is_none() {
                #[cfg(target_os = "linux")]
                return Err(Errno::ENODATA);
                #[cfg(not(target_os = "linux"))]
                return Err(Errno::ENOATTR);
            }
            attrs.last_metadata_changed = time_now();
            self.write_inode(&attrs);
            Ok(())
        } else {
            Err(Errno::EBADF)
        }
    }

    async fn access(&self, req: RequestMeta, inode: u64, mask: i32) -> Result<(), Errno> {
        debug!("access() called with {inode:?} {mask:?}");
        match self.get_inode(inode) {
            Ok(attr) => {
                if check_access(attr.uid, attr.gid, attr.mode, req.uid, req.gid, mask) {
                    return Ok(());
                }
                Err(Errno::EACCES)
            }
            Err(error_code) => Err(Errno::from_i32(error_code)),
        }
    }

    async fn create(
        &self,
        req: RequestMeta,
        parent: u64,
        name: &OsStr,
        mut mode: u32,
        _umask: u32,
        flags: i32,
    ) -> Result<(Entry, Open), Errno> {
        debug!("create() called with {parent:?} {name:?}");
        if self.lookup_name(parent, name).is_ok() {
            return Err(Errno::EEXIST);
        }

        let (read, write) = match flags & libc::O_ACCMODE {
            libc::O_RDONLY => (true, false),
            libc::O_WRONLY => (false, true),
            libc::O_RDWR => (true, true),
            // Exactly one access mode flag must be specified
            _ => {
                return Err(Errno::EINVAL);
            }
        };

        let mut parent_attrs = match self.get_inode(parent) {
            Ok(attrs) => attrs,
            Err(error_code) => {
                return Err(Errno::from_i32(error_code));
            }
        };

        if parent_attrs.kind != FileKind::Directory {
            return Err(Errno::ENOTDIR);
        }

        if !check_access(
            parent_attrs.uid,
            parent_attrs.gid,
            parent_attrs.mode,
            req.uid,
            req.gid,
            libc::W_OK,
        ) {
            return Err(Errno::EACCES);
        }
        parent_attrs.last_modified = time_now();
        parent_attrs.last_metadata_changed = time_now();
        self.write_inode(&parent_attrs);

        if req.uid != 0 {
            mode &= !(libc::S_ISUID | libc::S_ISGID) as u32;
        }

        #[cfg(target_os = "freebsd")]
        {
            let kind = as_file_kind(mode);
            // FreeBSD: sticky bit only valid on directories; otherwise EFTYPE
            if req.uid() != 0
                && (mode as u16 & libc::S_ISVTX as u16) != 0
                && kind != FileKind::Directory
            {
                reply.error(libc::EFTYPE);
                return;
            }
        }

        let inode = self.allocate_next_inode();
        let attrs = InodeAttributes {
            inode,
            open_file_handles: 1,
            size: 0,
            last_accessed: time_now(),
            last_modified: time_now(),
            last_metadata_changed: time_now(),
            kind: as_file_kind(mode),
            mode: self.creation_mode(mode),
            hardlinks: 1,
            uid: req.uid,
            gid: creation_gid(&parent_attrs, req.gid),
            xattrs: BTreeMap::default(),
        };
        self.write_inode(&attrs);
        File::create(self.content_path(inode)).unwrap();

        if as_file_kind(mode) == FileKind::Directory {
            let mut entries = BTreeMap::new();
            entries.insert(b".".to_vec(), (inode, FileKind::Directory));
            entries.insert(b"..".to_vec(), (parent, FileKind::Directory));
            self.write_directory_content(inode, &entries);
        }

        let mut entries = self.get_directory_content(parent).unwrap();
        entries.insert(name.as_bytes().to_vec(), (inode, attrs.kind));
        self.write_directory_content(parent, &entries);

        // TODO: implement flags
        return Ok((
            Entry {
                ino: attrs.inode,
                generation: None,
                file_ttl: Duration::new(0, 0),
                attr: attrs.into(),
                attr_ttl: Duration::new(0, 0),
            },
            Open {
                fh: self.allocate_next_file_handle(read, write),
                flags: 0,
                backing_id: None,
            },
        ));
    }

    #[cfg(target_os = "linux")]
    async fn fallocate(
        &self,
        _req: RequestMeta,
        inode: u64,
        _fh: u64,
        offset: i64,
        length: i64,
        mode: i32,
    ) -> Result<(), Errno> {
        let _guard = self.state_lock.lock().unwrap();
        let path = self.content_path(inode);
        if let Ok(file) = OpenOptions::new().write(true).open(path) {
            unsafe {
                libc::fallocate64(file.into_raw_fd(), mode, offset, length);
            }
            if mode & libc::FALLOC_FL_KEEP_SIZE == 0 {
                let mut attrs = self.get_inode(inode).unwrap();
                attrs.last_metadata_changed = time_now();
                attrs.last_modified = time_now();
                if (offset + length) as u64 > attrs.size {
                    attrs.size = (offset + length) as u64;
                }
                self.write_inode(&attrs);
            }
            Ok(())
        } else {
            Err(Errno::ENOENT)
        }
    }

    async fn copy_file_range(
        &self,
        _req: RequestMeta,
        src_inode: u64,
        src_fh: u64,
        src_offset: i64,
        dest_inode: u64,
        dest_fh: u64,
        dest_offset: i64,
        size: u64,
        _flags: u32,
    ) -> Result<u32, Errno> {
        let _guard = self.state_lock.lock().unwrap();
        debug!(
            "copy_file_range() called with src=({src_fh}, {src_inode}, {src_offset}) dest=({dest_fh}, {dest_inode}, {dest_offset}) size={size}"
        );
        if !self.check_file_handle_read(src_fh) {
            return Err(Errno::EACCES);
        }
        if !self.check_file_handle_write(dest_fh) {
            return Err(Errno::EACCES);
        }

        let src_path = self.content_path(src_inode);
        match File::open(src_path) {
            Ok(file) => {
                let file_size = file.metadata().unwrap().len();
                // Could underflow if file length is less than local_start
                let read_size = min(size, file_size.saturating_sub(src_offset as u64));

                let mut data = vec![0; read_size as usize];
                file.read_exact_at(&mut data, src_offset as u64).unwrap();

                let dest_path = self.content_path(dest_inode);
                match OpenOptions::new().write(true).open(dest_path) {
                    Ok(mut file) => {
                        file.seek(SeekFrom::Start(dest_offset as u64)).unwrap();
                        file.write_all(&data).unwrap();

                        let mut attrs = self.get_inode(dest_inode).unwrap();
                        attrs.last_metadata_changed = time_now();
                        attrs.last_modified = time_now();
                        if data.len() + dest_offset as usize > attrs.size as usize {
                            attrs.size = (data.len() + dest_offset as usize) as u64;
                        }
                        self.write_inode(&attrs);
                        return Ok(data.len() as u32);
                    }
                    _ => {
                        return Err(Errno::EBADF);
                    }
                }
            }
            _ => {
                return Err(Errno::ENOENT);
            }
        }
    }
}

#[must_use]
pub fn check_access(
    file_uid: u32,
    file_gid: u32,
    file_mode: u16,
    uid: u32,
    gid: u32,
    mut access_mask: i32,
) -> bool {
    // F_OK tests for existence of file
    if access_mask == libc::F_OK {
        return true;
    }
    let file_mode = i32::from(file_mode);

    // root is allowed to read & write anything
    if uid == 0 {
        // root only allowed to exec if one of the X bits is set
        access_mask &= libc::X_OK;
        access_mask -= access_mask & (file_mode >> 6);
        access_mask -= access_mask & (file_mode >> 3);
        access_mask -= access_mask & file_mode;
        return access_mask == 0;
    }

    if uid == file_uid {
        access_mask -= access_mask & (file_mode >> 6);
    } else if gid == file_gid {
        access_mask -= access_mask & (file_mode >> 3);
    } else {
        access_mask -= access_mask & file_mode;
    }

    return access_mask == 0;
}

fn as_file_kind(mut mode: u32) -> FileKind {
    mode &= libc::S_IFMT as u32;

    if mode == libc::S_IFREG as u32 {
        return FileKind::File;
    } else if mode == libc::S_IFLNK as u32 {
        return FileKind::Symlink;
    } else if mode == libc::S_IFDIR as u32 {
        return FileKind::Directory;
    }
    unimplemented!("{}", mode);
}

fn get_groups(pid: u32) -> Vec<u32> {
    if cfg!(target_os = "linux") {
        let path = format!("/proc/{pid}/task/{pid}/status");
        let file = File::open(path).unwrap();
        for line in BufReader::new(file).lines() {
            let line = line.unwrap();
            if line.starts_with("Groups:") {
                return line["Groups: ".len()..]
                    .split(' ')
                    .filter(|x| !x.trim().is_empty())
                    .map(|x| x.parse::<u32>().unwrap())
                    .collect();
            }
        }
    }

    vec![]
}

fn fuse_allow_other_enabled() -> io::Result<bool> {
    let file = File::open("/etc/fuse.conf")?;
    for line in BufReader::new(file).lines() {
        if line?.trim_start().starts_with("user_allow_other") {
            return Ok(true);
        }
    }
    Ok(false)
}

fn main() {
    let matches = Command::new("Fuser")
        .version(crate_version!())
        .author("Christopher Berner")
        .arg(
            Arg::new("data-dir")
                .long("data-dir")
                .value_name("DIR")
                .default_value("/tmp/fuser")
                .help("Set local directory used to store data"),
        )
        .arg(
            Arg::new("mount-point")
                .long("mount-point")
                .value_name("MOUNT_POINT")
                .default_value("")
                .help("Act as a client, and mount FUSE at given path"),
        )
        .arg(
            Arg::new("direct-io")
                .long("direct-io")
                .action(ArgAction::SetTrue)
                .requires("mount-point")
                .help("Mount FUSE with direct IO"),
        )
        .arg(
            Arg::new("auto-unmount")
                .long("auto-unmount")
                .action(ArgAction::SetTrue)
                .help("Automatically unmount FUSE when process exits"),
        )
        .arg(
            Arg::new("fsck")
                .long("fsck")
                .action(ArgAction::SetTrue)
                .help("Run a filesystem check"),
        )
        .arg(
            Arg::new("suid")
                .long("suid")
                .action(ArgAction::SetTrue)
                .help("Enable setuid support when run as root"),
        )
        .arg(
            Arg::new("user")
                .long("user")
                .action(ArgAction::SetTrue)
                .help("disable root-priviledge features"),
        )
        .arg(
            Arg::new("v")
                .short('v')
                .action(ArgAction::Count)
                .help("Sets the level of verbosity"),
        )
        .get_matches();

    let verbosity = matches.get_count("v");
    let log_level = match verbosity {
        0 => LevelFilter::Error,
        1 => LevelFilter::Warn,
        2 => LevelFilter::Info,
        3 => LevelFilter::Debug,
        _ => LevelFilter::Trace,
    };
    env_logger::builder()
        .format_timestamp_nanos()
        .filter_level(log_level)
        .init();

    let mut options = vec![MountOption::FSName("fuser".to_string())];

<<<<<<< HEAD
    #[cfg(feature = "abi-7-26")]
    {
        if matches.get_flag("suid") {
            info!("setuid bit support enabled");
            options.push(MountOption::Suid);
        }
    }
    if matches.get_flag("auto-unmount") {
        options.push(MountOption::AutoUnmount);
    }
    if let Ok(enabled) = fuse_allow_other_enabled() {
        if enabled {
            options.push(MountOption::AllowOther);
=======
    if !matches.get_flag("user") {
        #[cfg(feature = "abi-7-26")]
        {
            if matches.get_flag("suid") {
                info!("setuid bit support enabled");
                options.push(MountOption::Suid);
            } else {
                options.push(MountOption::AutoUnmount);
            }
        }
        #[cfg(not(feature = "abi-7-26"))]
        {
            options.push(MountOption::AutoUnmount);
        }
        if let Ok(enabled) = fuse_allow_other_enabled() {
            if enabled {
                options.push(MountOption::AllowOther);
            }
        } else {
            eprintln!("Unable to read /etc/fuse.conf");
>>>>>>> 85b83330
        }
    }

    let data_dir = matches.get_one::<String>("data-dir").unwrap().to_string();

    let mountpoint: String = matches
        .get_one::<String>("mount-point")
        .unwrap()
        .to_string();

    let result = fuser::mount2(
        SimpleFS::new(
            data_dir,
            matches.get_flag("direct-io"),
            matches.get_flag("suid"),
            matches.get_flag("user"),
        )
        .into(),
        mountpoint,
        &options,
    );
    if let Err(e) = result {
        // Return a special error code for permission denied, which usually indicates that
        // "user_allow_other" is missing from /etc/fuse.conf
        if e.kind() == ErrorKind::PermissionDenied {
            error!("{e}");
            std::process::exit(2);
        }
    }
}

#[cfg(test)]
mod test {
    use super::*;
    use std::ffi::OsString;

    fn dummy_meta() -> RequestMeta {
        RequestMeta {
            unique: 0,
            uid: 1000,
            gid: 1000,
            pid: 2000,
        }
    }

    // Helper function to initialize a SimpleFS without a session mount
    fn setup_test_fs(name: &str) -> SimpleFS {
        let dir_path = format!("/tmp/tests/{}", name);
        let fs = SimpleFS::new(dir_path.clone(), false, false, true);
        // Ensure the directory structure is created
        std::fs::create_dir_all(format!("{}/inodes", dir_path)).unwrap();
        std::fs::create_dir_all(format!("{}/contents", dir_path)).unwrap();
        // Initialize root inode
        let root_attrs = InodeAttributes {
            inode: FUSE_ROOT_ID,
            open_file_handles: 0,
            size: 0,
            last_accessed: time_now(),
            last_modified: time_now(),
            last_metadata_changed: time_now(),
            kind: FileKind::Directory,
            mode: 0o755,
            hardlinks: 2,
            uid: 1000,
            gid: 1000,
            xattrs: BTreeMap::default(),
        };
        fs.write_inode(&root_attrs);
        let mut root_entries = BTreeMap::new();
        root_entries.insert(b".".to_vec(), (FUSE_ROOT_ID, FileKind::Directory));
        root_entries.insert(b"..".to_vec(), (FUSE_ROOT_ID, FileKind::Directory));
        fs.write_directory_content(FUSE_ROOT_ID, &root_entries);
        // Create a test file inode
        let file_attrs = InodeAttributes {
            inode: 2,
            open_file_handles: 0,
            size: 0,
            last_accessed: time_now(),
            last_modified: time_now(),
            last_metadata_changed: time_now(),
            kind: FileKind::File,
            mode: 0o644,
            hardlinks: 1,
            uid: 1000,
            gid: 1000,
            xattrs: BTreeMap::default(),
        };
        fs.write_inode(&file_attrs);
        File::create(fs.content_path(2)).unwrap();
        let mut root_entries = fs.get_directory_content(FUSE_ROOT_ID).unwrap();
        root_entries.insert(b"testfile.txt".to_vec(), (2, FileKind::File));
        fs.write_directory_content(FUSE_ROOT_ID, &root_entries);
        fs
    }

    #[test]
    fn test_setattr_mode_change_success() {
        let fs = setup_test_fs("setattr_success");
        let req = dummy_meta();
        let new_mode = 0o664;
        let result = futures::executor::block_on(fs.setattr(
            req,
            2,
            Some(new_mode),
            None,
            None,
            None,
            None,
            None,
            None,
            None,
            None,
            None,
            None,
            None,
        ));
        assert!(
            result.is_ok(),
            "Setattr should succeed for mode change as owner"
        );
        if let Ok((attr, _ttl)) = result {
            assert_eq!(
                attr.perm, new_mode as u16,
                "Mode should be updated to 0o664"
            );
        }
    }

    #[test]
    fn test_setattr_mode_change_fail_permission() {
        let fs = setup_test_fs("setattr_fail");
        let mut req = dummy_meta();
        req.uid = 2000; // Different UID to simulate non-owner
        let new_mode = 0o664;
        let result = futures::executor::block_on(fs.setattr(
            req,
            2,
            Some(new_mode),
            None,
            None,
            None,
            None,
            None,
            None,
            None,
            None,
            None,
            None,
            None,
        ));
        assert!(
            result.is_err(),
            "Setattr should fail for mode change as non-owner"
        );
        if let Err(e) = result {
            assert_eq!(e, Errno::EPERM, "Should return EPERM for permission denied");
        }
    }

    #[test]
    fn test_symlink_readlink_success() {
        let fs = setup_test_fs("symlink_success");
        let req = dummy_meta();
        let target = PathBuf::from("test_target.txt");
        let symlink_result = futures::executor::block_on(fs.symlink(
            req,
            FUSE_ROOT_ID,
            &OsString::from("testlink"),
            &target,
        ));
        assert!(symlink_result.is_ok(), "Symlink creation should succeed");
        if let Ok(entry) = symlink_result {
            let readlink_result = futures::executor::block_on(fs.readlink(req, entry.attr.ino));
            assert!(readlink_result.is_ok(), "Readlink should succeed");
            if let Ok(target_data) = readlink_result {
                assert_eq!(
                    target_data.as_ref(),
                    target.as_os_str().as_bytes(),
                    "Readlink should return the correct target"
                );
            }
        }
    }

    #[test]
    fn test_readlink_fail_invalid_inode() {
        let fs = setup_test_fs("readlink_fail");
        let req = dummy_meta();
        let result = futures::executor::block_on(fs.readlink(req, 9999));
        assert!(result.is_err(), "Readlink should fail for invalid inode");
        if let Err(e) = result {
            assert_eq!(
                e,
                Errno::ENOENT,
                "Should return ENOENT for non-existent inode"
            );
        }
    }
}<|MERGE_RESOLUTION|>--- conflicted
+++ resolved
@@ -608,9 +608,8 @@
             }
         };
 
-<<<<<<< HEAD
-        if let Some(mode) = mode {
-            debug!("chmod() called with {:?}, {:o}", inode, mode);
+        if let Some(mode) = mode_option {
+            debug!("chmod() called with {inode:?}, {mode:o}");
             #[cfg(target_os = "freebsd")]
             {
                 // FreeBSD: sticky bit only valid on directories; otherwise EFTYPE
@@ -618,19 +617,11 @@
                     && (mode as u16 & libc::S_ISVTX as u16) != 0
                     && attrs.kind != FileKind::Directory
                 {
-                    reply.error(libc::EFTYPE);
-                    return;
+                    return Err(Errno::EFTYPE);
                 }
             }
-            if req.uid() != 0 && req.uid() != attrs.uid {
-                reply.error(libc::EPERM);
-                return;
-=======
-        if let Some(mode) = mode_option {
-            debug!("chmod() called with {inode:?}, {mode:o}");
             if req.uid != 0 && req.uid != attrs.uid {
                 return Err(Errno::EPERM);
->>>>>>> 85b83330
             }
             if req.uid != 0 && req.gid != attrs.gid && !get_groups(req.pid).contains(&attrs.gid) {
                 // If SGID is set and the file belongs to a group that the caller is not part of
@@ -2125,7 +2116,6 @@
 
     let mut options = vec![MountOption::FSName("fuser".to_string())];
 
-<<<<<<< HEAD
     #[cfg(feature = "abi-7-26")]
     {
         if matches.get_flag("suid") {
@@ -2139,28 +2129,6 @@
     if let Ok(enabled) = fuse_allow_other_enabled() {
         if enabled {
             options.push(MountOption::AllowOther);
-=======
-    if !matches.get_flag("user") {
-        #[cfg(feature = "abi-7-26")]
-        {
-            if matches.get_flag("suid") {
-                info!("setuid bit support enabled");
-                options.push(MountOption::Suid);
-            } else {
-                options.push(MountOption::AutoUnmount);
-            }
-        }
-        #[cfg(not(feature = "abi-7-26"))]
-        {
-            options.push(MountOption::AutoUnmount);
-        }
-        if let Ok(enabled) = fuse_allow_other_enabled() {
-            if enabled {
-                options.push(MountOption::AllowOther);
-            }
-        } else {
-            eprintln!("Unable to read /etc/fuse.conf");
->>>>>>> 85b83330
         }
     }
 
