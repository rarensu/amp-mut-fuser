--- conflicted
+++ resolved
@@ -13,9 +13,8 @@
 
 #[cfg(test)]
 mod test {
-<<<<<<< HEAD
     use fuser::{Errno, Filesystem, RequestMeta};
-    use std::ffi::OsString;
+    use std::path::PathBuf;
 
     fn dummy_meta() -> RequestMeta {
         RequestMeta {
@@ -24,13 +23,6 @@
             gid: 1000,
             pid: 2000,
         }
-=======
-    use fuser::{Filesystem, RequestMeta, Errno};
-    use std::path::PathBuf;
-
-    fn dummy_meta() -> RequestMeta {
-        RequestMeta { unique: 0, uid: 1000, gid: 1000, pid: 2000 }
->>>>>>> 33726ce8
     }
 
     #[test]
@@ -39,11 +31,7 @@
         let req = dummy_meta();
 
         // Test lookup
-<<<<<<< HEAD
-        let lookup_result = nullfs.lookup(req, 1, OsString::from("nonexistent"));
-=======
         let lookup_result = nullfs.lookup(req, 1, &PathBuf::from("nonexistent"));
->>>>>>> 33726ce8
         assert!(lookup_result.is_err(), "Lookup should fail for NullFS");
         if let Err(e) = lookup_result {
             assert_eq!(e, Errno::ENOSYS, "Lookup should return ENOSYS");
@@ -71,11 +59,7 @@
         }
 
         // Test create
-<<<<<<< HEAD
-        let create_result = nullfs.create(req, 1, OsString::from("testfile"), 0o644, 0, 0);
-=======
         let create_result = nullfs.create(req, 1, &PathBuf::from("testfile"), 0o644, 0, 0);
->>>>>>> 33726ce8
         assert!(create_result.is_err(), "Create should fail for NullFS");
         if let Err(e) = create_result {
             assert_eq!(e, Errno::ENOSYS, "Create should return ENOSYS");
