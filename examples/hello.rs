use clap::{crate_version, Arg, ArgAction, Command};
use fuser::{
<<<<<<< HEAD
    Attr, DirEntry, Entry, Errno, FileAttr, FileType, Filesystem, MountOption, RequestMeta,
};
use std::ffi::{OsStr, OsString};
=======
    FileAttr, Bytes, Dirent, DirentList, Entry, Errno,
    Filesystem, FileType, MountOption, RequestMeta,
};
use std::ffi::{OsStr, OsString};
use std::path::Path;
>>>>>>> 33726ce8
use std::time::{Duration, UNIX_EPOCH};
use std::sync::Arc;

const TTL: Duration = Duration::from_secs(1); // 1 second

const HELLO_DIR_ATTR: FileAttr = FileAttr {
    ino: 1,
    size: 0,
    blocks: 0,
    atime: UNIX_EPOCH, // 1970-01-01 00:00:00
    mtime: UNIX_EPOCH,
    ctime: UNIX_EPOCH,
    crtime: UNIX_EPOCH,
    kind: FileType::Directory,
    perm: 0o755,
    nlink: 2,
    uid: 501,
    gid: 20,
    rdev: 0,
    flags: 0,
    blksize: 512,
};

const HELLO_TXT_CONTENT: &str = "Hello World!\n";

const HELLO_TXT_ATTR: FileAttr = FileAttr {
    ino: 2,
    size: 13,
    blocks: 1,
    atime: UNIX_EPOCH, // 1970-01-01 00:00:00
    mtime: UNIX_EPOCH,
    ctime: UNIX_EPOCH,
    crtime: UNIX_EPOCH,
    kind: FileType::RegularFile,
    perm: 0o644,
    nlink: 1,
    uid: 501,
    gid: 20,
    rdev: 0,
    flags: 0,
    blksize: 512,
};

// An example of reusable Borrowed data.
// This entry derives its lifetime from string literal, 
// which is 'static.
const DOT_ENTRY: Dirent<'static> = Dirent {
    ino: 1,
    offset: 1,
    kind: FileType::Directory,
    name: Bytes::Ref(b"."),
};

/// Example Filesystem data
struct HelloFS<'a> {
    hello_entry: Arc<Dirent<'a>>,
}

impl HelloFS<'_> {
    fn new() -> Self {
        HelloFS{
            // An example of reusable Shared data.
            // Entry #3 is allocated here once.
            // It is persistent until replaced.
            hello_entry: Arc::new(
            Dirent {
                    ino: 2,
                    offset: 3,
                    kind: FileType::RegularFile,
                    name: OsString::from("hello.txt").into(),
                }
            )
        }
    }
}

<<<<<<< HEAD
impl Filesystem for HelloFS {
    fn lookup(&mut self, _req: RequestMeta, parent: u64, name: OsString) -> Result<Entry, Errno> {
        if parent == 1 && name == OsStr::new("hello.txt") {
            Ok(Entry{attr: HELLO_TXT_ATTR, ttl: TTL, generation: 0})
=======
impl Filesystem for HelloFS<'static> {
    // Must specify HelloFS lifetime ('static) here 
    // to enable its methods to return borrowed data
    fn lookup(&mut self, _req: RequestMeta, parent: u64, name: &Path) -> Result<Entry, Errno> {
        if parent == 1 && name == OsStr::new("hello.txt") {
            Ok(Entry{
                ino: 2,
                generation: None,
                file_ttl: TTL,
                attr: HELLO_TXT_ATTR, 
                attr_ttl: TTL, 
            })
>>>>>>> 33726ce8
        } else {
            Err(Errno::ENOENT)
        }
    }

    fn getattr(
        &mut self,
        _req: RequestMeta,
        ino: u64,
        _fh: Option<u64>,
<<<<<<< HEAD
    ) -> Result<Attr, Errno> {
        match ino {
            1 => Ok(Attr{attr: HELLO_DIR_ATTR, ttl: TTL,}),
            2 => Ok(Attr{attr: HELLO_TXT_ATTR, ttl: TTL,}),
=======
    ) -> Result<(FileAttr, Duration), Errno> {
        match ino {
            1 => Ok((HELLO_DIR_ATTR, TTL)),
            2 => Ok((HELLO_TXT_ATTR, TTL)),
>>>>>>> 33726ce8
            _ => Err(Errno::ENOENT),
        }
    }

    fn read<'a>(
        &mut self,
        _req: RequestMeta,
        ino: u64,
        _fh: u64,
        offset: i64,
        _size: u32,
        _flags: i32,
        _lock: Option<u64>,
<<<<<<< HEAD
    ) -> Result<Vec<u8>, Errno> {
        if ino == 2 {
            Ok(HELLO_TXT_CONTENT.as_bytes()[offset as usize..].to_vec())
=======
    ) -> Result<Bytes<'a>, Errno> {
        if ino == 2 {
            // HELLO_TXT_CONTENT is &'static str, so its bytes are &'static [u8]
            let bytes = HELLO_TXT_CONTENT.as_bytes();
            let slice_len = bytes.len();
            let offset = offset as usize;
            if offset >= slice_len {
                Ok(Bytes::Ref(&[]))
            } else {
                // Returning as Borrowed to avoid a copy.
                Ok(Bytes::Ref(&bytes[offset..]))
            }
>>>>>>> 33726ce8
        } else {
            Err(Errno::ENOENT)
        }
    }

    fn readdir<'dir, 'name>(
        &mut self,
        _req: RequestMeta,
        ino: u64,
        _fh: u64,
        offset: i64,
        _max_bytes: u32,
<<<<<<< HEAD
    ) -> Result<Vec<DirEntry>, Errno> {
=======
    ) -> Result<DirentList<'dir, 'name>, Errno> {
>>>>>>> 33726ce8
        if ino != 1 {
            return Err(Errno::ENOENT);
        }

<<<<<<< HEAD
        let entries = vec![
            DirEntry { ino: 1, offset: 1, kind: FileType::Directory, name: OsString::from(".") },
            DirEntry { ino: 1, offset: 2, kind: FileType::Directory, name: OsString::from("..") },
            DirEntry { ino: 2, offset: 3, kind: FileType::RegularFile, name: OsString::from("hello.txt") },
        ];

        let mut result = Vec::new();
        for entry in entries.into_iter().skip(offset as usize) {
            // example loop where additional logic could be inserted
            result.push(entry);
        }
        Ok(result)
=======
        // This example builds the list of 3 directory entries from scratch 
        // on each call to readdir().
        let mut entries= Vec::new();

        // Entry 1: example of borrowed data.
        // - name: "."
        // - entry is constructed in the global scope. 
        // - lifetime is 'static.
        // - a reference is passed along.
        entries.push(DOT_ENTRY.clone());

        // Entry 2: example of single-use Owned data.
        // - name: ".."
        // - entry is constructed during each call to readdir(). 
        let dotdot_entry = Dirent {
                ino: 1, // Parent of root is itself for simplicity. 
                        // Note: this can cause some weird behavior for an observer.
                offset: 2,
                kind: FileType::Directory,
                // ownership of the string is moved into the DirEntry
                name: OsString::from("..").into()
            };
        // Ownership of the entry is passed along
        entries.push(dotdot_entry);

        // Entry 3: an example of shared data.
        // - name: "hello.txt"
        // - entry is constructed in HelloFS::new()
        // - Ownership of a smart reference is passed along.
        entries.push(self.hello_entry.as_ref().clone());

        // Slice the collected entries based on the requested offset.
        let entries: Vec<Dirent> = entries.into_iter().skip(offset as usize).collect();
        // ( Only references and smart pointers are being reorganized at this time;
        // the underlying data should just stay where it is.)
        
        // Entries may be returned as borrowed, owned, or shared.
        // From<...> and Into<...> methods can be used to help construct the return type.  
        Ok(entries.into())
>>>>>>> 33726ce8
    }
}

fn main() {
    let matches = Command::new("hello")
        .version(crate_version!())
        .author("Christopher Berner")
        .arg(
            Arg::new("MOUNT_POINT")
                .required(true)
                .index(1)
                .help("Act as a client, and mount FUSE at given path"),
        )
        .arg(
            Arg::new("auto_unmount")
                .long("auto_unmount")
                .action(ArgAction::SetTrue)
                .help("Automatically unmount on process exit"),
        )
        .arg(
            Arg::new("allow-root")
                .long("allow-root")
                .action(ArgAction::SetTrue)
                .help("Allow root user to access filesystem"),
        )
        .get_matches();
    env_logger::init();
    let mountpoint = matches.get_one::<String>("MOUNT_POINT").unwrap();
    let mut options = vec![MountOption::RO, MountOption::FSName("hello".to_string())];
    if matches.get_flag("auto_unmount") {
        options.push(MountOption::AutoUnmount);
    }
    if matches.get_flag("allow-root") {
        options.push(MountOption::AllowRoot);
    }
<<<<<<< HEAD
    fuser::mount2(HelloFS, mountpoint, &options).unwrap();
=======
    let hellofs = HelloFS::new();
    fuser::mount2(hellofs, mountpoint, &options).unwrap();
>>>>>>> 33726ce8
}

#[cfg(test)]
mod test {
<<<<<<< HEAD
    use fuser::{Errno, FileType, Filesystem, RequestMeta};
    use std::ffi::OsString;

    fn dummy_meta() -> RequestMeta {
        RequestMeta {
            unique: 0,
            uid: 1000,
            gid: 1000,
            pid: 2000,
        }
=======
    use fuser::{Filesystem, RequestMeta, Errno, FileType};
    use std::ffi::OsStr;
    use std::path::PathBuf;
    use std::os::unix::ffi::OsStrExt;

    fn dummy_meta() -> RequestMeta {
        RequestMeta { unique: 0, uid: 1000, gid: 1000, pid: 2000 }
>>>>>>> 33726ce8
    }

    #[test]
    fn test_lookup_hello_txt() {
<<<<<<< HEAD
        let mut hellofs = super::HelloFS {};
        let req = dummy_meta();
        let result = hellofs.lookup(req, 1, OsString::from("hello.txt"));
=======
        let mut hellofs = super::HelloFS::new();
        let req = dummy_meta();
        let result = hellofs.lookup(req, 1, &PathBuf::from("hello.txt"));
>>>>>>> 33726ce8
        assert!(result.is_ok(), "Lookup for hello.txt should succeed");
        if let Ok(entry) = result {
            assert_eq!(entry.attr.ino, 2, "Lookup should return inode 2 for hello.txt");
            assert_eq!(entry.attr.kind, FileType::RegularFile, "hello.txt should be a regular file");
            assert_eq!(entry.attr.perm, 0o644, "hello.txt should have permissions 0o644");
        }
    }

    #[test]
    fn test_read_hello_txt() {
<<<<<<< HEAD
        let mut hellofs = super::HelloFS {};
=======
        let mut hellofs = super::HelloFS::new();
>>>>>>> 33726ce8
        let req = dummy_meta();
        let result = hellofs.read(req, 2, 0, 0, 13, 0, None);
        assert!(result.is_ok(), "Read for hello.txt should succeed");
        if let Ok(content) = result {
<<<<<<< HEAD
            assert_eq!(String::from_utf8_lossy(&content), "Hello World!\n", "Content of hello.txt should be 'Hello World!\\n'");
=======
            assert_eq!(String::from_utf8_lossy(content.as_ref()), "Hello World!\n", "Content of hello.txt should be 'Hello World!\\n'");
>>>>>>> 33726ce8
        }
    }

    #[test]
    fn test_readdir_root() {
<<<<<<< HEAD
        let mut hellofs = super::HelloFS {};
        let req = dummy_meta();
        let result = hellofs.readdir(req, 1, 0, 0, 4096);
        assert!(result.is_ok(), "Readdir on root should succeed");
        if let Ok(entries) = result {
            assert_eq!(entries.len(), 3, "Root directory should contain exactly 3 entries");
            assert_eq!(entries[0].name, OsString::from("."), "First entry should be '.'");
            assert_eq!(entries[0].ino, 1, "Inode for '.' should be 1");
            assert_eq!(entries[1].name, OsString::from(".."), "Second entry should be '..'");
            assert_eq!(entries[1].ino, 1, "Inode for '..' should be 1");
            assert_eq!(entries[2].name, OsString::from("hello.txt"), "Third entry should be 'hello.txt'");
            assert_eq!(entries[2].ino, 2, "Inode for 'hello.txt' should be 2");
=======
        let mut hellofs = super::HelloFS::new();
        let req = dummy_meta();
        let result = hellofs.readdir(req, 1, 0, 0, 4096);
        assert!(result.is_ok(), "Readdir on root should succeed");
        if let Ok(entries_list) = result {
            let entries_slice = entries_list.as_ref();
            assert_eq!(entries_slice.len(), 3, "Root directory should contain exactly 3 entries");

            // Check entry 0: "."
            let entry0_data = &entries_slice[0];
            assert_eq!(entry0_data.name.as_ref(), OsStr::new(".").as_bytes(), "First entry should be '.'");
            assert_eq!(entry0_data.ino, 1, "Inode for '.' should be 1");
            assert_eq!(entry0_data.offset, 1, "Offset for '.' should be 1");
            assert_eq!(entry0_data.kind, FileType::Directory, "'.' should be a directory");

            // Check entry 1: ".."
            let entry1_data = &entries_slice[1];
            assert_eq!(entry1_data.name.as_ref(), OsStr::new("..").as_bytes(), "Second entry should be '..'");
            assert_eq!(entry1_data.ino, 1, "Inode for '..' should be 1");
            assert_eq!(entry1_data.offset, 2, "Offset for '..' should be 2");
            assert_eq!(entry1_data.kind, FileType::Directory, "'..' should be a directory");

            // Check entry 2: "hello.txt"
            let entry2_data = &entries_slice[2];
            assert_eq!(entry2_data.name.as_ref(), OsStr::new("hello.txt").as_bytes(), "Third entry should be 'hello.txt'");
            assert_eq!(entry2_data.ino, 2, "Inode for 'hello.txt' should be 2");
            assert_eq!(entry2_data.offset, 3, "Offset for 'hello.txt' should be 3");
            assert_eq!(entry2_data.kind, FileType::RegularFile, "'hello.txt' should be a regular file");
>>>>>>> 33726ce8
        }
    }

    #[test]
    fn test_create_fails_readonly() {
<<<<<<< HEAD
        let mut hellofs = super::HelloFS {};
        let req = dummy_meta();
        let result = hellofs.create(req, 1, OsString::from("newfile.txt"), 0o644, 0, 0);
=======
        let mut hellofs = super::HelloFS::new();
        let req = dummy_meta();
        let result = hellofs.create(req, 1, &PathBuf::from("newfile.txt"), 0o644, 0, 0);
>>>>>>> 33726ce8
        assert!(result.is_err(), "Create should fail for read-only filesystem");
        if let Err(e) = result {
            assert_eq!(e, Errno::ENOSYS, "Create should return ENOSYS for unsupported operation");
        }
    }
}<|MERGE_RESOLUTION|>--- conflicted
+++ resolved
@@ -1,16 +1,10 @@
 use clap::{crate_version, Arg, ArgAction, Command};
 use fuser::{
-<<<<<<< HEAD
-    Attr, DirEntry, Entry, Errno, FileAttr, FileType, Filesystem, MountOption, RequestMeta,
-};
-use std::ffi::{OsStr, OsString};
-=======
     FileAttr, Bytes, Dirent, DirentList, Entry, Errno,
     Filesystem, FileType, MountOption, RequestMeta,
 };
 use std::ffi::{OsStr, OsString};
 use std::path::Path;
->>>>>>> 33726ce8
 use std::time::{Duration, UNIX_EPOCH};
 use std::sync::Arc;
 
@@ -87,12 +81,7 @@
     }
 }
 
-<<<<<<< HEAD
-impl Filesystem for HelloFS {
-    fn lookup(&mut self, _req: RequestMeta, parent: u64, name: OsString) -> Result<Entry, Errno> {
-        if parent == 1 && name == OsStr::new("hello.txt") {
-            Ok(Entry{attr: HELLO_TXT_ATTR, ttl: TTL, generation: 0})
-=======
+
 impl Filesystem for HelloFS<'static> {
     // Must specify HelloFS lifetime ('static) here 
     // to enable its methods to return borrowed data
@@ -105,7 +94,6 @@
                 attr: HELLO_TXT_ATTR, 
                 attr_ttl: TTL, 
             })
->>>>>>> 33726ce8
         } else {
             Err(Errno::ENOENT)
         }
@@ -116,17 +104,10 @@
         _req: RequestMeta,
         ino: u64,
         _fh: Option<u64>,
-<<<<<<< HEAD
-    ) -> Result<Attr, Errno> {
-        match ino {
-            1 => Ok(Attr{attr: HELLO_DIR_ATTR, ttl: TTL,}),
-            2 => Ok(Attr{attr: HELLO_TXT_ATTR, ttl: TTL,}),
-=======
     ) -> Result<(FileAttr, Duration), Errno> {
         match ino {
             1 => Ok((HELLO_DIR_ATTR, TTL)),
             2 => Ok((HELLO_TXT_ATTR, TTL)),
->>>>>>> 33726ce8
             _ => Err(Errno::ENOENT),
         }
     }
@@ -140,11 +121,6 @@
         _size: u32,
         _flags: i32,
         _lock: Option<u64>,
-<<<<<<< HEAD
-    ) -> Result<Vec<u8>, Errno> {
-        if ino == 2 {
-            Ok(HELLO_TXT_CONTENT.as_bytes()[offset as usize..].to_vec())
-=======
     ) -> Result<Bytes<'a>, Errno> {
         if ino == 2 {
             // HELLO_TXT_CONTENT is &'static str, so its bytes are &'static [u8]
@@ -157,7 +133,6 @@
                 // Returning as Borrowed to avoid a copy.
                 Ok(Bytes::Ref(&bytes[offset..]))
             }
->>>>>>> 33726ce8
         } else {
             Err(Errno::ENOENT)
         }
@@ -170,29 +145,11 @@
         _fh: u64,
         offset: i64,
         _max_bytes: u32,
-<<<<<<< HEAD
-    ) -> Result<Vec<DirEntry>, Errno> {
-=======
     ) -> Result<DirentList<'dir, 'name>, Errno> {
->>>>>>> 33726ce8
         if ino != 1 {
             return Err(Errno::ENOENT);
         }
 
-<<<<<<< HEAD
-        let entries = vec![
-            DirEntry { ino: 1, offset: 1, kind: FileType::Directory, name: OsString::from(".") },
-            DirEntry { ino: 1, offset: 2, kind: FileType::Directory, name: OsString::from("..") },
-            DirEntry { ino: 2, offset: 3, kind: FileType::RegularFile, name: OsString::from("hello.txt") },
-        ];
-
-        let mut result = Vec::new();
-        for entry in entries.into_iter().skip(offset as usize) {
-            // example loop where additional logic could be inserted
-            result.push(entry);
-        }
-        Ok(result)
-=======
         // This example builds the list of 3 directory entries from scratch 
         // on each call to readdir().
         let mut entries= Vec::new();
@@ -232,7 +189,6 @@
         // Entries may be returned as borrowed, owned, or shared.
         // From<...> and Into<...> methods can be used to help construct the return type.  
         Ok(entries.into())
->>>>>>> 33726ce8
     }
 }
 
@@ -268,17 +224,92 @@
     if matches.get_flag("allow-root") {
         options.push(MountOption::AllowRoot);
     }
-<<<<<<< HEAD
-    fuser::mount2(HelloFS, mountpoint, &options).unwrap();
-=======
     let hellofs = HelloFS::new();
     fuser::mount2(hellofs, mountpoint, &options).unwrap();
->>>>>>> 33726ce8
 }
 
 #[cfg(test)]
 mod test {
-<<<<<<< HEAD
+    use fuser::{Filesystem, RequestMeta, Errno, FileType};
+    use std::ffi::OsStr;
+    use std::path::PathBuf;
+    use std::os::unix::ffi::OsStrExt;
+
+    fn dummy_meta() -> RequestMeta {
+        RequestMeta { unique: 0, uid: 1000, gid: 1000, pid: 2000 }
+    }
+
+    #[test]
+    fn test_lookup_hello_txt() {
+        let mut hellofs = super::HelloFS::new();
+        let req = dummy_meta();
+        let result = hellofs.lookup(req, 1, &PathBuf::from("hello.txt"));
+        assert!(result.is_ok(), "Lookup for hello.txt should succeed");
+        if let Ok(entry) = result {
+            assert_eq!(entry.attr.ino, 2, "Lookup should return inode 2 for hello.txt");
+            assert_eq!(entry.attr.kind, FileType::RegularFile, "hello.txt should be a regular file");
+            assert_eq!(entry.attr.perm, 0o644, "hello.txt should have permissions 0o644");
+        }
+    }
+
+    #[test]
+    fn test_read_hello_txt() {
+        let mut hellofs = super::HelloFS::new();
+        let req = dummy_meta();
+        let result = hellofs.read(req, 2, 0, 0, 13, 0, None);
+        assert!(result.is_ok(), "Read for hello.txt should succeed");
+        if let Ok(content) = result {
+            assert_eq!(String::from_utf8_lossy(content.as_ref()), "Hello World!\n", "Content of hello.txt should be 'Hello World!\\n'");
+        }
+    }
+
+    #[test]
+    fn test_readdir_root() {
+        let mut hellofs = super::HelloFS::new();
+        let req = dummy_meta();
+        let result = hellofs.readdir(req, 1, 0, 0, 4096);
+        assert!(result.is_ok(), "Readdir on root should succeed");
+        if let Ok(entries_list) = result {
+            let entries_slice = entries_list.as_ref();
+            assert_eq!(entries_slice.len(), 3, "Root directory should contain exactly 3 entries");
+
+            // Check entry 0: "."
+            let entry0_data = &entries_slice[0];
+            assert_eq!(entry0_data.name.as_ref(), OsStr::new(".").as_bytes(), "First entry should be '.'");
+            assert_eq!(entry0_data.ino, 1, "Inode for '.' should be 1");
+            assert_eq!(entry0_data.offset, 1, "Offset for '.' should be 1");
+            assert_eq!(entry0_data.kind, FileType::Directory, "'.' should be a directory");
+
+            // Check entry 1: ".."
+            let entry1_data = &entries_slice[1];
+            assert_eq!(entry1_data.name.as_ref(), OsStr::new("..").as_bytes(), "Second entry should be '..'");
+            assert_eq!(entry1_data.ino, 1, "Inode for '..' should be 1");
+            assert_eq!(entry1_data.offset, 2, "Offset for '..' should be 2");
+            assert_eq!(entry1_data.kind, FileType::Directory, "'..' should be a directory");
+
+            // Check entry 2: "hello.txt"
+            let entry2_data = &entries_slice[2];
+            assert_eq!(entry2_data.name.as_ref(), OsStr::new("hello.txt").as_bytes(), "Third entry should be 'hello.txt'");
+            assert_eq!(entry2_data.ino, 2, "Inode for 'hello.txt' should be 2");
+            assert_eq!(entry2_data.offset, 3, "Offset for 'hello.txt' should be 3");
+            assert_eq!(entry2_data.kind, FileType::RegularFile, "'hello.txt' should be a regular file");
+        }
+    }
+
+    #[test]
+    fn test_create_fails_readonly() {
+        let mut hellofs = super::HelloFS::new();
+        let req = dummy_meta();
+        let result = hellofs.create(req, 1, &PathBuf::from("newfile.txt"), 0o644, 0, 0);
+        assert!(result.is_err(), "Create should fail for read-only filesystem");
+        if let Err(e) = result {
+            assert_eq!(e, Errno::ENOSYS, "Create should return ENOSYS for unsupported operation");
+        }
+    }
+}
+
+#[cfg(test)]
+mod test {
     use fuser::{Errno, FileType, Filesystem, RequestMeta};
     use std::ffi::OsString;
 
@@ -289,28 +320,13 @@
             gid: 1000,
             pid: 2000,
         }
-=======
-    use fuser::{Filesystem, RequestMeta, Errno, FileType};
-    use std::ffi::OsStr;
-    use std::path::PathBuf;
-    use std::os::unix::ffi::OsStrExt;
-
-    fn dummy_meta() -> RequestMeta {
-        RequestMeta { unique: 0, uid: 1000, gid: 1000, pid: 2000 }
->>>>>>> 33726ce8
     }
 
     #[test]
     fn test_lookup_hello_txt() {
-<<<<<<< HEAD
         let mut hellofs = super::HelloFS {};
         let req = dummy_meta();
         let result = hellofs.lookup(req, 1, OsString::from("hello.txt"));
-=======
-        let mut hellofs = super::HelloFS::new();
-        let req = dummy_meta();
-        let result = hellofs.lookup(req, 1, &PathBuf::from("hello.txt"));
->>>>>>> 33726ce8
         assert!(result.is_ok(), "Lookup for hello.txt should succeed");
         if let Ok(entry) = result {
             assert_eq!(entry.attr.ino, 2, "Lookup should return inode 2 for hello.txt");
@@ -321,26 +337,17 @@
 
     #[test]
     fn test_read_hello_txt() {
-<<<<<<< HEAD
         let mut hellofs = super::HelloFS {};
-=======
-        let mut hellofs = super::HelloFS::new();
->>>>>>> 33726ce8
         let req = dummy_meta();
         let result = hellofs.read(req, 2, 0, 0, 13, 0, None);
         assert!(result.is_ok(), "Read for hello.txt should succeed");
         if let Ok(content) = result {
-<<<<<<< HEAD
             assert_eq!(String::from_utf8_lossy(&content), "Hello World!\n", "Content of hello.txt should be 'Hello World!\\n'");
-=======
-            assert_eq!(String::from_utf8_lossy(content.as_ref()), "Hello World!\n", "Content of hello.txt should be 'Hello World!\\n'");
->>>>>>> 33726ce8
         }
     }
 
     #[test]
     fn test_readdir_root() {
-<<<<<<< HEAD
         let mut hellofs = super::HelloFS {};
         let req = dummy_meta();
         let result = hellofs.readdir(req, 1, 0, 0, 4096);
@@ -353,50 +360,14 @@
             assert_eq!(entries[1].ino, 1, "Inode for '..' should be 1");
             assert_eq!(entries[2].name, OsString::from("hello.txt"), "Third entry should be 'hello.txt'");
             assert_eq!(entries[2].ino, 2, "Inode for 'hello.txt' should be 2");
-=======
-        let mut hellofs = super::HelloFS::new();
-        let req = dummy_meta();
-        let result = hellofs.readdir(req, 1, 0, 0, 4096);
-        assert!(result.is_ok(), "Readdir on root should succeed");
-        if let Ok(entries_list) = result {
-            let entries_slice = entries_list.as_ref();
-            assert_eq!(entries_slice.len(), 3, "Root directory should contain exactly 3 entries");
-
-            // Check entry 0: "."
-            let entry0_data = &entries_slice[0];
-            assert_eq!(entry0_data.name.as_ref(), OsStr::new(".").as_bytes(), "First entry should be '.'");
-            assert_eq!(entry0_data.ino, 1, "Inode for '.' should be 1");
-            assert_eq!(entry0_data.offset, 1, "Offset for '.' should be 1");
-            assert_eq!(entry0_data.kind, FileType::Directory, "'.' should be a directory");
-
-            // Check entry 1: ".."
-            let entry1_data = &entries_slice[1];
-            assert_eq!(entry1_data.name.as_ref(), OsStr::new("..").as_bytes(), "Second entry should be '..'");
-            assert_eq!(entry1_data.ino, 1, "Inode for '..' should be 1");
-            assert_eq!(entry1_data.offset, 2, "Offset for '..' should be 2");
-            assert_eq!(entry1_data.kind, FileType::Directory, "'..' should be a directory");
-
-            // Check entry 2: "hello.txt"
-            let entry2_data = &entries_slice[2];
-            assert_eq!(entry2_data.name.as_ref(), OsStr::new("hello.txt").as_bytes(), "Third entry should be 'hello.txt'");
-            assert_eq!(entry2_data.ino, 2, "Inode for 'hello.txt' should be 2");
-            assert_eq!(entry2_data.offset, 3, "Offset for 'hello.txt' should be 3");
-            assert_eq!(entry2_data.kind, FileType::RegularFile, "'hello.txt' should be a regular file");
->>>>>>> 33726ce8
         }
     }
 
     #[test]
     fn test_create_fails_readonly() {
-<<<<<<< HEAD
         let mut hellofs = super::HelloFS {};
         let req = dummy_meta();
         let result = hellofs.create(req, 1, OsString::from("newfile.txt"), 0o644, 0, 0);
-=======
-        let mut hellofs = super::HelloFS::new();
-        let req = dummy_meta();
-        let result = hellofs.create(req, 1, &PathBuf::from("newfile.txt"), 0o644, 0, 0);
->>>>>>> 33726ce8
         assert!(result.is_err(), "Create should fail for read-only filesystem");
         if let Err(e) = result {
             assert_eq!(e, Errno::ENOSYS, "Create should return ENOSYS for unsupported operation");
