--- conflicted
+++ resolved
@@ -2,13 +2,9 @@
 //
 //   cargo run --example ioctl --features abi-7-11 /tmp/foobar
 
-<<<<<<< HEAD
 #![allow(clippy::cast_possible_truncation)] // many conversions with unhandled errors
 
-use clap::{crate_version, Arg, ArgAction, Command};
-=======
 use clap::{Arg, ArgAction, Command, crate_version};
->>>>>>> 0d2e17c4
 use fuser::{
     Dirent, DirentList, Entry, Errno, FileAttr,
     trait_async::Filesystem, FileType, Ioctl, MountOption, RequestMeta,
