// This example requires fuse 7.11 or later. Run with:
//
//   cargo run --example ioctl --features abi-7-11 /tmp/foobar

#![allow(clippy::cast_possible_truncation)] // many conversions with unhandled errors

use async_trait::async_trait;
use bytes::Bytes;
use clap::{Arg, ArgAction, Command, crate_version};
use fuser::{
    Dirent, DirentList, Entry, Errno, FileAttr, FileType, Ioctl, MountOption, RequestMeta,
    trait_async::Filesystem,
};
use log::{debug, info};
use std::ffi::OsStr;
use std::sync::Mutex;
use std::time::{Duration, UNIX_EPOCH};

const TTL: Duration = Duration::from_secs(1); // 1 second

const FIOC_GET_SIZE: u64 = nix::request_code_read!('E', 0, std::mem::size_of::<usize>());
const FIOC_SET_SIZE: u64 = nix::request_code_write!('E', 1, std::mem::size_of::<usize>());

struct FiocFS {
    content: Mutex<Vec<u8>>,
    root_attr: FileAttr,
    fioc_file_attr: FileAttr,
}

static DIRENTS: [Dirent; 3] = [
    Dirent {
        ino: 1,
        offset: 1,
        kind: FileType::Directory,
        name: Bytes::from_static(b"."),
    },
    Dirent {
        ino: 1,
        offset: 2,
        kind: FileType::Directory,
        name: Bytes::from_static(b".."),
    },
    Dirent {
        ino: 2,
        offset: 3,
        kind: FileType::RegularFile,
        name: Bytes::from_static(b"fioc"),
    },
];

impl FiocFS {
    fn new() -> Self {
        let uid = unsafe { libc::getuid() };
        let gid = unsafe { libc::getgid() };

        let root_attr = FileAttr {
            ino: 1,
            size: 0,
            blocks: 0,
            atime: UNIX_EPOCH, // 1970-01-01 00:00:00
            mtime: UNIX_EPOCH,
            ctime: UNIX_EPOCH,
            crtime: UNIX_EPOCH,
            kind: FileType::Directory,
            perm: 0o755,
            nlink: 2,
            uid,
            gid,
            rdev: 0,
            flags: 0,
            blksize: 512,
        };

        let fioc_file_attr = FileAttr {
            ino: 2,
            size: 0,
            blocks: 1,
            atime: UNIX_EPOCH, // 1970-01-01 00:00:00
            mtime: UNIX_EPOCH,
            ctime: UNIX_EPOCH,
            crtime: UNIX_EPOCH,
            kind: FileType::RegularFile,
            perm: 0o644,
            nlink: 1,
            uid,
            gid,
            rdev: 0,
            flags: 0,
            blksize: 512,
        };

        Self {
            content: Mutex::new(vec![]),
            root_attr,
            fioc_file_attr,
        }
    }
}

#[async_trait]
impl Filesystem for FiocFS {
    async fn lookup(&self, _req: RequestMeta, parent: u64, name: &OsStr) -> Result<Entry, Errno> {
        if parent == 1 && name == OsStr::new("fioc") {
            Ok(Entry {
                ino: self.fioc_file_attr.ino,
                generation: None,
                attr: self.fioc_file_attr,
                attr_ttl: TTL,
                file_ttl: TTL,
            })
        } else {
            Err(Errno::ENOENT)
        }
    }

    async fn getattr(
        &self,
        _req: RequestMeta,
        ino: u64,
        _fh: Option<u64>,
    ) -> Result<(FileAttr, Duration), Errno> {
        match ino {
            1 => Ok((self.root_attr, TTL)),
            2 => Ok((self.fioc_file_attr, TTL)),
            _ => Err(Errno::ENOENT),
        }
    }

    #[allow(clippy::cast_sign_loss)]
    async fn read(
        &self,
        _req: RequestMeta,
        ino: u64,
        _fh: u64,
        offset: i64,
        _size: u32,
        _flags: i32,
        _lock: Option<u64>,
    ) -> Result<Bytes, Errno> {
        if ino == 2 {
            let offset = offset as usize;
            if offset >= self.content.lock().unwrap().len() {
                // No need to allocate anything: just use `Bytes::new()`, which does not allocate.
                Ok(Bytes::new())
            } else {
                // Using `From` trait to construct onwed Bytes
                Ok(self.content.lock().unwrap()[offset..].to_vec().into())
            }
        } else {
            Err(Errno::ENOENT)
        }
    }

    #[allow(clippy::cast_possible_truncation)]
    async fn readdir(
        &self,
        _req: RequestMeta,
        ino: u64,
        _fh: u64,
        // Fuser library will ensure that offset and max_bytes are respected.
        _offset: i64,
        _max_bytes: u32,
    ) -> Result<DirentList, Errno> {
        if ino != 1 {
            return Err(Errno::ENOENT);
        }
        // Static data can be borrowed to prevent unnecessary copying
        // In this example, return a borrowed reference to the (static) list of dir entries.
        Ok(DirentList::Static(&DIRENTS))
    }
<<<<<<< HEAD

    #[cfg(feature = "abi-7-11")]
    async fn ioctl(
        &self,
        _req: RequestMeta,
=======
    fn ioctl(
        &mut self,
        _req: &Request<'_>,
>>>>>>> 5ecc2c38
        ino: u64,
        _fh: u64,
        _flags: u32,
        cmd: u32,
        in_data: &[u8],
        _out_size: u32,
    ) -> Result<Ioctl, Errno> {
        if ino != 2 {
            return Err(Errno::EINVAL);
        }

        match cmd.into() {
            FIOC_GET_SIZE => {
                let size_bytes = self.content.lock().unwrap().len().to_ne_bytes();
                Ok(Ioctl {
                    result: 0,
                    data: Bytes::from(size_bytes.to_vec()),
                })
            }
            FIOC_SET_SIZE => {
                let new_size = usize::from_ne_bytes(in_data.try_into().unwrap());
                *self.content.lock().unwrap() = vec![0_u8; new_size];
                Ok(Ioctl {
                    result: 0,
                    data: Bytes::new(),
                })
            }
            _ => {
                debug!("unknown ioctl: {cmd}");
                Err(Errno::EINVAL)
            }
        }
    }
}

fn main() {
    let matches = Command::new("hello")
        .version(crate_version!())
        .author("Colin Marc")
        .arg(
            Arg::new("MOUNT_POINT")
                .required(true)
                .index(1)
                .help("Act as a client, and mount FUSE at given path"),
        )
        .arg(
            Arg::new("auto_unmount")
                .long("auto_unmount")
                .action(ArgAction::SetTrue)
                .help("Automatically unmount on process exit"),
        )
        .arg(
            Arg::new("allow-root")
                .long("allow-root")
                .action(ArgAction::SetTrue)
                .help("Allow root user to access filesystem"),
        )
        .get_matches();

    env_logger::init();

    let mountpoint = matches.get_one::<String>("MOUNT_POINT").unwrap();
    let mut options = vec![MountOption::FSName("fioc".to_string())];
    if matches.get_flag("auto_unmount") {
        options.push(MountOption::AutoUnmount);
    }
    if matches.get_flag("allow-root") {
        options.push(MountOption::AllowRoot);
    }

    let fs = FiocFS::new();
    // fuser::mount2(fs, mountpoint, &options).unwrap();
    let se = fuser::Session::new(fs.into(), mountpoint, &options)
        .expect("Failed to create Session");
    let rt = tokio::runtime::Builder::new_multi_thread()
        .enable_all()
        .build()
        .unwrap();
    match rt.block_on(se.run_async()) {
        Ok(_se) => info!("Session ended safely"),
        Err(e) => info!("Session ended with error {e:?}"),
    }
}<|MERGE_RESOLUTION|>--- conflicted
+++ resolved
@@ -168,17 +168,10 @@
         // In this example, return a borrowed reference to the (static) list of dir entries.
         Ok(DirentList::Static(&DIRENTS))
     }
-<<<<<<< HEAD
-
-    #[cfg(feature = "abi-7-11")]
+
     async fn ioctl(
         &self,
         _req: RequestMeta,
-=======
-    fn ioctl(
-        &mut self,
-        _req: &Request<'_>,
->>>>>>> 5ecc2c38
         ino: u64,
         _fh: u64,
         _flags: u32,
