--- conflicted
+++ resolved
@@ -316,17 +316,9 @@
         // example of converting to an explicit Owned Bytes variant
         Ok(Bytes::from_owner(data))
     }
-<<<<<<< HEAD
-
-    #[cfg(feature = "abi-7-11")]
     async fn poll(
         &self,
         _req: RequestMeta,
-=======
-    fn poll(
-        &mut self,
-        _req: &Request,
->>>>>>> 5ecc2c38
         _ino: u64,
         fh: u64,
         ph: u64,
