--- conflicted
+++ resolved
@@ -10,48 +10,23 @@
 // Requires feature = "abi-7-11"
 
 use std::{
-<<<<<<< HEAD
-    convert::TryInto, ffi::OsString, os::unix::ffi::{OsStrExt, OsStringExt}, 
-    time::{Duration, UNIX_EPOCH}
-};
-
-#[cfg(feature = "abi-7-11")]
-use crossbeam_channel::Sender;
-
-mod poll_data;
-use poll_data::PollData;
-
-use fuser::{
-    consts::{FOPEN_DIRECT_IO, FOPEN_NONSEEKABLE, FUSE_POLL_SCHEDULE_NOTIFY},
-    Attr,
-    DirEntry,
-    Entry,
-    Errno,
-    FileAttr,
-    FileType,
-    Filesystem,
-    MountOption,
-    Notification,
-    Open,
-    RequestMeta,
-=======
     convert::TryInto,
     ffi::OsString,
     path::Path,
     os::unix::ffi::{OsStrExt, OsStringExt}, // for converting to and from
-    sync::{
-        atomic::{AtomicU64, Ordering::SeqCst},
-        Arc, Mutex,
-    },
-    thread,
     time::{Duration, UNIX_EPOCH},
 };
 
+#[cfg(feature = "abi-7-11")]
+use crossbeam_channel::Sender;
+
+mod poll_data;
+use poll_data::PollData;
+
 use fuser::{
     consts::{FOPEN_DIRECT_IO, FOPEN_NONSEEKABLE, FUSE_POLL_SCHEDULE_NOTIFY},
-    Bytes, Dirent, DirentList, Entry, Errno,
-    FileAttr, Filesystem, FileType, MountOption, Open, RequestMeta,
->>>>>>> 33726ce8
+    Bytes, Dirent, DirentList, Entry, Errno, FileAttr, Filesystem,
+    FileType, MountOption, Notification, Open, RequestMeta,
     FUSE_ROOT_ID,
 };
 
@@ -84,7 +59,7 @@
 }
 
 struct FSelFS {
-    data: FSelData, // This remains for original example's byte counting logic
+    data: FSelData, // Byte counting logic
     poll_handler: PollData, //  Helper functions for handling polls
     producer: ProducerData
 }
@@ -141,7 +116,7 @@
     }
 }
 
-<<<<<<< HEAD
+
 impl Filesystem for FSelFS { 
     fn heartbeat(&mut self) -> Result<fuser::FsStatus, Errno> {
         self.poll_handler.check_replies();
@@ -153,14 +128,6 @@
         Ok(fuser::FsStatus::Ready)
     }
 
-    fn lookup(&mut self, _req: RequestMeta, parent: u64, name: OsString) -> Result<Entry, Errno> {
-        if parent != FUSE_ROOT_ID || name.len() != 1 {
-            return Err(Errno::ENOENT);
-        }
-
-        let name_bytes = name.as_bytes();
-=======
-impl Filesystem for FSelFS {
     fn lookup(
         &mut self,
         _req: RequestMeta,
@@ -172,7 +139,6 @@
         }
 
         let name_bytes = name.as_os_str().as_bytes();
->>>>>>> 33726ce8
 
         let idx = match name_bytes[0] {
             b'0'..=b'9' => name_bytes[0] - b'0',
@@ -181,22 +147,11 @@
                 return Err(Errno::ENOENT);
             }
         };
-<<<<<<< HEAD
-
-        Ok(Entry {
-            attr: self.data.filestat(idx),
-            ttl: Duration::ZERO,
-            generation: 0,
-        })
-    }
-
-    fn getattr(&mut self, _req: RequestMeta, ino: u64, _fh: Option<u64>) -> Result<Attr, Errno> {
-=======
         Ok(Entry {
             ino: FSelData::idx_to_ino(idx),
-            generation: Some(0),
+            generation: None,
             file_ttl: Duration::ZERO,
-            attr: self.get_data().filestat(idx),
+            attr: self.data.filestat(idx),
             attr_ttl: Duration::ZERO,
         })
     }
@@ -208,7 +163,6 @@
         ino: u64,
         _fh: Option<u64>
     ) -> Result<(FileAttr, Duration), Errno> {
->>>>>>> 33726ce8
         if ino == FUSE_ROOT_ID {
             let a = FileAttr {
                 ino: FUSE_ROOT_ID,
@@ -227,22 +181,11 @@
                 flags: 0,
                 blksize: 0,
             };
-<<<<<<< HEAD
-            return Ok(Attr { ttl: Duration::ZERO, attr: a });
+            return Ok((a, Duration::ZERO));
         }
         let idx = FSelData::ino_to_idx(ino);
         if idx < NUMFILES {
-            Ok(Attr {
-                attr: self.data.filestat(idx),
-                ttl: Duration::ZERO,
-            })
-=======
-            return Ok((a, Duration::ZERO));
-        }
-        let idx = FSelData::ino_to_idx(ino);
-        if idx < NUMFILES {
-            Ok((self.get_data().filestat(idx), Duration::ZERO))
->>>>>>> 33726ce8
+            Ok((self.data.filestat(idx), Duration::ZERO))
         } else {
             Err(Errno::ENOENT)
         }
@@ -255,11 +198,7 @@
         _fh: u64,
         offset: i64,
         _max_bytes: u32,
-<<<<<<< HEAD
-    ) -> Result<Vec<DirEntry>, Errno> {
-=======
     ) -> Result<DirentList<'dir, 'name>, Errno> {
->>>>>>> 33726ce8
         if ino != FUSE_ROOT_ID {
             return Err(Errno::ENOTDIR);
         }
@@ -268,30 +207,13 @@
             return Err(Errno::EINVAL);
         };
 
-<<<<<<< HEAD
         let mut entries = Vec::new();
-=======
-        let mut entries: Vec<Dirent> = Vec::new();
->>>>>>> 33726ce8
         for idx in start_offset..NUMFILES {
             let ascii_char_val = match idx {
                 0..=9 => b'0' + idx,
                 10..=15 => b'A' + idx - 10, // Corrected range to 15 for NUMFILES = 16
                 _ => panic!("idx out of range for NUMFILES"),
             };
-<<<<<<< HEAD
-            let name_bytes = vec![ascii_char_val]; // Byte vector (but just one byte)
-            let name = OsString::from_vec(name_bytes);
-            entries.push(DirEntry {
-                ino: FSelData::idx_to_ino(idx),
-                offset: (idx + 1).into(),
-                kind: FileType::RegularFile,
-                name,
-            });
-            // TODO: compare to _max_bytes; stop if full.
-        }
-        Ok(entries)
-=======
             // Create OsString from the single byte character
             let name_os_string = OsString::from_vec(vec![ascii_char_val]);
             let entry_data = Dirent {
@@ -309,7 +231,6 @@
         // convert the vector of entries into an appropriate DirentList variant,
         // using the Into trait
         Ok(entries.into())
->>>>>>> 33726ce8
     }
 
     fn open(&mut self, _req: RequestMeta, ino: u64, flags: i32) -> Result<Open, Errno> {
@@ -322,28 +243,15 @@
             return Err(Errno::EACCES);
         }
 
-<<<<<<< HEAD
         if self.data.open_mask & (1 << idx) != 0 {
             return Err(Errno::EBUSY);
-=======
-        {
-            let mut d = self.get_data();
-
-            if d.open_mask & (1 << idx) != 0 {
-                return Err(Errno::EBUSY);
-            }
-            d.open_mask |= 1 << idx;
->>>>>>> 33726ce8
         }
         self.data.open_mask |= 1 << idx;
 
         Ok(Open {
             fh: idx.into(), // Using idx as file handle
             flags: FOPEN_DIRECT_IO | FOPEN_NONSEEKABLE,
-<<<<<<< HEAD
             backing_id: None,
-=======
->>>>>>> 33726ce8
         })
     }
 
@@ -360,11 +268,7 @@
         if idx >= NUMFILES.into() {
             return Err(Errno::EBADF);
         }
-<<<<<<< HEAD
         self.data.open_mask &= !(1 << idx);
-=======
-        self.get_data().open_mask &= !(1 << idx);
->>>>>>> 33726ce8
         Ok(())
     }
 
@@ -377,22 +281,14 @@
         max_size: u32,
         _flags: i32,
         _lock_owner: Option<u64>,
-<<<<<<< HEAD
-    ) -> Result<Vec<u8>, Errno> {
-=======
     ) -> Result<Bytes<'a>, Errno> {
->>>>>>> 33726ce8
         let Ok(idx): Result<u8, _> = fh.try_into() else {
             return Err(Errno::EINVAL);
         };
         if idx >= NUMFILES {
             return Err(Errno::EBADF);
         }
-<<<<<<< HEAD
         let cnt = &mut self.data.bytecnt[idx as usize];
-=======
-        let cnt = &mut self.get_data().bytecnt[idx as usize];
->>>>>>> 33726ce8
         let size = (*cnt).min(max_size.into());
         println!("READ   {:X} transferred={} cnt={}", idx, size, *cnt);
         *cnt -= size;
@@ -407,12 +303,8 @@
             _ => panic!("idx out of range for NUMFILES"),
         };
         let data = vec![elt; size.try_into().unwrap()];
-<<<<<<< HEAD
-        Ok(data)
-=======
         // example of converting to an explicit Bytes Box variant
         Ok(Bytes::Box(data.into_boxed_slice()))
->>>>>>> 33726ce8
     }
 
     #[cfg(feature = "abi-7-11")]
@@ -422,26 +314,20 @@
         _ino: u64,
         fh: u64,
         ph: u64,
-<<<<<<< HEAD
         events: u32,
         flags: u32,
     ) -> Result<u32, Errno> {
         log::info!("poll() called: fh={fh}, ph={ph}, events={events}, flags={flags}");
         if flags & FUSE_POLL_SCHEDULE_NOTIFY == 0 { 
             // TODO: handle this unexpected case.
-=======
-        _events: u32,
-        flags: u32,
-    ) -> Result<u32, Errno> {
-        static POLLED_ZERO: AtomicU64 = AtomicU64::new(0);
+        }
         let Ok(idx): Result<u8, _> = fh.try_into() else {
             return Err(Errno::EINVAL);
         };
         if idx >= NUMFILES {
             return Err(Errno::EBADF);
->>>>>>> 33726ce8
-        }
-        let ino = FSelData::idx_to_ino(fh.try_into().expect("fh should be a valid index"));
+        }
+        let ino = FSelData::idx_to_ino(idx);
         if let Some(initial_events) = self.poll_handler.register_poll_handle(ph, ino, events) {
             log::debug!("poll(): Registered poll handle {ph} for ino {ino}, initial_events={initial_events}");
             Ok(initial_events)
@@ -512,7 +398,6 @@
             bytecnt: [0; NUMFILES as usize],
             open_mask: 0,
         };
-<<<<<<< HEAD
         // PollData with None sender.
         let poll_handler = PollData::new(None);
         let fs = FSelFS {
@@ -549,9 +434,6 @@
         assert!(fs.poll_handler.inode_poll_handles.get(&ino).unwrap().contains(&ph));
 
         assert!(rx_from_fs.try_recv().is_err());
-=======
-        Ok(revents)
->>>>>>> 33726ce8
     }
 
     #[test]
@@ -617,93 +499,4 @@
         }
         assert!(!fs_instance.poll_handler.registered_poll_handles.contains_key(&ph_to_test));
     }
-<<<<<<< HEAD
-=======
-}
-
-fn main() {
-    let options = vec![MountOption::RO, MountOption::FSName("fsel".to_string())];
-    let data = Arc::new(Mutex::new(FSelData {
-        bytecnt: [0; NUMFILES as usize],
-        open_mask: 0,
-        notify_mask: 0,
-        poll_handles: [0; NUMFILES as usize],
-    }));
-    let fs = FSelFS { data: data.clone() };
-
-    let mntpt = std::env::args().nth(1).unwrap();
-    let session = fuser::Session::new(fs, mntpt, &options).unwrap();
-    let bg = session.spawn().unwrap();
-
-    producer(&data, &bg.notifier());
-}
-
-#[cfg(test)]
-mod test {
-    use super::*;
-    use fuser::{Filesystem, RequestMeta, Errno};
-    use std::sync::{Arc, Mutex};
-
-    fn setup_test_fs() -> FSelFS {
-        let data = Arc::new(Mutex::new(FSelData {
-            bytecnt: [0; NUMFILES as usize],
-            open_mask: 0,
-            notify_mask: 0,
-            poll_handles: [0; NUMFILES as usize],
-        }));
-        FSelFS { data }
-    }
-
-    #[test]
-    fn test_poll_data_available() {
-        let mut fs = setup_test_fs();
-        let req = RequestMeta { unique: 0, uid: 0, gid: 0, pid: 0 };
-        let idx = 0;
-        let fh = idx as u64;
-        let ph = 1;
-        {
-            let mut data = fs.get_data();
-            data.bytecnt[idx as usize] = 5; // Simulate data available
-        }
-        let result = fs.poll(req, FSelData::idx_to_ino(idx), fh, ph, libc::POLLIN as u32, FUSE_POLL_SCHEDULE_NOTIFY);
-        assert!(result.is_ok(), "Poll should succeed when data is available");
-        if let Ok(revents) = result {
-            assert_eq!(revents, libc::POLLIN as u32, "Should return POLLIN when data is available");
-        }
-        let data = fs.get_data();
-        assert_eq!(data.notify_mask & (1 << idx), 1 << idx, "Notify mask should be set for this index");
-        assert_eq!(data.poll_handles[idx as usize], 1, "Poll handle should be stored");
-    }
-
-    #[test]
-    fn test_poll_no_data() {
-        let mut fs = setup_test_fs();
-        let req = RequestMeta { unique: 0, uid: 0, gid: 0, pid: 0 };
-        let idx = 0;
-        let fh = idx as u64;
-        let ph = 1;
-        {
-            let mut data = fs.get_data();
-            data.bytecnt[idx as usize] = 0; // No data available
-        }
-        let result = fs.poll(req, FSelData::idx_to_ino(idx), fh, ph, libc::POLLIN as u32, FUSE_POLL_SCHEDULE_NOTIFY);
-        assert!(result.is_ok(), "Poll should succeed even when no data is available");
-        if let Ok(revents) = result {
-            assert_eq!(revents, 0, "Should return 0 when no data is available");
-        }
-    }
-
-    #[test]
-    fn test_poll_invalid_handle() {
-        let mut fs = setup_test_fs();
-        let req = RequestMeta { unique: 0, uid: 0, gid: 0, pid: 0 };
-        let invalid_idx = NUMFILES as u64;
-        let ph = 1;
-        let result = fs.poll(req, FSelData::idx_to_ino(0), invalid_idx, ph, libc::POLLIN as u32, FUSE_POLL_SCHEDULE_NOTIFY);
-        assert!(result.is_err(), "Poll should fail for invalid file handle");
-        if let Err(e) = result {
-            assert_eq!(e, Errno::EBADF, "Should return EBADF for invalid handle");
-        }
-    }
->>>>>>> 33726ce8
 }