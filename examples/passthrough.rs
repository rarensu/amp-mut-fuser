// This example requires fuse 7.40 or later.
//
// To run this example, do the following:
//
//     sudo RUST_LOG=info ./target/debug/examples/passthrough /tmp/mnt &
//     sudo cat /tmp/mnt/passthrough
//     sudo pkill passthrough
//     sudo umount /tmp/mnt

use clap::{crate_version, Arg, ArgAction, Command};
use crossbeam_channel::{Sender, Receiver};
use fuser::{
<<<<<<< HEAD
    consts, Attr, DirEntry, Entry, Errno, FileAttr, FileType, Filesystem, KernelConfig,
    MountOption, Open, RequestMeta, Notification,

};
use std::collections::HashMap;
use std::io;
use std::ffi::OsString;
=======
    consts, BackingId, Bytes, Dirent, DirentList, Entry, Errno,
    FileAttr, FileType, Filesystem, KernelConfig, MountOption, Open, RequestMeta,
};
use std::collections::HashMap;
use std::path::Path;
>>>>>>> 33726ce8
use std::fs::File;
use std::sync::Arc;
use std::time::{Duration, SystemTime, UNIX_EPOCH};

const TTL: Duration = Duration::from_secs(1); // 1 second
const BACKING_TIMEOUT: Duration = Duration::from_secs(2); // 2 seconds

// ----- BackingID -----

// Backing Id comes in three states: pending, ready, and closed. 
// The Closed variant is not strictly necessary; it simply provides some additional logging.
#[derive(Debug)]
enum BackingStatus {
    Pending(PendingBackingId),
    Ready(ReadyBackingId),
    // Closed variant is just for the extra logging
    Closed(ClosedBackingId),
}

#[derive(Debug)]
struct PendingBackingId {
    // reply will receive a backing_id from the kernel
    reply: Receiver<io::Result<u32>>,
    #[allow(dead_code)]
    // The file needs to stay open until the kernel finishes processing the open backing request.
    // It's behind an Arc so that if the Filesystem plans to interact with the file again later,
    // you can clone the Arc to avoid a redundant File::open() operation. 
    _file: Arc<File>,
}

#[derive(Debug)]
struct ReadyBackingId {
    // The notifier is used to safely close the backing id after any miscellaneous unexpected failures.
    notifier: Sender<Notification>,
    // This is the literal backing_id the kernel assigns to the filesystem.
    backing_id: u32,
    // there is a limit to how many you backing id the filesystem can hold open.
    // timestamp is one example strategy for retiring old backing ids.
    timestamp: SystemTime,
    // The reply_sender is just for extra logging.
    reply_sender: Option<Sender<io::Result<u32>>>,
}

impl Drop for ReadyBackingId {
    fn drop(&mut self) {
        // It is important to notify the kernel when backing ids are no longer in use. 
        let notification = Notification::CloseBacking((self.backing_id, self.reply_sender.take()));
        let _ = self.notifier.send(notification);
        // TODO: handle the case where the notifier is broken.
    }
}

#[derive(Debug)]
struct ClosedBackingId {
    // the reply is just for extra logging
    reply: Receiver<io::Result<u32>>,
}

#[derive(Debug)]
struct PassthroughFs {
    root_attr: FileAttr,
    passthrough_file_attr: FileAttr,
    backing_cache: HashMap<u64, BackingStatus>,
    next_fh: u64,
    notification_sender: Option<Sender<Notification>>,
}

const ROOT_DIR_ENTRIES: [Dirent; 3] = [
    Dirent { ino: 1, offset: 1, kind: FileType::Directory,   name: Bytes::Ref(b".") },
    Dirent { ino: 1, offset: 2, kind: FileType::Directory,   name: Bytes::Ref(b"..") },
    Dirent { ino: 2, offset: 3, kind: FileType::RegularFile, name: Bytes::Ref(b"passthrough") },
];

impl PassthroughFs {
    fn new() -> Self {
        let uid = unsafe { libc::getuid() };
        let gid = unsafe { libc::getgid() };
        let root_attr = FileAttr {
            ino: 1,
            size: 0,
            blocks: 0,
            atime: UNIX_EPOCH, // 1970-01-01 00:00:00
            mtime: UNIX_EPOCH,
            ctime: UNIX_EPOCH,
            crtime: UNIX_EPOCH,
            kind: FileType::Directory,
            perm: 0o755,
            nlink: 2,
            uid,
            gid,
            rdev: 0,
            flags: 0,
            blksize: 512,
        };
        let passthrough_file_attr = FileAttr {
            ino: 2,
            size: 123456,
            blocks: 1,
            atime: UNIX_EPOCH, // 1970-01-01 00:00:00
            mtime: UNIX_EPOCH,
            ctime: UNIX_EPOCH,
            crtime: UNIX_EPOCH,
            kind: FileType::RegularFile,
            perm: 0o644,
            nlink: 1,
            uid: 333,
            gid: 333,
            rdev: 0,
            flags: 0,
            blksize: 512,
        };
        Self {
            root_attr,
            passthrough_file_attr,
            backing_cache: HashMap::new(),
            next_fh: 0,
            notification_sender: None,
        }
    }
    
    fn next_fh(&mut self) -> u64 {
        self.next_fh += 1;
        self.next_fh
    }
    
    // Get the backing status for a given inode, after all available updates are applied.
    // This will advance the status as appropriate and remove it from the cache if it is stale.
    // The returning an immutable reference to the updated status (or None)
    fn get_update_backing_status(&mut self, ino: u64) -> Option<&BackingStatus> {
        let mut remove = false;
        // using the "update, save a boolean, remove" pattern because we can't remove it while holding it as a mutable borrow.
        if let Some(backing_status) = self.backing_cache.get_mut(&ino) {
            if let Some(notifier) = self.notification_sender.clone() {
                if !Self::update_backing_status(backing_status, &notifier, true) {
                    remove = true;
                }
            }
        }
        if remove {
            self.backing_cache.remove(&ino);
        }
        self.backing_cache.get(&ino)
    }
    
    // update_backing_status mutates a BackingStatus, advancing it to the next status as appropriate.
    // It returns a boolean indicating whether the item is still valid and should be retained in the cache.
    // The boolean return is so that it works with `HashMap::retain` for efficiently dropping stale cache entries.
    fn update_backing_status(
        backing_status: &mut BackingStatus,
        notifier: &Sender<Notification>,
        extend: bool,
    ) -> bool {
        match backing_status {
            BackingStatus::Pending(p) => {
                log::debug!("processing pending {:?}", p);
                match p.reply.try_recv() {
                    Ok(Ok(backing_id)) => {
                        let now = SystemTime::now();
                        *backing_status = BackingStatus::Ready(ReadyBackingId {
                            notifier: notifier.clone(),
                            backing_id,
                            timestamp: now,
                            reply_sender: None,
                        });
                        log::info!("Backing Id {} Ready", backing_id);
                        true
                    }
                    Ok(Err(e)) => {
                        log::error!("error {}", e);
                        false
                    }
                    Err(crossbeam_channel::TryRecvError::Empty) => {
                        log::debug!("waiting for reply");
                        true
                    }
                    Err(crossbeam_channel::TryRecvError::Disconnected) => {
                        log::warn!("channel disconnected");
                        false
                    }
                }
            }
            BackingStatus::Ready(r) => {
                let now = SystemTime::now();
                if extend {
                    log::debug!("processing ready {:?}", r);
                    r.timestamp = now;
                    log::debug!("timestamp renewed");
                } else if now.duration_since(r.timestamp).unwrap() > BACKING_TIMEOUT {
                    log::debug!("processing ready {:?}", r);
                    log::info!("Backing Id {} Timed Out", r.backing_id);
                    // everything below this is just for extra logging.
                    let (tx, rx) = crossbeam_channel::bounded(1);
                    r.reply_sender = Some(tx);
                    *backing_status = BackingStatus::Closed(ClosedBackingId { reply: rx });
                }
                true // ready remains ready or transitions to closed. either way, it remains in the cache.
            }
            BackingStatus::Closed(d) => {
                // all of this is just for the extra logging
                log::debug!("processing closed {:?}", d);
                match d.reply.try_recv() {
                    Ok(Ok(value)) => {
                        log::debug!("ok {:?}", value);
                        false
                    }
                    Ok(Err(e)) => {
                        log::error!("error {}", e);
                        false
                    }
                    Err(crossbeam_channel::TryRecvError::Empty) => {
                        log::debug!("waiting for reply");
                        true
                    }
                    Err(crossbeam_channel::TryRecvError::Disconnected) => {
                        log::warn!("channel disconnected");
                        false
                    }
                }
            }
        }
    }
}

impl Filesystem for PassthroughFs {
    fn init(
        &mut self,
        _req: RequestMeta,
        config: KernelConfig,
    ) -> Result<KernelConfig, Errno> {
        let mut config = config;
<<<<<<< HEAD
        config.add_capabilities(consts::FUSE_PASSTHROUGH).unwrap();
        config.set_max_stack_depth(2).unwrap();
        Ok(config)
    }

    #[cfg(feature = "abi-7-11")]
    fn init_notification_sender(
        &mut self,
        sender: Sender<Notification>,
    ) -> bool {
        log::info!("init_notification_sender");
        self.notification_sender = Some(sender);
        true
    }

    // It is not generally safe to contact the kernel to obtain a backing id 
    // while the kernel is waiting for a response to an open operation in progress.
    // Therefore, this example requests the backing id on lookup instead of on open.
    fn lookup(&mut self, _req: RequestMeta, parent: u64, name: OsString) -> Result<Entry, Errno> {
        log::info!("lookup(name={:?})", name);
        if parent == 1 && name.to_str() == Some("passthrough") {
            if self.get_update_backing_status(2).is_none() {
                log::info!("new pending backing id request");
                if let Some(sender) = &self.notification_sender {
                    let (tx, rx) = crossbeam_channel::bounded(1);
                    let file = File::open("/etc/os-release").unwrap();
                    let fd = std::os::unix::io::AsRawFd::as_raw_fd(&file);
                    if let Err(e) = sender.send(Notification::OpenBacking((fd as u32, Some(tx)))) {
                        log::error!("failed to send OpenBacking notification: {}", e);
                    } else {
                        let backing_id = PendingBackingId {
                            reply: rx,
                            _file: Arc::new(file),
                        };
                        self.backing_cache
                            .insert(2, BackingStatus::Pending(backing_id));
                    }
                } else {
                    log::warn!("unable to request a backing id. no notification sender available");
                }
            }

            Ok(Entry {
                attr: self.passthrough_file_attr,
                ttl: TTL,
                generation: 0,
=======
        config.add_capabilities(consts::FUSE_PASSTHROUGH)
            .expect("FUSE Kernel did not advertise support for passthrough. Refused capability");
        config.set_max_stack_depth(2).unwrap();
        Ok(config)
    }

    fn lookup(&mut self, _req: RequestMeta, parent: u64, name: &Path) -> Result<Entry, Errno> {
        if parent == 1 && name.to_str() == Some("passthrough") {
            Ok(Entry {
                ino: self.passthrough_file_attr.ino,
                generation: None,
                file_ttl: TTL,
                attr: self.passthrough_file_attr,
                attr_ttl: TTL,
>>>>>>> 33726ce8
            })
        } else {
            Err(Errno::ENOENT)
        }
    }

    fn getattr(&mut self,
        _req: RequestMeta,
        ino: u64,
        _fh: Option<u64>,
<<<<<<< HEAD
    ) -> Result<Attr, Errno> {
        match ino {
            1 => Ok(Attr{attr: self.root_attr, ttl: TTL}),
            2 => Ok(Attr{attr: self.passthrough_file_attr, ttl: TTL}),
=======
    ) -> Result<(FileAttr, Duration), Errno> {
        match ino {
            1 => Ok((self.root_attr, TTL)),
            2 => Ok((self.passthrough_file_attr, TTL)),
>>>>>>> 33726ce8
            _ =>Err(Errno::ENOENT),
        }
    }

    fn open(&mut self, _req: RequestMeta, ino: u64, _flags: i32) -> Result<Open, Errno> {
        if ino != 2 {
            return Err(Errno::ENOENT);
        }
        let backing_id_option = if let Some(BackingStatus::Ready(ready_backing_id)) =
            self.get_update_backing_status(ino)
        {
            Some(ready_backing_id.backing_id)
        } else {
            None
        };
        let fh = self.next_fh();
        // TODO: track file handles
        log::info!("open: fh {}, backing_id_option {:?}", fh, backing_id_option);
        Ok(Open {
            fh,
            flags: consts::FOPEN_PASSTHROUGH,
            backing_id: backing_id_option,
        })
    }

<<<<<<< HEAD
    // The heartbeat function is called periodically by the FUSE session.
    // We use it to ensure that the cache entries have accurate timestamps.
    fn heartbeat(&mut self) -> Result<fuser::FsStatus, Errno> {
        if let Some(notifier) = self.notification_sender.clone() {
            self.backing_cache
                .retain(|_, v| PassthroughFs::update_backing_status(v, &notifier, false));
        }
        Ok(fuser::FsStatus::Ready)
=======
        let (fh, id) = self
            .backing_cache
            .get_or(ino, || {
                let _file = File::open("/etc/os-release")?;
                // TODO: Implement opening the backing file and returning appropriate
                // information, possibly including a BackingId within the Open struct,
                // or handle it through other means if fd-passthrough is intended here.
                Err(std::io::Error::new(std::io::ErrorKind::Other, "TODO: passthrough open not fully implemented"))
            })
            .unwrap();

        eprintln!("  -> opened_passthrough({fh:?}, 0, {id:?});\n");
        // TODO: Ensure fd-passthrough is correctly set up if intended.
        // The Open struct would carry necessary info.
        // TODO: implement flags for Open struct
        Ok(Open{fh, flags: 0 })
>>>>>>> 33726ce8
    }

    // This deliberately unimplemented read() function proves that the example demonstrates passthrough.
    // If a user is able to read the file, it could only have been via the kernel.
    fn read(
        &mut self,
        _req: RequestMeta,
        _ino: u64,
        _fh: u64,
        _offset: i64,
        _size: u32,
        _flags: i32,
        _lock_owner: Option<u64>,
<<<<<<< HEAD
    ) -> Result<Vec<u8>, Errno> {
        unimplemented!();
=======
        _flush: bool,
    ) -> Result<(), Errno> {
        self.backing_cache.put(fh);
        Ok(())
>>>>>>> 33726ce8
    }

    fn readdir<'dir, 'name>(
        &mut self,
        _req: RequestMeta,
        ino: u64,
        _fh: u64,
        offset: i64,
        _max_bytes: u32
<<<<<<< HEAD
    ) -> Result<Vec<DirEntry>, Errno> {
        if ino != 1 {
            return Err(Errno::ENOENT);
        }

        let entries = vec![
            (1, FileType::Directory, "."),
            (1, FileType::Directory, ".."),
            (2, FileType::RegularFile, "passthrough"),
        ];
        let mut result = Vec::new();

        for (i, entry) in entries.into_iter().enumerate().skip(offset as usize) {
            // i + 1 means the index of the next entry
            result.push(DirEntry {
                ino: entry.0,
                offset: i as i64 + 1,
                kind: entry.1,
                name: OsString::from(entry.2),
            });
        }
        Ok(result)
=======
    ) -> Result<DirentList<'dir, 'name>, Errno> {
        if ino != 1 {
            return Err(Errno::ENOENT);
        }
        // In this example, return up to three entries depending on the offset.
        if offset > 2 || offset < 0 {
            // Case 1: offset out of range:
            // No need to allocate anything; just use the Empty enum case.
            Ok(DirentList::Empty)
        } else {
            // Case 2: offset in range:
            // Return a borrowed ('static) slice of entries.
            Ok((&ROOT_DIR_ENTRIES[offset as usize..]).into())
        }
>>>>>>> 33726ce8
    }
    
    // A flush() implementation would be a nice addition to the example.
    // The kernel seems to want to perform that operation after a passthrough open().
}

fn main() {
    let matches = Command::new("hello")
        .version(crate_version!())
        .author("Allison Karlitskaya")
        .arg(
            Arg::new("MOUNT_POINT")
                .required(true)
                .index(1)
                .help("Act as a client, and mount FUSE at given path"),
        )
        .arg(
            Arg::new("auto_unmount")
                .long("auto_unmount")
                .action(ArgAction::SetTrue)
                .help("Automatically unmount on process exit"),
        )
        .arg(
            Arg::new("allow-root")
                .long("allow-root")
                .action(ArgAction::SetTrue)
                .help("Allow root user to access filesystem"),
        )
        .get_matches();

    env_logger::init();

    let mountpoint = matches.get_one::<String>("MOUNT_POINT").unwrap();
    let mut options = vec![MountOption::FSName("passthrough".to_string())];
    if matches.get_flag("auto_unmount") {
        options.push(MountOption::AutoUnmount);
    }
    if matches.get_flag("allow-root") {
        options.push(MountOption::AllowRoot);
    }

    let fs = PassthroughFs::new();
    let mut session = fuser::Session::new(fs, &std::path::Path::new(mountpoint), &options).unwrap();
    session.run_with_notifications().unwrap();
    log::info!("unmounted");
}

#[cfg(test)]
mod tests {
    use super::*;

    fn dummy_meta() -> RequestMeta {
        RequestMeta {
            unique: 0,
            uid: 1000,
            gid: 1000,
            pid: 2000,
        }
    }

    #[test]
    fn test_lookup_heartbeat_cycle() {
        let mut fs = PassthroughFs::new();
        let (tx, rx) = crossbeam_channel::unbounded();
        fs.init_notification_sender(tx);

        // Should react to lookup with a pending entry and a notification
        fs.lookup(dummy_meta(), 1, "passthrough".into()).unwrap();
        assert_eq!(fs.backing_cache.len(), 1);
        assert!(matches!(
            fs.backing_cache.get(&2).unwrap(),
            BackingStatus::Pending(_)
        ));
        let notification = rx.try_recv().unwrap();
        let (fd, sender) = match notification {
            Notification::OpenBacking(d) => d,
            _ => panic!("unexpected notification"),
        };
        assert!(fd > 0);
        let sender = sender.unwrap();

        // Heartbeat should not do anything yet
        fs.heartbeat().unwrap();
        assert_eq!(fs.backing_cache.len(), 1);
        assert!(matches!(
            fs.backing_cache.get(&2).unwrap(),
            BackingStatus::Pending(_)
        ));

        // Simulate the kernel replying to the open backing request
        sender.send(Ok(123)).unwrap();

        // Heartbeat should now trigger the transition to ready
        fs.heartbeat().unwrap();
        assert_eq!(fs.backing_cache.len(), 1);
        assert!(matches!(
            fs.backing_cache.get(&2).unwrap(),
            BackingStatus::Ready(_)
        ));

        // Open the file
        let open = fs.open(dummy_meta(), 2, 0).unwrap();
        assert_eq!(open.flags, consts::FOPEN_PASSTHROUGH);
        assert_eq!(open.backing_id, Some(123));

        // Wait for timeout
        std::thread::sleep(BACKING_TIMEOUT);

        // Heartbeat should now trigger the transition to closed
        fs.heartbeat().unwrap();
        assert_eq!(fs.backing_cache.len(), 1);
        assert!(matches!(
            fs.backing_cache.get(&2).unwrap(),
            BackingStatus::Closed(_)
        ));

        // Simulate the kernel replying to the close backing request
        let notification = rx.try_recv().unwrap();
        let (backing_id, sender) = match notification {
            Notification::CloseBacking(d) => d,
            _ => panic!("unexpected notification"),
        };
        assert_eq!(backing_id, 123);
        sender.unwrap().send(Ok(0)).unwrap();

        // Heartbeat should now trigger dropping the entry
        fs.heartbeat().unwrap();
        assert_eq!(fs.backing_cache.len(), 0);
    }
}<|MERGE_RESOLUTION|>--- conflicted
+++ resolved
@@ -10,21 +10,12 @@
 use clap::{crate_version, Arg, ArgAction, Command};
 use crossbeam_channel::{Sender, Receiver};
 use fuser::{
-<<<<<<< HEAD
-    consts, Attr, DirEntry, Entry, Errno, FileAttr, FileType, Filesystem, KernelConfig,
-    MountOption, Open, RequestMeta, Notification,
-
+    consts, Bytes, Dirent, DirentList, Entry, Errno, FileAttr, FileType,
+    Filesystem, KernelConfig, MountOption, Open, RequestMeta, Notification,
 };
 use std::collections::HashMap;
 use std::io;
-use std::ffi::OsString;
-=======
-    consts, BackingId, Bytes, Dirent, DirentList, Entry, Errno,
-    FileAttr, FileType, Filesystem, KernelConfig, MountOption, Open, RequestMeta,
-};
-use std::collections::HashMap;
 use std::path::Path;
->>>>>>> 33726ce8
 use std::fs::File;
 use std::sync::Arc;
 use std::time::{Duration, SystemTime, UNIX_EPOCH};
@@ -255,8 +246,8 @@
         config: KernelConfig,
     ) -> Result<KernelConfig, Errno> {
         let mut config = config;
-<<<<<<< HEAD
-        config.add_capabilities(consts::FUSE_PASSTHROUGH).unwrap();
+        config.add_capabilities(consts::FUSE_PASSTHROUGH)
+            .expect("FUSE Kernel support for passthrough: capability refused.");
         config.set_max_stack_depth(2).unwrap();
         Ok(config)
     }
@@ -274,7 +265,7 @@
     // It is not generally safe to contact the kernel to obtain a backing id 
     // while the kernel is waiting for a response to an open operation in progress.
     // Therefore, this example requests the backing id on lookup instead of on open.
-    fn lookup(&mut self, _req: RequestMeta, parent: u64, name: OsString) -> Result<Entry, Errno> {
+    fn lookup(&mut self, _req: RequestMeta, parent: u64, name: &Path) -> Result<Entry, Errno> {
         log::info!("lookup(name={:?})", name);
         if parent == 1 && name.to_str() == Some("passthrough") {
             if self.get_update_backing_status(2).is_none() {
@@ -297,27 +288,12 @@
                     log::warn!("unable to request a backing id. no notification sender available");
                 }
             }
-
-            Ok(Entry {
-                attr: self.passthrough_file_attr,
-                ttl: TTL,
-                generation: 0,
-=======
-        config.add_capabilities(consts::FUSE_PASSTHROUGH)
-            .expect("FUSE Kernel did not advertise support for passthrough. Refused capability");
-        config.set_max_stack_depth(2).unwrap();
-        Ok(config)
-    }
-
-    fn lookup(&mut self, _req: RequestMeta, parent: u64, name: &Path) -> Result<Entry, Errno> {
-        if parent == 1 && name.to_str() == Some("passthrough") {
             Ok(Entry {
                 ino: self.passthrough_file_attr.ino,
                 generation: None,
                 file_ttl: TTL,
                 attr: self.passthrough_file_attr,
                 attr_ttl: TTL,
->>>>>>> 33726ce8
             })
         } else {
             Err(Errno::ENOENT)
@@ -328,17 +304,10 @@
         _req: RequestMeta,
         ino: u64,
         _fh: Option<u64>,
-<<<<<<< HEAD
-    ) -> Result<Attr, Errno> {
-        match ino {
-            1 => Ok(Attr{attr: self.root_attr, ttl: TTL}),
-            2 => Ok(Attr{attr: self.passthrough_file_attr, ttl: TTL}),
-=======
     ) -> Result<(FileAttr, Duration), Errno> {
         match ino {
             1 => Ok((self.root_attr, TTL)),
             2 => Ok((self.passthrough_file_attr, TTL)),
->>>>>>> 33726ce8
             _ =>Err(Errno::ENOENT),
         }
     }
@@ -364,7 +333,6 @@
         })
     }
 
-<<<<<<< HEAD
     // The heartbeat function is called periodically by the FUSE session.
     // We use it to ensure that the cache entries have accurate timestamps.
     fn heartbeat(&mut self) -> Result<fuser::FsStatus, Errno> {
@@ -373,24 +341,6 @@
                 .retain(|_, v| PassthroughFs::update_backing_status(v, &notifier, false));
         }
         Ok(fuser::FsStatus::Ready)
-=======
-        let (fh, id) = self
-            .backing_cache
-            .get_or(ino, || {
-                let _file = File::open("/etc/os-release")?;
-                // TODO: Implement opening the backing file and returning appropriate
-                // information, possibly including a BackingId within the Open struct,
-                // or handle it through other means if fd-passthrough is intended here.
-                Err(std::io::Error::new(std::io::ErrorKind::Other, "TODO: passthrough open not fully implemented"))
-            })
-            .unwrap();
-
-        eprintln!("  -> opened_passthrough({fh:?}, 0, {id:?});\n");
-        // TODO: Ensure fd-passthrough is correctly set up if intended.
-        // The Open struct would carry necessary info.
-        // TODO: implement flags for Open struct
-        Ok(Open{fh, flags: 0 })
->>>>>>> 33726ce8
     }
 
     // This deliberately unimplemented read() function proves that the example demonstrates passthrough.
@@ -404,15 +354,8 @@
         _size: u32,
         _flags: i32,
         _lock_owner: Option<u64>,
-<<<<<<< HEAD
-    ) -> Result<Vec<u8>, Errno> {
+    ) -> Result<Bytes, Errno> {
         unimplemented!();
-=======
-        _flush: bool,
-    ) -> Result<(), Errno> {
-        self.backing_cache.put(fh);
-        Ok(())
->>>>>>> 33726ce8
     }
 
     fn readdir<'dir, 'name>(
@@ -422,30 +365,6 @@
         _fh: u64,
         offset: i64,
         _max_bytes: u32
-<<<<<<< HEAD
-    ) -> Result<Vec<DirEntry>, Errno> {
-        if ino != 1 {
-            return Err(Errno::ENOENT);
-        }
-
-        let entries = vec![
-            (1, FileType::Directory, "."),
-            (1, FileType::Directory, ".."),
-            (2, FileType::RegularFile, "passthrough"),
-        ];
-        let mut result = Vec::new();
-
-        for (i, entry) in entries.into_iter().enumerate().skip(offset as usize) {
-            // i + 1 means the index of the next entry
-            result.push(DirEntry {
-                ino: entry.0,
-                offset: i as i64 + 1,
-                kind: entry.1,
-                name: OsString::from(entry.2),
-            });
-        }
-        Ok(result)
-=======
     ) -> Result<DirentList<'dir, 'name>, Errno> {
         if ino != 1 {
             return Err(Errno::ENOENT);
@@ -460,11 +379,20 @@
             // Return a borrowed ('static) slice of entries.
             Ok((&ROOT_DIR_ENTRIES[offset as usize..]).into())
         }
->>>>>>> 33726ce8
     }
     
-    // A flush() implementation would be a nice addition to the example.
-    // The kernel seems to want to perform that operation after a passthrough open().
+    fn release(
+        &mut self,
+        _req: RequestMeta,
+        _ino: u64,
+        fh: u64,
+        _flags: i32,
+        _lock_owner: Option<u64>,
+        _flush: bool,
+    ) -> Result<(), Errno> {
+        // TODO: mark fh as unused
+        Ok(())
+    }
 }
 
 fn main() {
