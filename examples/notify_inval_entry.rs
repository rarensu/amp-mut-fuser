--- conflicted
+++ resolved
@@ -9,10 +9,7 @@
 
 use std::{
     ffi::{OsStr, OsString},
-<<<<<<< HEAD
-=======
     path::Path,
->>>>>>> 33726ce8
     sync::{
         atomic::{AtomicU64, Ordering::SeqCst},
         Arc, Mutex,
@@ -20,20 +17,12 @@
     time::{Duration, SystemTime, UNIX_EPOCH},
 };
 
-<<<<<<< HEAD
 use log::{warn,info};
-=======
->>>>>>> 33726ce8
 use clap::Parser;
 use crossbeam_channel::{Receiver, Sender};
 use fuser::{
-<<<<<<< HEAD
-    Attr, DirEntry, Entry, Errno, FileAttr, FileType, Filesystem, Forget, FsStatus, InvalEntry,
-    MountOption, Notification, RequestMeta, FUSE_ROOT_ID,
-=======
-    Dirent, DirentList, Entry, Errno, FileAttr, FileType,
-    Filesystem, Forget, MountOption, RequestMeta, FUSE_ROOT_ID,
->>>>>>> 33726ce8
+    Dirent, DirentList, Entry, Errno, FileAttr, FileType, Filesystem, Forget, 
+    FsStatus, InvalEntry, MountOption, RequestMeta, FUSE_ROOT_ID,
 };
 struct ClockFS<'a> {
     file_name: Arc<Mutex<String>>,
@@ -81,7 +70,6 @@
 }
 
 impl Filesystem for ClockFS<'_> {
-<<<<<<< HEAD
     #[cfg(feature = "abi-7-11")]
     fn init_notification_sender(
         &mut self,
@@ -143,10 +131,7 @@
         Ok(FsStatus::Ready)
     }
 
-    fn lookup(&mut self, _req: RequestMeta, parent: u64, name: OsString) -> Result<Entry, Errno> {
-=======
     fn lookup(&mut self, _req: RequestMeta, parent: u64, name: &Path) -> Result<Entry, Errno> {
->>>>>>> 33726ce8
         if parent != FUSE_ROOT_ID || name != OsStr::new(&self.get_filename()) {
             return Err(Errno::ENOENT);
         }
@@ -154,17 +139,11 @@
         self.lookup_cnt.fetch_add(1, SeqCst);
         match ClockFS::stat(ClockFS::FILE_INO) {
             Some(attr) => Ok(Entry {
-<<<<<<< HEAD
-                attr,
-                ttl: self.timeout,
-                generation: 0,
-=======
                 ino: attr.ino,
                 generation: None,
                 file_ttl: self.timeout,
                 attr,
                 attr_ttl: self.timeout,
->>>>>>> 33726ce8
             }),
             None => Err(Errno::EIO), // Should not happen if FILE_INO is valid
         }
@@ -179,18 +158,9 @@
         }
     }
 
-<<<<<<< HEAD
-    fn getattr(&mut self, _req: RequestMeta, ino: u64, _fh: Option<u64>) -> Result<Attr, Errno> {
-        match ClockFS::stat(ino) {
-            Some(attr) => Ok(Attr {
-                attr,
-                ttl: self.timeout,
-            }),
-=======
     fn getattr(&mut self, _req: RequestMeta, ino: u64, _fh: Option<u64>) -> Result<(FileAttr, Duration), Errno> {
         match ClockFS::stat(ino) {
             Some(attr) => Ok((attr, self.timeout)),
->>>>>>> 33726ce8
             None => Err(Errno::ENOENT),
         }
     }
@@ -202,23 +172,6 @@
         _fh: u64,
         offset: i64,
         _max_bytes: u32,
-<<<<<<< HEAD
-    ) -> Result<Vec<DirEntry>, Errno> {
-        if ino != FUSE_ROOT_ID {
-            return Err(Errno::ENOTDIR);
-        }
-        let mut entries = Vec::new();
-        if offset == 0 {
-            entries.push(DirEntry {
-                ino: ClockFS::FILE_INO,
-                offset: 1, // Next offset is 1
-                kind: FileType::RegularFile,
-                name: OsString::from(self.get_filename()),
-            });
-        }
-        // If offset is > 0, we've already returned the single entry, so return an empty vector.
-        Ok(entries)
-=======
     ) -> Result<DirentList<'dir, 'name>, Errno> {
         if ino != FUSE_ROOT_ID {
             return Err(Errno::ENOTDIR);
@@ -241,7 +194,6 @@
         // If offset is > 0, we've already returned the single entry during a previous request,
         // so just return the empty vector.
         Ok(entries.into())
->>>>>>> 33726ce8
     }
 }
 
