[package]
name = "fuser"
description = "Filesystem in Userspace (FUSE) for Rust"
license = "MIT"
repository = "https://github.com/cberner/fuser"
documentation = "https://docs.rs/fuser"
homepage = "https://github.com/cberner/fuser"
version = "0.15.1"
edition = "2024"
rust-version = "1.85"
readme = "README.md"
authors = ["Christopher Berner <me@cberner.com>"]
keywords = ["fuse", "filesystem", "system", "bindings"]
categories = ["external-ffi-bindings", "api-bindings", "filesystem", "os::unix-apis"]
build = "build.rs"

[dependencies]
bytes = "1.10"
libc = "0.2.51"
log = "0.4.6"
memchr = "2.7.2"
page_size = "0.6.0"
serde = { version = "1.0.102", features = ["std", "derive"], optional = true }
smallvec = "1.6.1"
zerocopy = { version = "0.8", features = ["derive"] }
nix = { version = "0.29.0", features = ["fs", "user"] }
crossbeam-channel = "0.5"
async-trait = "0.1"
futures = "0.3"
tokio = { version = "1.47.1", features = ["rt-multi-thread", "macros", "time", "fs", "io-util", "net"] }

[dev-dependencies]
env_logger = "0.11.7"
clap = { version = "4.4", features = ["cargo", "derive"] }
bincode = "1.3.1"
serde = { version = "1.0.102", features = ["std", "derive"] }
tempfile = "3.10.1"
nix = { version = "0.29.0", features = ["poll", "fs", "ioctl"] }
once_cell = "*"

[build-dependencies]
pkg-config = { version = "0.3.14", optional = true }

[features]
default = ["threaded"]
tokio = ["threaded"]
threaded = ["no-rc"]
no-rc = []
locking = []
libfuse = ["pkg-config"]
serializable = ["serde"]
macfuse-4-compat = []
side-channel = []
<<<<<<< HEAD
abi-7-19 = []
=======
abi-7-9 = []
abi-7-10 = ["abi-7-9"]
abi-7-11 = ["abi-7-10", "side-channel"]
abi-7-12 = ["abi-7-11"]
abi-7-13 = ["abi-7-12"]
abi-7-14 = ["abi-7-13"]
abi-7-15 = ["abi-7-14"]
abi-7-16 = ["abi-7-15"]
abi-7-17 = ["abi-7-16"]
abi-7-18 = ["abi-7-17"]
abi-7-19 = ["abi-7-18"]
>>>>>>> 85b83330
abi-7-20 = ["abi-7-19"]
abi-7-21 = ["abi-7-20"]
abi-7-22 = ["abi-7-21"]
abi-7-23 = ["abi-7-22"]
abi-7-24 = ["abi-7-23"]
abi-7-25 = ["abi-7-24"]
abi-7-26 = ["abi-7-25"]
abi-7-27 = ["abi-7-26"]
abi-7-28 = ["abi-7-27"]
abi-7-29 = ["abi-7-28"]
abi-7-30 = ["abi-7-29"]
abi-7-31 = ["abi-7-30"]
abi-7-36 = ["abi-7-31"]
abi-7-40 = ["abi-7-36", "nix/ioctl"]

[[example]]
name = "poll"

[[example]]
name = "poll_client"

[[example]]
name = "notify_inval_entry"

[[example]]
name = "notify_inval_inode"
<<<<<<< HEAD
=======
required-features = ["abi-7-15", "tokio"]
>>>>>>> 85b83330

[[example]]
name = "ioctl"

[[example]]
name = "ioctl_client"

[[example]]
name = "passthrough"
required-features = ["abi-7-40"]<|MERGE_RESOLUTION|>--- conflicted
+++ resolved
@@ -51,21 +51,7 @@
 serializable = ["serde"]
 macfuse-4-compat = []
 side-channel = []
-<<<<<<< HEAD
 abi-7-19 = []
-=======
-abi-7-9 = []
-abi-7-10 = ["abi-7-9"]
-abi-7-11 = ["abi-7-10", "side-channel"]
-abi-7-12 = ["abi-7-11"]
-abi-7-13 = ["abi-7-12"]
-abi-7-14 = ["abi-7-13"]
-abi-7-15 = ["abi-7-14"]
-abi-7-16 = ["abi-7-15"]
-abi-7-17 = ["abi-7-16"]
-abi-7-18 = ["abi-7-17"]
-abi-7-19 = ["abi-7-18"]
->>>>>>> 85b83330
 abi-7-20 = ["abi-7-19"]
 abi-7-21 = ["abi-7-20"]
 abi-7-22 = ["abi-7-21"]
@@ -92,10 +78,7 @@
 
 [[example]]
 name = "notify_inval_inode"
-<<<<<<< HEAD
-=======
-required-features = ["abi-7-15", "tokio"]
->>>>>>> 85b83330
+required-features = ["tokio"]
 
 [[example]]
 name = "ioctl"
