[package]
name = "fuser"
description = "Filesystem in Userspace (FUSE) for Rust"
license = "MIT"
repository = "https://github.com/cberner/fuser"
documentation = "https://docs.rs/fuser"
homepage = "https://github.com/cberner/fuser"
version = "0.15.1"
edition = "2024"
rust-version = "1.85"
readme = "README.md"
authors = ["Christopher Berner <me@cberner.com>"]
keywords = ["fuse", "filesystem", "system", "bindings"]
categories = ["external-ffi-bindings", "api-bindings", "filesystem", "os::unix-apis"]
build = "build.rs"

[dependencies]
libc = "0.2.51"
log = "0.4.6"
memchr = "2.7.2"
page_size = "0.6.0"
serde = { version = "1.0.102", features = ["std", "derive"], optional = true }
smallvec = "1.6.1"
zerocopy = { version = "0.8", features = ["derive"] }
nix = { version = "0.29.0", features = ["fs", "user"] }

[dev-dependencies]
env_logger = "0.11.7"
clap = { version = "4.4", features = ["cargo", "derive"] }
bincode = "1.3.1"
serde = { version = "1.0.102", features = ["std", "derive"] }
tempfile = "3.10.1"
nix = { version = "0.29.0", features = ["poll", "fs", "ioctl"] }

[build-dependencies]
pkg-config = { version = "0.3.14", optional = true }

[features]
default = []
libfuse = ["pkg-config"]
serializable = ["serde"]
macfuse-4-compat = []
<<<<<<< HEAD
abi-7-19 = []
=======
side-channel = []
abi-7-9 = []
abi-7-10 = ["abi-7-9"]
abi-7-11 = ["abi-7-10"]
abi-7-12 = ["abi-7-11"]
abi-7-13 = ["abi-7-12"]
abi-7-14 = ["abi-7-13"]
abi-7-15 = ["abi-7-14"]
abi-7-16 = ["abi-7-15"]
abi-7-17 = ["abi-7-16"]
abi-7-18 = ["abi-7-17"]
abi-7-19 = ["abi-7-18"]
>>>>>>> 7b167135
abi-7-20 = ["abi-7-19"]
abi-7-21 = ["abi-7-20"]
abi-7-22 = ["abi-7-21"]
abi-7-23 = ["abi-7-22"]
abi-7-24 = ["abi-7-23"]
abi-7-25 = ["abi-7-24"]
abi-7-26 = ["abi-7-25"]
abi-7-27 = ["abi-7-26"]
abi-7-28 = ["abi-7-27"]
abi-7-29 = ["abi-7-28"]
abi-7-30 = ["abi-7-29"]
abi-7-31 = ["abi-7-30"]
abi-7-36 = ["abi-7-31"]
abi-7-40 = ["abi-7-36", "nix/ioctl"]

[[example]]
name = "poll"

[[example]]
name = "poll_client"

[[example]]
name = "notify_inval_entry"

[[example]]
name = "notify_inval_inode"

[[example]]
name = "ioctl"

[[example]]
name = "ioctl_client"
required-features = ["abi-7-11"]

[[example]]
name = "passthrough"
required-features = ["abi-7-40"]<|MERGE_RESOLUTION|>--- conflicted
+++ resolved
@@ -40,22 +40,8 @@
 libfuse = ["pkg-config"]
 serializable = ["serde"]
 macfuse-4-compat = []
-<<<<<<< HEAD
+side-channel = []
 abi-7-19 = []
-=======
-side-channel = []
-abi-7-9 = []
-abi-7-10 = ["abi-7-9"]
-abi-7-11 = ["abi-7-10"]
-abi-7-12 = ["abi-7-11"]
-abi-7-13 = ["abi-7-12"]
-abi-7-14 = ["abi-7-13"]
-abi-7-15 = ["abi-7-14"]
-abi-7-16 = ["abi-7-15"]
-abi-7-17 = ["abi-7-16"]
-abi-7-18 = ["abi-7-17"]
-abi-7-19 = ["abi-7-18"]
->>>>>>> 7b167135
 abi-7-20 = ["abi-7-19"]
 abi-7-21 = ["abi-7-20"]
 abi-7-22 = ["abi-7-21"]
@@ -88,7 +74,6 @@
 
 [[example]]
 name = "ioctl_client"
-required-features = ["abi-7-11"]
 
 [[example]]
 name = "passthrough"
