--- conflicted
+++ resolved
@@ -50,11 +50,7 @@
 libfuse = ["pkg-config"]
 serializable = ["serde"]
 macfuse-4-compat = []
-<<<<<<< HEAD
-side_channel = []
-=======
 side-channel = []
->>>>>>> 7b167135
 abi-7-9 = []
 abi-7-10 = ["abi-7-9"]
 abi-7-11 = ["abi-7-10", "side_channel"]
