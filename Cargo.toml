--- conflicted
+++ resolved
@@ -7,10 +7,7 @@
 homepage = "https://github.com/cberner/fuser"
 version = "0.15.1"
 edition = "2024"
-<<<<<<< HEAD
-=======
 rust-version = "1.85"
->>>>>>> 0d2e17c4
 readme = "README.md"
 authors = ["Christopher Berner <me@cberner.com>"]
 keywords = ["fuse", "filesystem", "system", "bindings"]
